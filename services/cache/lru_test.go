// Copyright (c) 2015-present Mattermost, Inc. All Rights Reserved.
// See LICENSE.txt for license information.

package cache

import (
	"fmt"
	"sync"
	"testing"
	"time"

	"github.com/mattermost/mattermost-server/v5/model"
	"github.com/stretchr/testify/assert"
	"github.com/stretchr/testify/require"
)

func TestLRU(t *testing.T) {
	l := NewLRU(LRUOptions{
		Size:                   128,
		DefaultExpiry:          0,
		InvalidateClusterEvent: "",
	})

	for i := 0; i < 256; i++ {
		err := l.Set(fmt.Sprintf("%d", i), i)
		require.Nil(t, err)
	}
	size, err := l.Len()
	require.Nil(t, err)
	require.Equalf(t, size, 128, "bad len: %v", size)

	keys, err := l.Keys()
	require.Nil(t, err)
	for i, k := range keys {
		var v int
		err = l.Get(k, &v)
		require.Nil(t, err, "bad key: %v", k)
		require.Equalf(t, fmt.Sprintf("%d", v), k, "bad key: %v", k)
		require.Equalf(t, i+128, v, "bad value: %v", k)
	}
	for i := 0; i < 128; i++ {
		var v int
		err = l.Get(fmt.Sprintf("%d", i), &v)
		require.Equal(t, ErrKeyNotFound, err, "should be evicted %v: %v", i, err)
	}
	for i := 128; i < 256; i++ {
		var v int
		err = l.Get(fmt.Sprintf("%d", i), &v)
		require.Nil(t, err, "should not be evicted %v: %v", i, err)
	}
	for i := 128; i < 192; i++ {
		l.Remove(fmt.Sprintf("%d", i))
		var v int
		err = l.Get(fmt.Sprintf("%d", i), &v)
		require.Equal(t, ErrKeyNotFound, err, "should be deleted %v: %v", i, err)
	}

	var v int
	err = l.Get("192", &v) // expect 192 to be last key in l.Keys()
	require.Nil(t, err, "should exist")
	require.Equalf(t, 192, v, "bad value: %v", v)

	keys, err = l.Keys()
	require.Nil(t, err)
	for i, k := range keys {
		require.Falsef(t, i < 63 && k != fmt.Sprintf("%d", i+193), "out of order key: %v", k)
		require.Falsef(t, i == 63 && k != "192", "out of order key: %v", k)
	}

	l.Purge()
	size, err = l.Len()
	require.Nil(t, err)
	require.Equalf(t, size, 0, "bad len: %v", size)
	err = l.Get("200", &v)
	require.Equal(t, err, ErrKeyNotFound, "should contain nothing")

	err = l.Set("201", 301)
	require.Nil(t, err)
	err = l.Get("201", &v)
	require.Nil(t, err)
	require.Equal(t, 301, v)

}

func TestLRUExpire(t *testing.T) {
	l := NewLRU(LRUOptions{
		Size:                   128,
		DefaultExpiry:          1 * time.Second,
		InvalidateClusterEvent: "",
	})

	l.SetWithDefaultExpiry("1", 1)
	l.SetWithExpiry("3", 3, 0*time.Second)

	time.Sleep(time.Second * 2)

	var r1 int
	err := l.Get("1", &r1)
	require.Equal(t, err, ErrKeyNotFound, "should not exist")

	var r2 int
	err2 := l.Get("3", &r2)
	require.Nil(t, err2, "should exist")
	require.Equal(t, 3, r2)
}

func TestLRUMarshalUnMarshal(t *testing.T) {
	l := NewLRU(LRUOptions{
		Size:                   1,
		DefaultExpiry:          0,
		InvalidateClusterEvent: "",
	})

	value1 := map[string]interface{}{
		"key1": 1,
		"key2": "value2",
	}
	err := l.Set("test", value1)

	require.Nil(t, err)

	var value2 map[string]interface{}
	err = l.Get("test", &value2)
	require.Nil(t, err)

	v1, ok := value2["key1"].(int64)
	require.True(t, ok, "unable to cast value")
	assert.Equal(t, int64(1), v1)

	v2, ok := value2["key2"].(string)
	require.True(t, ok, "unable to cast value")
	assert.Equal(t, "value2", v2)

	post := model.Post{
		Id:            "id",
		CreateAt:      11111,
		UpdateAt:      11111,
		DeleteAt:      11111,
		EditAt:        111111,
		IsPinned:      true,
		UserId:        "UserId",
		ChannelId:     "ChannelId",
		RootId:        "RootId",
		ParentId:      "ParentId",
		OriginalId:    "OriginalId",
		Message:       "OriginalId",
		MessageSource: "MessageSource",
		Type:          "Type",
		Props: map[string]interface{}{
			"key": "val",
		},
		Hashtags:      "Hashtags",
		Filenames:     []string{"item1", "item2"},
		FileIds:       []string{"item1", "item2"},
		PendingPostId: "PendingPostId",
		HasReactions:  true,
		ReplyCount:    11111,
		Metadata: &model.PostMetadata{
			Embeds: []*model.PostEmbed{
				{
					Type: "Type",
					URL:  "URL",
					Data: "some data",
				},
				{
					Type: "Type 2",
					URL:  "URL 2",
					Data: "some data 2",
				},
			},
			Emojis: []*model.Emoji{
				{
					Id:   "id",
					Name: "name",
				},
			},
			Files: nil,
			Images: map[string]*model.PostImage{
				"key": {
					Width:      1,
					Height:     1,
					Format:     "format",
					FrameCount: 1,
				},
				"key2": {
					Width:      999,
					Height:     888,
					Format:     "format 2",
					FrameCount: 1000,
				},
			},
			Reactions: []*model.Reaction{
				{
					UserId:    "user_id",
					PostId:    "post_id",
					EmojiName: "emoji_name",
					CreateAt:  111,
				},
			},
		},
	}
	err = l.Set("post", post.Clone())
	require.Nil(t, err)

	var p model.Post
	err = l.Get("post", &p)
	require.Nil(t, err)
	require.Equal(t, post.Clone(), p.Clone())

	session := &model.Session{
		Id:             "ty7ia14yuty5bmpt8wmz6da1fw",
		Token:          "79c3iq6nzpycmkkawudanqhg5c",
		CreateAt:       1595445296960,
		ExpiresAt:      1598296496960,
		LastActivityAt: 1595445296960,
		UserId:         "rpgh1q5ra38y9xjn9z8fjctezr",
		Roles:          "system_admin system_user",
		IsOAuth:        false,
		ExpiredNotify:  false,
		Props: map[string]string{
			"csrf":     "33zb7h7rk3rfffztojn5pxbkxe",
			"isMobile": "false",
			"isSaml":   "false",
			"is_guest": "false",
			"os":       "",
			"platform": "Windows",
		},
	}

	err = l.Set("session", session)
	require.Nil(t, err)

	var s *model.Session
	err = l.Get("session", &s)
	require.Nil(t, err)
	require.Equal(t, session, s)

	user := &model.User{
		Id:             "id",
		CreateAt:       11111,
		UpdateAt:       11111,
		DeleteAt:       11111,
		Username:       "username",
		Password:       "password",
		AuthService:    "AuthService",
		AuthData:       nil,
		Email:          "Email",
		EmailVerified:  true,
		Nickname:       "Nickname",
		FirstName:      "FirstName",
		LastName:       "LastName",
		Position:       "Position",
		Roles:          "Roles",
		AllowMarketing: true,
		Props: map[string]string{
			"key0": "value0",
		},
		NotifyProps: map[string]string{
			"key0": "value0",
		},
		LastPasswordUpdate:     111111,
		LastPictureUpdate:      111111,
		FailedAttempts:         111111,
		Locale:                 "Locale",
		MfaActive:              true,
		MfaSecret:              "MfaSecret",
		LastActivityAt:         111111,
		IsBot:                  true,
		TermsOfServiceId:       "TermsOfServiceId",
		TermsOfServiceCreateAt: 111111,
	}

	err = l.Set("user", user)
	require.Nil(t, err)

	var u *model.User
	err = l.Get("user", &u)
	require.Nil(t, err)
	// msgp returns an empty map instead of a nil map.
	// This does not make an actual difference in terms of functionality.
	u.Timezone = nil
	require.Equal(t, user, u)

	tt := make(map[string]*model.User)
	tt["1"] = u
	err = l.Set("mm", model.UserMap(tt))
	require.Nil(t, err)

	var out map[string]*model.User
	err = l.Get("mm", &out)
	require.Nil(t, err)
	out["1"].Timezone = nil
	require.Equal(t, tt, out)
}

func BenchmarkLRU(b *testing.B) {

	value1 := "simplestring"

	b.Run("simple=new", func(b *testing.B) {
		for i := 0; i < b.N; i++ {
			l2 := NewLRU(LRUOptions{
				Size:                   1,
				DefaultExpiry:          0,
				InvalidateClusterEvent: "",
			})
			err := l2.Set("test", value1)
			require.Nil(b, err)

			var val string
			err = l2.Get("test", &val)
			require.Nil(b, err)
		}
	})

	type obj struct {
		Field1 int
		Field2 string
		Field3 struct {
			Field4 int
			Field5 string
		}
		Field6 map[string]string
	}

	value2 := obj{
		1,
		"field2",
		struct {
			Field4 int
			Field5 string
		}{
			6,
			"field5 is a looooooooooooooooooooooooooooooooooooooooooooooooooooooooooooooong string",
		},
		map[string]string{
			"key0": "value0",
			"key1": "value value1",
			"key2": "value value value2",
			"key3": "value value value value3",
			"key4": "value value value value value4",
			"key5": "value value value value value value5",
			"key6": "value value value value value value value6",
			"key7": "value value value value value value value value7",
			"key8": "value value value value value value value value value8",
			"key9": "value value value value value value value value value value9",
		},
	}

	b.Run("complex=new", func(b *testing.B) {
		for i := 0; i < b.N; i++ {
			l2 := NewLRU(LRUOptions{
				Size:                   1,
				DefaultExpiry:          0,
				InvalidateClusterEvent: "",
			})
			err := l2.Set("test", value2)
			require.Nil(b, err)

			var val obj
			err = l2.Get("test", &val)
			require.Nil(b, err)
		}
	})

	user := &model.User{
		Id:             "id",
		CreateAt:       11111,
		UpdateAt:       11111,
		DeleteAt:       11111,
		Username:       "username",
		Password:       "password",
		AuthService:    "AuthService",
		AuthData:       nil,
		Email:          "Email",
		EmailVerified:  true,
		Nickname:       "Nickname",
		FirstName:      "FirstName",
		LastName:       "LastName",
		Position:       "Position",
		Roles:          "Roles",
		AllowMarketing: true,
		Props: map[string]string{
			"key0": "value0",
			"key1": "value value1",
			"key2": "value value value2",
			"key3": "value value value value3",
			"key4": "value value value value value4",
			"key5": "value value value value value value5",
			"key6": "value value value value value value value6",
			"key7": "value value value value value value value value7",
			"key8": "value value value value value value value value value8",
			"key9": "value value value value value value value value value value9",
		},
		NotifyProps: map[string]string{
			"key0": "value0",
			"key1": "value value1",
			"key2": "value value value2",
			"key3": "value value value value3",
			"key4": "value value value value value4",
			"key5": "value value value value value value5",
			"key6": "value value value value value value value6",
			"key7": "value value value value value value value value7",
			"key8": "value value value value value value value value value8",
			"key9": "value value value value value value value value value value9",
		},
		LastPasswordUpdate: 111111,
		LastPictureUpdate:  111111,
		FailedAttempts:     111111,
		Locale:             "Locale",
		Timezone: map[string]string{
			"key0": "value0",
			"key1": "value value1",
			"key2": "value value value2",
			"key3": "value value value value3",
			"key4": "value value value value value4",
			"key5": "value value value value value value5",
			"key6": "value value value value value value value6",
			"key7": "value value value value value value value value7",
			"key8": "value value value value value value value value value8",
			"key9": "value value value value value value value value value value9",
		},
		MfaActive:              true,
		MfaSecret:              "MfaSecret",
		LastActivityAt:         111111,
		IsBot:                  true,
		BotDescription:         "field5 is a looooooooooooooooooooooooooooooooooooooooooooooooooooooooooooooong string",
		BotLastIconUpdate:      111111,
		TermsOfServiceId:       "TermsOfServiceId",
		TermsOfServiceCreateAt: 111111,
	}

	b.Run("User=new", func(b *testing.B) {
		for i := 0; i < b.N; i++ {
			l2 := NewLRU(LRUOptions{
				Size:                   1,
				DefaultExpiry:          0,
				InvalidateClusterEvent: "",
			})
			err := l2.Set("test", user)
			require.Nil(b, err)

			var val model.User
			err = l2.Get("test", &val)
			require.Nil(b, err)
		}
	})

	uMap := map[string]*model.User{
		"id1": {
			Id:       "id1",
			CreateAt: 1111,
			UpdateAt: 1112,
			Username: "user1",
			Password: "pass",
		},
		"id2": {
			Id:       "id2",
			CreateAt: 1113,
			UpdateAt: 1114,
			Username: "user2",
			Password: "pass2",
		},
	}

	b.Run("UserMap=new", func(b *testing.B) {
		for i := 0; i < b.N; i++ {
			l2 := NewLRU(LRUOptions{
				Size:                   1,
				DefaultExpiry:          0,
				InvalidateClusterEvent: "",
			})
			err := l2.Set("test", model.UserMap(uMap))
			require.Nil(b, err)

			var val map[string]*model.User
			err = l2.Get("test", &val)
			require.Nil(b, err)
		}
	})

	post := &model.Post{
		Id:            "id",
		CreateAt:      11111,
		UpdateAt:      11111,
		DeleteAt:      11111,
		EditAt:        111111,
		IsPinned:      true,
		UserId:        "UserId",
		ChannelId:     "ChannelId",
		RootId:        "RootId",
		ParentId:      "ParentId",
		OriginalId:    "OriginalId",
		Message:       "OriginalId",
		MessageSource: "MessageSource",
		Type:          "Type",
		Props: map[string]interface{}{
			"key": "val",
		},
		Hashtags:      "Hashtags",
		Filenames:     []string{"item1", "item2"},
		FileIds:       []string{"item1", "item2"},
		PendingPostId: "PendingPostId",
		HasReactions:  true,

		// Transient data populated before sending a post to the client
		ReplyCount: 11111,
		Metadata: &model.PostMetadata{
			Embeds: []*model.PostEmbed{
				{
					Type: "Type",
					URL:  "URL",
					Data: "some data",
				},
				{
					Type: "Type 2",
					URL:  "URL 2",
					Data: "some data 2",
				},
			},
			Emojis: []*model.Emoji{
				{
					Id:   "id",
					Name: "name",
				},
			},
			Files: nil,
			Images: map[string]*model.PostImage{
				"key": {
					Width:      1,
					Height:     1,
					Format:     "format",
					FrameCount: 1,
				},
				"key2": {
					Width:      999,
					Height:     888,
					Format:     "format 2",
					FrameCount: 1000,
				},
			},
			Reactions: []*model.Reaction{},
		},
	}

	b.Run("Post=new", func(b *testing.B) {
		for i := 0; i < b.N; i++ {
			l2 := NewLRU(LRUOptions{
				Size:                   1,
				DefaultExpiry:          0,
				InvalidateClusterEvent: "",
			})
			err := l2.Set("test", post)
			require.Nil(b, err)

			var val model.Post
			err = l2.Get("test", &val)
			require.Nil(b, err)
		}
	})

	status := model.Status{
		UserId:         "UserId",
		Status:         "Status",
		Manual:         true,
		LastActivityAt: 111111,
		ActiveChannel:  "ActiveChannel",
	}

	b.Run("Status=new", func(b *testing.B) {
		for i := 0; i < b.N; i++ {
			l2 := NewLRU(LRUOptions{
				Size:                   1,
				DefaultExpiry:          0,
				InvalidateClusterEvent: "",
			})
			err := l2.Set("test", status)
			require.Nil(b, err)

			var val *model.Status
			err = l2.Get("test", &val)
			require.Nil(b, err)
		}
	})

	session := model.Session{
		Id:             "ty7ia14yuty5bmpt8wmz6da1fw",
		Token:          "79c3iq6nzpycmkkawudanqhg5c",
		CreateAt:       1595445296960,
		ExpiresAt:      1598296496960,
		LastActivityAt: 1595445296960,
		UserId:         "rpgh1q5ra38y9xjn9z8fjctezr",
		Roles:          "system_admin system_user",
		IsOAuth:        false,
		ExpiredNotify:  false,
		Props: map[string]string{
			"csrf":     "33zb7h7rk3rfffztojn5pxbkxe",
			"isMobile": "false",
			"isSaml":   "false",
			"is_guest": "false",
			"os":       "",
			"platform": "Windows",
		},
	}

	b.Run("Session=new", func(b *testing.B) {
		for i := 0; i < b.N; i++ {
			l2 := NewLRU(LRUOptions{
				Size:                   1,
				DefaultExpiry:          0,
				InvalidateClusterEvent: "",
			})
			err := l2.Set("test", &session)
			require.Nil(b, err)

			var val *model.Session
			err = l2.Get("test", &val)
			require.Nil(b, err)
		}
	})
}

func TestLRURace(t *testing.T) {
<<<<<<< HEAD
	l2 := NewLRU(&LRUOptions{
=======
	l2 := NewLRU(LRUOptions{
>>>>>>> 837b818b
		Size:                   1,
		DefaultExpiry:          0,
		InvalidateClusterEvent: "",
	})
	var wg sync.WaitGroup
	l2.Set("test", "value1")

	wg.Add(2)

	go func() {
		defer wg.Done()
		value1 := "simplestring"
		err := l2.Set("test", value1)
		require.Nil(t, err)
	}()

	go func() {
		defer wg.Done()

		var val string
		err := l2.Get("test", &val)
		require.Nil(t, err)
	}()

	wg.Wait()
}<|MERGE_RESOLUTION|>--- conflicted
+++ resolved
@@ -621,11 +621,7 @@
 }
 
 func TestLRURace(t *testing.T) {
-<<<<<<< HEAD
-	l2 := NewLRU(&LRUOptions{
-=======
 	l2 := NewLRU(LRUOptions{
->>>>>>> 837b818b
 		Size:                   1,
 		DefaultExpiry:          0,
 		InvalidateClusterEvent: "",
