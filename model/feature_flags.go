// Copyright (c) 2015-present Mattermost, Inc. All Rights Reserved.
// See LICENSE.txt for license information.

package model

import (
	"reflect"
	"strconv"
)

type FeatureFlags struct {
	// Exists only for unit and manual testing.
	// When set to a value, will be returned by the ping endpoint.
	TestFeature string
	// Exists only for testing bool functionality. Boolean feature flags interpret "on" or "true" as true and
	// all other values as false.
	TestBoolFeature bool

	// Toggle on and off support for Collapsed Threads
	CollapsedThreads bool

	// Enable the remote cluster service for shared channels.
	EnableRemoteClusterService bool

	// AppsEnabled toggles the Apps framework functionalities both in server and client side
	AppsEnabled bool

	// AppBarEnabled toggles the App Bar component on client side
	AppBarEnabled bool

	// Feature flags to control plugin versions
	PluginPlaybooks  string `plugin_id:"playbooks"`
	PluginApps       string `plugin_id:"com.mattermost.apps"`
	PluginFocalboard string `plugin_id:"focalboard"`
	PluginCalls      string `plugin_id:"com.mattermost.calls"`

	PermalinkPreviews bool

	// Enable Calls plugin support in the mobile app
	CallsMobile bool

	// CallsEnabled controls whether or not the Calls plugin should be enabled
	CallsEnabled bool

	// A dash separated list for feature flags to turn on for Boards
	BoardsFeatureFlags string

	// Enable Create First Channel
	GuidedChannelCreation bool

	// A/B test for whether radio buttons or toggle button is more effective in in-screen invite to team modal ("none", "toggle")
	InviteToTeam string

	CustomGroups bool

	// Enable DataRetention for Boards
	BoardsDataRetention bool

	NormalizeLdapDNs bool

	EnableInactivityCheckJob bool

	// Enable special onboarding flow for first admin
	UseCaseOnboarding bool

	// Enable GraphQL feature
	GraphQL bool

	InsightsEnabled bool

	CloudFree bool

	CommandPalette bool

<<<<<<< HEAD
	PostForwarding bool
=======
	AdvancedTextEditor bool
>>>>>>> 9c851e99
}

func (f *FeatureFlags) SetDefaults() {
	f.TestFeature = "off"
	f.TestBoolFeature = false
	f.CollapsedThreads = true
	f.EnableRemoteClusterService = false
	f.AppsEnabled = true
	f.AppBarEnabled = false
	f.PluginApps = ""
	f.PluginFocalboard = ""
	f.PermalinkPreviews = true
	f.CallsMobile = false
	f.BoardsFeatureFlags = ""
	f.GuidedChannelCreation = false
	f.InviteToTeam = "none"
	f.CustomGroups = true
	f.BoardsDataRetention = false
	f.NormalizeLdapDNs = false
	f.EnableInactivityCheckJob = true
	f.UseCaseOnboarding = true
	f.GraphQL = false
	f.InsightsEnabled = false
	f.CloudFree = false
	f.CommandPalette = false
<<<<<<< HEAD
	f.PostForwarding = false
=======
	f.AdvancedTextEditor = false
>>>>>>> 9c851e99
}

func (f *FeatureFlags) Plugins() map[string]string {
	rFFVal := reflect.ValueOf(f).Elem()
	rFFType := reflect.TypeOf(f).Elem()

	pluginVersions := make(map[string]string)
	for i := 0; i < rFFVal.NumField(); i++ {
		rFieldVal := rFFVal.Field(i)
		rFieldType := rFFType.Field(i)

		pluginId, hasPluginId := rFieldType.Tag.Lookup("plugin_id")
		if !hasPluginId {
			continue
		}

		pluginVersions[pluginId] = rFieldVal.String()
	}

	return pluginVersions
}

// ToMap returns the feature flags as a map[string]string
// Supports boolean and string feature flags.
func (f *FeatureFlags) ToMap() map[string]string {
	refStructVal := reflect.ValueOf(*f)
	refStructType := reflect.TypeOf(*f)
	ret := make(map[string]string)
	for i := 0; i < refStructVal.NumField(); i++ {
		refFieldVal := refStructVal.Field(i)
		if !refFieldVal.IsValid() {
			continue
		}
		refFieldType := refStructType.Field(i)
		switch refFieldType.Type.Kind() {
		case reflect.Bool:
			ret[refFieldType.Name] = strconv.FormatBool(refFieldVal.Bool())
		default:
			ret[refFieldType.Name] = refFieldVal.String()
		}
	}

	return ret
}<|MERGE_RESOLUTION|>--- conflicted
+++ resolved
@@ -72,11 +72,9 @@
 
 	CommandPalette bool
 
-<<<<<<< HEAD
 	PostForwarding bool
-=======
+
 	AdvancedTextEditor bool
->>>>>>> 9c851e99
 }
 
 func (f *FeatureFlags) SetDefaults() {
@@ -102,11 +100,8 @@
 	f.InsightsEnabled = false
 	f.CloudFree = false
 	f.CommandPalette = false
-<<<<<<< HEAD
 	f.PostForwarding = false
-=======
 	f.AdvancedTextEditor = false
->>>>>>> 9c851e99
 }
 
 func (f *FeatureFlags) Plugins() map[string]string {
