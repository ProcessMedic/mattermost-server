--- conflicted
+++ resolved
@@ -13,11 +13,7 @@
 
 // check if there is any auto_response type post in channel by the user in a calender day
 func (a *App) checkIfRespondedToday(createdAt int64, channelId, userId string) (bool, error) {
-<<<<<<< HEAD
-	y, m, d := time.Unix(int64(model.GetTimeForMillis(createdAt).Second()), 0).Date()
-=======
 	y, m, d := model.GetTimeForMillis(createdAt).Date()
->>>>>>> bf88d605
 	since := model.GetMillisForTime(time.Date(y, m, d, 0, 0, 0, 0, time.UTC))
 	return a.Srv().Store.Post().HasAutoResponsePostByUserSince(
 		model.GetPostsSinceOptions{ChannelId: channelId, Time: since},
