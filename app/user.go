--- conflicted
+++ resolved
@@ -2385,21 +2385,12 @@
 	return threads, nil
 }
 
-<<<<<<< HEAD
-func (a *App) UpdateThreadsReadForUser(userId string, timestamp int64) *model.AppError {
-	nErr := a.Srv().Store.Thread().MarkAllAsRead(userId, timestamp)
-=======
 func (a *App) UpdateThreadsReadForUser(userId, teamId string) *model.AppError {
 	nErr := a.Srv().Store.Thread().MarkAllAsRead(userId, teamId)
->>>>>>> 837b818b
 	if nErr != nil {
 		return model.NewAppError("UpdateThreadsReadForUser", "app.user.update_threads_read_for_user.app_error", nil, nErr.Error(), http.StatusInternalServerError)
 	}
 	message := model.NewWebSocketEvent(model.WEBSOCKET_EVENT_THREAD_READ_CHANGED, "", "", userId, nil)
-<<<<<<< HEAD
-	message.Add("timestamp", timestamp)
-=======
->>>>>>> 837b818b
 	a.Publish(message)
 	return nil
 }
@@ -2416,13 +2407,6 @@
 	return nil
 }
 
-<<<<<<< HEAD
-func (a *App) UpdateThreadReadForUser(userId, threadId string, timestamp int64) *model.AppError {
-	nErr := a.Srv().Store.Thread().MarkAsRead(userId, threadId, timestamp)
-	if nErr != nil {
-		return model.NewAppError("UpdateThreadReadForUser", "app.user.update_thread_read_for_user.app_error", nil, nErr.Error(), http.StatusInternalServerError)
-	}
-=======
 func (a *App) UpdateThreadReadForUser(userId, teamId, threadId string, timestamp int64) *model.AppError {
 	user, err := a.GetUser(userId)
 	if err != nil {
@@ -2451,7 +2435,6 @@
 	if nErr != nil {
 		return model.NewAppError("UpdateThreadReadForUser", "app.user.update_thread_read_for_user.app_error", nil, nErr.Error(), http.StatusInternalServerError)
 	}
->>>>>>> 837b818b
 	message := model.NewWebSocketEvent(model.WEBSOCKET_EVENT_THREAD_READ_CHANGED, "", "", userId, nil)
 	message.Add("thread_id", threadId)
 	message.Add("timestamp", timestamp)
