// Copyright (c) 2015-present Mattermost, Inc. All Rights Reserved.
// See LICENSE.txt for license information.

package app

import (
	"bytes"
	b64 "encoding/base64"
	"encoding/json"
	"fmt"
	"hash/fnv"
	"image"
	"image/color"
	"image/draw"
	_ "image/gif"
	_ "image/jpeg"
	"image/png"
	"io"
	"io/ioutil"
	"mime/multipart"
	"net/http"
	"path/filepath"
	"strconv"
	"strings"

	"github.com/disintegration/imaging"
	"github.com/golang/freetype"
	"github.com/golang/freetype/truetype"
	"github.com/mattermost/mattermost-server/v5/einterfaces"
	"github.com/mattermost/mattermost-server/v5/mlog"
	"github.com/mattermost/mattermost-server/v5/model"
	"github.com/mattermost/mattermost-server/v5/plugin"
	"github.com/mattermost/mattermost-server/v5/services/mfa"
	"github.com/mattermost/mattermost-server/v5/store"
	"github.com/mattermost/mattermost-server/v5/utils"
	"github.com/mattermost/mattermost-server/v5/utils/fileutils"
)

const (
	TOKEN_TYPE_PASSWORD_RECOVERY  = "password_recovery"
	TOKEN_TYPE_VERIFY_EMAIL       = "verify_email"
	TOKEN_TYPE_TEAM_INVITATION    = "team_invitation"
	TOKEN_TYPE_GUEST_INVITATION   = "guest_invitation"
	PASSWORD_RECOVER_EXPIRY_TIME  = 1000 * 60 * 60      // 1 hour
	INVITATION_EXPIRY_TIME        = 1000 * 60 * 60 * 48 // 48 hours
	IMAGE_PROFILE_PIXEL_DIMENSION = 128
)

func (a *App) CreateUserWithToken(user *model.User, token *model.Token) (*model.User, *model.AppError) {
	if err := a.IsUserSignUpAllowed(); err != nil {
		return nil, err
	}

	if token.Type != TOKEN_TYPE_TEAM_INVITATION && token.Type != TOKEN_TYPE_GUEST_INVITATION {
		return nil, model.NewAppError("CreateUserWithToken", "api.user.create_user.signup_link_invalid.app_error", nil, "", http.StatusBadRequest)
	}

	if model.GetMillis()-token.CreateAt >= INVITATION_EXPIRY_TIME {
		a.DeleteToken(token)
		return nil, model.NewAppError("CreateUserWithToken", "api.user.create_user.signup_link_expired.app_error", nil, "", http.StatusBadRequest)
	}

	tokenData := model.MapFromJson(strings.NewReader(token.Extra))

	team, err := a.Srv().Store.Team().Get(tokenData["teamId"])
	if err != nil {
		return nil, err
	}

	channels, err := a.Srv().Store.Channel().GetChannelsByIds(strings.Split(tokenData["channels"], " "))
	if err != nil {
		return nil, err
	}

	user.Email = tokenData["email"]
	user.EmailVerified = true

	var ruser *model.User
	if token.Type == TOKEN_TYPE_TEAM_INVITATION {
		ruser, err = a.CreateUser(user)
	} else {
		ruser, err = a.CreateGuest(user)
	}
	if err != nil {
		return nil, err
	}

	if err := a.JoinUserToTeam(team, ruser, ""); err != nil {
		return nil, err
	}

	a.AddDirectChannels(team.Id, ruser)

	if token.Type == TOKEN_TYPE_GUEST_INVITATION {
		for _, channel := range channels {
			_, err := a.AddChannelMember(ruser.Id, channel, "", "")
			if err != nil {
				mlog.Error("Failed to add channel member", mlog.Err(err))
			}
		}
	}

	if err := a.DeleteToken(token); err != nil {
		return nil, err
	}

	return ruser, nil
}

func (a *App) CreateUserWithInviteId(user *model.User, inviteId string) (*model.User, *model.AppError) {
	if err := a.IsUserSignUpAllowed(); err != nil {
		return nil, err
	}

	team, err := a.Srv().Store.Team().GetByInviteId(inviteId)
	if err != nil {
		return nil, err
	}

	if team.IsGroupConstrained() {
		return nil, model.NewAppError("CreateUserWithInviteId", "app.team.invite_id.group_constrained.error", nil, "", http.StatusForbidden)
	}

	user.EmailVerified = false

	ruser, err := a.CreateUser(user)
	if err != nil {
		return nil, err
	}

	if err := a.JoinUserToTeam(team, ruser, ""); err != nil {
		return nil, err
	}

	a.AddDirectChannels(team.Id, ruser)

	if err := a.SendWelcomeEmail(ruser.Id, ruser.Email, ruser.EmailVerified, ruser.Locale, a.GetSiteURL()); err != nil {
		mlog.Error("Failed to send welcome email on create user with inviteId", mlog.Err(err))
	}

	return ruser, nil
}

func (a *App) CreateUserAsAdmin(user *model.User) (*model.User, *model.AppError) {
	ruser, err := a.CreateUser(user)
	if err != nil {
		return nil, err
	}

	if err := a.SendWelcomeEmail(ruser.Id, ruser.Email, ruser.EmailVerified, ruser.Locale, a.GetSiteURL()); err != nil {
		mlog.Error("Failed to send welcome email on create admin user", mlog.Err(err))
	}

	return ruser, nil
}

func (a *App) CreateUserFromSignup(user *model.User) (*model.User, *model.AppError) {
	if err := a.IsUserSignUpAllowed(); err != nil {
		return nil, err
	}

	if !a.IsFirstUserAccount() && !*a.Config().TeamSettings.EnableOpenServer {
		err := model.NewAppError("CreateUserFromSignup", "api.user.create_user.no_open_server", nil, "email="+user.Email, http.StatusForbidden)
		return nil, err
	}

	user.EmailVerified = false

	ruser, err := a.CreateUser(user)
	if err != nil {
		return nil, err
	}

	if err := a.SendWelcomeEmail(ruser.Id, ruser.Email, ruser.EmailVerified, ruser.Locale, a.GetSiteURL()); err != nil {
		mlog.Error("Failed to send welcome email on create user from signup", mlog.Err(err))
	}

	return ruser, nil
}

func (a *App) IsUserSignUpAllowed() *model.AppError {
	if !*a.Config().EmailSettings.EnableSignUpWithEmail || !*a.Config().TeamSettings.EnableUserCreation {
		err := model.NewAppError("IsUserSignUpAllowed", "api.user.create_user.signup_email_disabled.app_error", nil, "", http.StatusNotImplemented)
		return err
	}
	return nil
}

func (a *App) IsFirstUserAccount() bool {
	if a.SessionCacheLength() == 0 {
		count, err := a.Srv().Store.User().Count(model.UserCountOptions{IncludeDeleted: true})
		if err != nil {
			mlog.Error("There was a error fetching if first user account", mlog.Err(err))
			return false
		}
		if count <= 0 {
			return true
		}
	}

	return false
}

<<<<<<< HEAD
=======
// indexUser fetches the required information to index a user from the database and
// calls the elasticsearch interface method
func (a *App) indexUser(user *model.User) *model.AppError {
	userTeams, err := a.Srv().Store.Team().GetTeamsByUserId(user.Id)
	if err != nil {
		return err
	}

	userTeamsIds := []string{}
	for _, team := range userTeams {
		userTeamsIds = append(userTeamsIds, team.Id)
	}

	userChannelMembers, err := a.Srv().Store.Channel().GetAllChannelMembersForUser(user.Id, false, true)
	if err != nil {
		return err
	}

	userChannelsIds := []string{}
	for channelId := range userChannelMembers {
		userChannelsIds = append(userChannelsIds, channelId)
	}

	return a.Elasticsearch().IndexUser(user, userTeamsIds, userChannelsIds)
}

func (a *App) indexUserFromId(userId string) *model.AppError {
	user, err := a.GetUser(userId)
	if err != nil {
		return err
	}
	return a.indexUser(user)
}

>>>>>>> 53e07a68
// CreateUser creates a user and sets several fields of the returned User struct to
// their zero values.
func (a *App) CreateUser(user *model.User) (*model.User, *model.AppError) {
	return a.createUserOrGuest(user, false)
}

// CreateGuest creates a guest and sets several fields of the returned User struct to
// their zero values.
func (a *App) CreateGuest(user *model.User) (*model.User, *model.AppError) {
	return a.createUserOrGuest(user, true)
}

func (a *App) createUserOrGuest(user *model.User, guest bool) (*model.User, *model.AppError) {
	user.Roles = model.SYSTEM_USER_ROLE_ID
	if guest {
		user.Roles = model.SYSTEM_GUEST_ROLE_ID
	}

	if !user.IsLDAPUser() && !user.IsSAMLUser() && !user.IsGuest() && !CheckUserDomain(user, *a.Config().TeamSettings.RestrictCreationToDomains) {
		return nil, model.NewAppError("CreateUser", "api.user.create_user.accepted_domain.app_error", nil, "", http.StatusBadRequest)
	}

	if !user.IsLDAPUser() && !user.IsSAMLUser() && user.IsGuest() && !CheckUserDomain(user, *a.Config().GuestAccountsSettings.RestrictCreationToDomains) {
		return nil, model.NewAppError("CreateUser", "api.user.create_user.accepted_domain.app_error", nil, "", http.StatusBadRequest)
	}

	// Below is a special case where the first user in the entire
	// system is granted the system_admin role
	count, err := a.Srv().Store.User().Count(model.UserCountOptions{IncludeDeleted: true})
	if err != nil {
		return nil, err
	}
	if count <= 0 {
		user.Roles = model.SYSTEM_ADMIN_ROLE_ID + " " + model.SYSTEM_USER_ROLE_ID
	}

	if _, ok := utils.GetSupportedLocales()[user.Locale]; !ok {
		user.Locale = *a.Config().LocalizationSettings.DefaultClientLocale
	}

	ruser, err := a.createUser(user)
	if err != nil {
		return nil, err
	}
	// This message goes to everyone, so the teamId, channelId and userId are irrelevant
	message := model.NewWebSocketEvent(model.WEBSOCKET_EVENT_NEW_USER, "", "", "", nil)
	message.Add("user_id", ruser.Id)
	a.Publish(message)

	if pluginsEnvironment := a.GetPluginsEnvironment(); pluginsEnvironment != nil {
		a.Srv().Go(func() {
			pluginContext := a.PluginContext()
			pluginsEnvironment.RunMultiPluginHook(func(hooks plugin.Hooks) bool {
				hooks.UserHasBeenCreated(pluginContext, user)
				return true
			}, plugin.UserHasBeenCreatedId)
		})
	}

<<<<<<< HEAD
=======
	if a.IsESIndexingEnabled() {
		a.Srv().Go(func() {
			if err := a.indexUser(user); err != nil {
				mlog.Error("Encountered error indexing user", mlog.String("user_id", user.Id), mlog.Err(err))
			}
		})
	}

>>>>>>> 53e07a68
	return ruser, nil
}

func (a *App) createUser(user *model.User) (*model.User, *model.AppError) {
	user.MakeNonNil()

	if err := a.IsPasswordValid(user.Password); user.AuthService == "" && err != nil {
		return nil, err
	}

	ruser, err := a.Srv().Store.User().Save(user)
	if err != nil {
		mlog.Error("Couldn't save the user", mlog.Err(err))
		return nil, err
	}

	if user.EmailVerified {
		if err := a.VerifyUserEmail(ruser.Id, user.Email); err != nil {
			mlog.Error("Failed to set email verified", mlog.Err(err))
		}
	}

	pref := model.Preference{UserId: ruser.Id, Category: model.PREFERENCE_CATEGORY_TUTORIAL_STEPS, Name: ruser.Id, Value: "0"}
	if err := a.Srv().Store.Preference().Save(&model.Preferences{pref}); err != nil {
		mlog.Error("Encountered error saving tutorial preference", mlog.Err(err))
	}

	ruser.Sanitize(map[string]bool{})
	return ruser, nil
}

func (a *App) CreateOAuthUser(service string, userData io.Reader, teamId string) (*model.User, *model.AppError) {
	if !*a.Config().TeamSettings.EnableUserCreation {
		return nil, model.NewAppError("CreateOAuthUser", "api.user.create_user.disabled.app_error", nil, "", http.StatusNotImplemented)
	}

	provider := einterfaces.GetOauthProvider(service)
	if provider == nil {
		return nil, model.NewAppError("CreateOAuthUser", "api.user.create_oauth_user.not_available.app_error", map[string]interface{}{"Service": strings.Title(service)}, "", http.StatusNotImplemented)
	}
	user := provider.GetUserFromJson(userData)

	if user == nil {
		return nil, model.NewAppError("CreateOAuthUser", "api.user.create_oauth_user.create.app_error", map[string]interface{}{"Service": service}, "", http.StatusInternalServerError)
	}

	suchan := make(chan store.StoreResult, 1)
	euchan := make(chan store.StoreResult, 1)
	go func() {
		userByAuth, err := a.Srv().Store.User().GetByAuth(user.AuthData, service)
		suchan <- store.StoreResult{Data: userByAuth, Err: err}
		close(suchan)
	}()
	go func() {
		userByEmail, err := a.Srv().Store.User().GetByEmail(user.Email)
		euchan <- store.StoreResult{Data: userByEmail, Err: err}
		close(euchan)
	}()

	found := true
	count := 0
	for found {
		if found = a.IsUsernameTaken(user.Username); found {
			user.Username = user.Username + strconv.Itoa(count)
			count++
		}
	}

	if result := <-suchan; result.Err == nil {
		return result.Data.(*model.User), nil
	}

	if result := <-euchan; result.Err == nil {
		authService := result.Data.(*model.User).AuthService
		if authService == "" {
			return nil, model.NewAppError("CreateOAuthUser", "api.user.create_oauth_user.already_attached.app_error", map[string]interface{}{"Service": service, "Auth": model.USER_AUTH_SERVICE_EMAIL}, "email="+user.Email, http.StatusBadRequest)
		}
		return nil, model.NewAppError("CreateOAuthUser", "api.user.create_oauth_user.already_attached.app_error", map[string]interface{}{"Service": service, "Auth": authService}, "email="+user.Email, http.StatusBadRequest)
	}

	user.EmailVerified = true

	ruser, err := a.CreateUser(user)
	if err != nil {
		return nil, err
	}

	if len(teamId) > 0 {
		err = a.AddUserToTeamByTeamId(teamId, user)
		if err != nil {
			return nil, err
		}

		err = a.AddDirectChannels(teamId, user)
		if err != nil {
			mlog.Error("Failed to add direct channels", mlog.Err(err))
		}
	}

	return ruser, nil
}

// CheckEmailDomain checks that an email domain matches a list of space-delimited domains as a string.
func CheckEmailDomain(email string, domains string) bool {
	if len(domains) == 0 {
		return true
	}

	domainArray := strings.Fields(strings.TrimSpace(strings.ToLower(strings.Replace(strings.Replace(domains, "@", " ", -1), ",", " ", -1))))

	for _, d := range domainArray {
		if strings.HasSuffix(strings.ToLower(email), "@"+d) {
			return true
		}
	}

	return false
}

// CheckUserDomain checks that a user's email domain matches a list of space-delimited domains as a string.
func CheckUserDomain(user *model.User, domains string) bool {
	return CheckEmailDomain(user.Email, domains)
}

// IsUsernameTaken checks if the username is already used by another user. Return false if the username is invalid.
func (a *App) IsUsernameTaken(name string) bool {
	if !model.IsValidUsername(name) {
		return false
	}

	if _, err := a.Srv().Store.User().GetByUsername(name); err != nil {
		return false
	}

	return true
}

func (a *App) GetUser(userId string) (*model.User, *model.AppError) {
	return a.Srv().Store.User().Get(userId)
}

func (a *App) GetUserByUsername(username string) (*model.User, *model.AppError) {
	result, err := a.Srv().Store.User().GetByUsername(username)
	if err != nil && err.Id == "store.sql_user.get_by_username.app_error" {
		err.StatusCode = http.StatusNotFound
		return nil, err
	}
	return result, nil
}

func (a *App) GetUserByEmail(email string) (*model.User, *model.AppError) {
	user, err := a.Srv().Store.User().GetByEmail(email)
	if err != nil {
		if err.Id == "store.sql_user.missing_account.const" {
			err.StatusCode = http.StatusNotFound
			return nil, err
		}
		err.StatusCode = http.StatusBadRequest
		return nil, err
	}
	return user, nil
}

func (a *App) GetUserByAuth(authData *string, authService string) (*model.User, *model.AppError) {
	return a.Srv().Store.User().GetByAuth(authData, authService)
}

func (a *App) GetUsers(options *model.UserGetOptions) ([]*model.User, *model.AppError) {
	return a.Srv().Store.User().GetAllProfiles(options)
}

func (a *App) GetUsersPage(options *model.UserGetOptions, asAdmin bool) ([]*model.User, *model.AppError) {
	users, err := a.GetUsers(options)
	if err != nil {
		return nil, err
	}

	return a.sanitizeProfiles(users, asAdmin), nil
}

func (a *App) GetUsersEtag(restrictionsHash string) string {
	return fmt.Sprintf("%v.%v.%v.%v", a.Srv().Store.User().GetEtagForAllProfiles(), a.Config().PrivacySettings.ShowFullName, a.Config().PrivacySettings.ShowEmailAddress, restrictionsHash)
}

func (a *App) GetUsersInTeam(options *model.UserGetOptions) ([]*model.User, *model.AppError) {
	return a.Srv().Store.User().GetProfiles(options)
}

func (a *App) GetUsersNotInTeam(teamId string, groupConstrained bool, offset int, limit int, viewRestrictions *model.ViewUsersRestrictions) ([]*model.User, *model.AppError) {
	return a.Srv().Store.User().GetProfilesNotInTeam(teamId, groupConstrained, offset, limit, viewRestrictions)
}

func (a *App) GetUsersInTeamPage(options *model.UserGetOptions, asAdmin bool) ([]*model.User, *model.AppError) {
	users, err := a.GetUsersInTeam(options)
	if err != nil {
		return nil, err
	}

	return a.sanitizeProfiles(users, asAdmin), nil
}

func (a *App) GetUsersNotInTeamPage(teamId string, groupConstrained bool, page int, perPage int, asAdmin bool, viewRestrictions *model.ViewUsersRestrictions) ([]*model.User, *model.AppError) {
	users, err := a.GetUsersNotInTeam(teamId, groupConstrained, page*perPage, perPage, viewRestrictions)
	if err != nil {
		return nil, err
	}

	return a.sanitizeProfiles(users, asAdmin), nil
}

func (a *App) GetUsersInTeamEtag(teamId string, restrictionsHash string) string {
	return fmt.Sprintf("%v.%v.%v.%v", a.Srv().Store.User().GetEtagForProfiles(teamId), a.Config().PrivacySettings.ShowFullName, a.Config().PrivacySettings.ShowEmailAddress, restrictionsHash)
}

func (a *App) GetUsersNotInTeamEtag(teamId string, restrictionsHash string) string {
	return fmt.Sprintf("%v.%v.%v.%v", a.Srv().Store.User().GetEtagForProfilesNotInTeam(teamId), a.Config().PrivacySettings.ShowFullName, a.Config().PrivacySettings.ShowEmailAddress, restrictionsHash)
}

func (a *App) GetUsersInChannel(channelId string, offset int, limit int) ([]*model.User, *model.AppError) {
	return a.Srv().Store.User().GetProfilesInChannel(channelId, offset, limit)
}

func (a *App) GetUsersInChannelByStatus(channelId string, offset int, limit int) ([]*model.User, *model.AppError) {
	return a.Srv().Store.User().GetProfilesInChannelByStatus(channelId, offset, limit)
}

func (a *App) GetUsersInChannelMap(channelId string, offset int, limit int, asAdmin bool) (map[string]*model.User, *model.AppError) {
	users, err := a.GetUsersInChannel(channelId, offset, limit)
	if err != nil {
		return nil, err
	}

	userMap := make(map[string]*model.User, len(users))

	for _, user := range users {
		a.SanitizeProfile(user, asAdmin)
		userMap[user.Id] = user
	}

	return userMap, nil
}

func (a *App) GetUsersInChannelPage(channelId string, page int, perPage int, asAdmin bool) ([]*model.User, *model.AppError) {
	users, err := a.GetUsersInChannel(channelId, page*perPage, perPage)
	if err != nil {
		return nil, err
	}
	return a.sanitizeProfiles(users, asAdmin), nil
}

func (a *App) GetUsersInChannelPageByStatus(channelId string, page int, perPage int, asAdmin bool) ([]*model.User, *model.AppError) {
	users, err := a.GetUsersInChannelByStatus(channelId, page*perPage, perPage)
	if err != nil {
		return nil, err
	}
	return a.sanitizeProfiles(users, asAdmin), nil
}

func (a *App) GetUsersNotInChannel(teamId string, channelId string, groupConstrained bool, offset int, limit int, viewRestrictions *model.ViewUsersRestrictions) ([]*model.User, *model.AppError) {
	return a.Srv().Store.User().GetProfilesNotInChannel(teamId, channelId, groupConstrained, offset, limit, viewRestrictions)
}

func (a *App) GetUsersNotInChannelMap(teamId string, channelId string, groupConstrained bool, offset int, limit int, asAdmin bool, viewRestrictions *model.ViewUsersRestrictions) (map[string]*model.User, *model.AppError) {
	users, err := a.GetUsersNotInChannel(teamId, channelId, groupConstrained, offset, limit, viewRestrictions)
	if err != nil {
		return nil, err
	}

	userMap := make(map[string]*model.User, len(users))

	for _, user := range users {
		a.SanitizeProfile(user, asAdmin)
		userMap[user.Id] = user
	}

	return userMap, nil
}

func (a *App) GetUsersNotInChannelPage(teamId string, channelId string, groupConstrained bool, page int, perPage int, asAdmin bool, viewRestrictions *model.ViewUsersRestrictions) ([]*model.User, *model.AppError) {
	users, err := a.GetUsersNotInChannel(teamId, channelId, groupConstrained, page*perPage, perPage, viewRestrictions)
	if err != nil {
		return nil, err
	}

	return a.sanitizeProfiles(users, asAdmin), nil
}

func (a *App) GetUsersWithoutTeamPage(options *model.UserGetOptions, asAdmin bool) ([]*model.User, *model.AppError) {
	users, err := a.GetUsersWithoutTeam(options)
	if err != nil {
		return nil, err
	}

	return a.sanitizeProfiles(users, asAdmin), nil
}

func (a *App) GetUsersWithoutTeam(options *model.UserGetOptions) ([]*model.User, *model.AppError) {
	return a.Srv().Store.User().GetProfilesWithoutTeam(options)
}

// GetTeamGroupUsers returns the users who are associated to the team via GroupTeams and GroupMembers.
func (a *App) GetTeamGroupUsers(teamID string) ([]*model.User, *model.AppError) {
	return a.Srv().Store.User().GetTeamGroupUsers(teamID)
}

// GetChannelGroupUsers returns the users who are associated to the channel via GroupChannels and GroupMembers.
func (a *App) GetChannelGroupUsers(channelID string) ([]*model.User, *model.AppError) {
	return a.Srv().Store.User().GetChannelGroupUsers(channelID)
}

func (a *App) GetUsersByIds(userIds []string, options *store.UserGetByIdsOpts) ([]*model.User, *model.AppError) {
	allowFromCache := options.ViewRestrictions == nil

	users, err := a.Srv().Store.User().GetProfileByIds(userIds, options, allowFromCache)
	if err != nil {
		return nil, err
	}

	return a.sanitizeProfiles(users, options.IsAdmin), nil
}

func (a *App) GetUsersByGroupChannelIds(channelIds []string, asAdmin bool) (map[string][]*model.User, *model.AppError) {
	usersByChannelId, err := a.Srv().Store.User().GetProfileByGroupChannelIdsForUser(a.Session().UserId, channelIds)
	if err != nil {
		return nil, err
	}
	for channelId, userList := range usersByChannelId {
		usersByChannelId[channelId] = a.sanitizeProfiles(userList, asAdmin)
	}

	return usersByChannelId, nil
}

func (a *App) GetUsersByUsernames(usernames []string, asAdmin bool, viewRestrictions *model.ViewUsersRestrictions) ([]*model.User, *model.AppError) {
	users, err := a.Srv().Store.User().GetProfilesByUsernames(usernames, viewRestrictions)
	if err != nil {
		return nil, err
	}
	return a.sanitizeProfiles(users, asAdmin), nil
}

func (a *App) sanitizeProfiles(users []*model.User, asAdmin bool) []*model.User {
	for _, u := range users {
		a.SanitizeProfile(u, asAdmin)
	}

	return users
}

func (a *App) GenerateMfaSecret(userId string) (*model.MfaSecret, *model.AppError) {
	user, err := a.GetUser(userId)
	if err != nil {
		return nil, err
	}

	mfaService := mfa.New(a, a.Srv().Store)
	secret, img, err := mfaService.GenerateSecret(user)
	if err != nil {
		return nil, err
	}

	mfaSecret := &model.MfaSecret{Secret: secret, QRCode: b64.StdEncoding.EncodeToString(img)}
	return mfaSecret, nil
}

func (a *App) ActivateMfa(userId, token string) *model.AppError {
	user, err := a.Srv().Store.User().Get(userId)
	if err != nil {
		return err
	}

	if len(user.AuthService) > 0 && user.AuthService != model.USER_AUTH_SERVICE_LDAP {
		return model.NewAppError("ActivateMfa", "api.user.activate_mfa.email_and_ldap_only.app_error", nil, "", http.StatusBadRequest)
	}

	mfaService := mfa.New(a, a.Srv().Store)
	if err := mfaService.Activate(user, token); err != nil {
		return err
	}

	return nil
}

func (a *App) DeactivateMfa(userId string) *model.AppError {
	mfaService := mfa.New(a, a.Srv().Store)
	if err := mfaService.Deactivate(userId); err != nil {
		return err
	}

	return nil
}

func CreateProfileImage(username string, userId string, initialFont string) ([]byte, *model.AppError) {
	colors := []color.NRGBA{
		{197, 8, 126, 255},
		{227, 207, 18, 255},
		{28, 181, 105, 255},
		{35, 188, 224, 255},
		{116, 49, 196, 255},
		{197, 8, 126, 255},
		{197, 19, 19, 255},
		{250, 134, 6, 255},
		{227, 207, 18, 255},
		{123, 201, 71, 255},
		{28, 181, 105, 255},
		{35, 188, 224, 255},
		{116, 49, 196, 255},
		{197, 8, 126, 255},
		{197, 19, 19, 255},
		{250, 134, 6, 255},
		{227, 207, 18, 255},
		{123, 201, 71, 255},
		{28, 181, 105, 255},
		{35, 188, 224, 255},
		{116, 49, 196, 255},
		{197, 8, 126, 255},
		{197, 19, 19, 255},
		{250, 134, 6, 255},
		{227, 207, 18, 255},
		{123, 201, 71, 255},
	}

	h := fnv.New32a()
	h.Write([]byte(userId))
	seed := h.Sum32()

	initial := string(strings.ToUpper(username)[0])

	font, err := getFont(initialFont)
	if err != nil {
		return nil, model.NewAppError("CreateProfileImage", "api.user.create_profile_image.default_font.app_error", nil, err.Error(), http.StatusInternalServerError)
	}

	color := colors[int64(seed)%int64(len(colors))]
	dstImg := image.NewRGBA(image.Rect(0, 0, IMAGE_PROFILE_PIXEL_DIMENSION, IMAGE_PROFILE_PIXEL_DIMENSION))
	srcImg := image.White
	draw.Draw(dstImg, dstImg.Bounds(), &image.Uniform{color}, image.ZP, draw.Src)
	size := float64(IMAGE_PROFILE_PIXEL_DIMENSION / 2)

	c := freetype.NewContext()
	c.SetFont(font)
	c.SetFontSize(size)
	c.SetClip(dstImg.Bounds())
	c.SetDst(dstImg)
	c.SetSrc(srcImg)

	pt := freetype.Pt(IMAGE_PROFILE_PIXEL_DIMENSION/5, IMAGE_PROFILE_PIXEL_DIMENSION*2/3)
	_, err = c.DrawString(initial, pt)
	if err != nil {
		return nil, model.NewAppError("CreateProfileImage", "api.user.create_profile_image.initial.app_error", nil, err.Error(), http.StatusInternalServerError)
	}

	buf := new(bytes.Buffer)

	if imgErr := png.Encode(buf, dstImg); imgErr != nil {
		return nil, model.NewAppError("CreateProfileImage", "api.user.create_profile_image.encode.app_error", nil, imgErr.Error(), http.StatusInternalServerError)
	}
	return buf.Bytes(), nil
}

func getFont(initialFont string) (*truetype.Font, error) {
	// Some people have the old default font still set, so just treat that as if they're using the new default
	if initialFont == "luximbi.ttf" {
		initialFont = "nunito-bold.ttf"
	}

	fontDir, _ := fileutils.FindDir("fonts")
	fontBytes, err := ioutil.ReadFile(filepath.Join(fontDir, initialFont))
	if err != nil {
		return nil, err
	}

	return freetype.ParseFont(fontBytes)
}

func (a *App) GetProfileImage(user *model.User) ([]byte, bool, *model.AppError) {
	if len(*a.Config().FileSettings.DriverName) == 0 {
		img, appErr := a.GetDefaultProfileImage(user)
		if appErr != nil {
			return nil, false, appErr
		}
		return img, false, nil
	}

	path := "users/" + user.Id + "/profile.png"

	data, err := a.ReadFile(path)
	if err != nil {
		img, appErr := a.GetDefaultProfileImage(user)
		if appErr != nil {
			return nil, false, appErr
		}

		if user.LastPictureUpdate == 0 {
			if _, err := a.WriteFile(bytes.NewReader(img), path); err != nil {
				return nil, false, err
			}
		}
		return img, true, nil
	}

	return data, false, nil
}

func (a *App) GetDefaultProfileImage(user *model.User) ([]byte, *model.AppError) {
	var img []byte
	var appErr *model.AppError

	if user.IsBot {
		img = model.BotDefaultImage
		appErr = nil
	} else {
		img, appErr = CreateProfileImage(user.Username, user.Id, *a.Config().FileSettings.InitialFont)
	}
	if appErr != nil {
		return nil, appErr
	}
	return img, nil
}

func (a *App) SetDefaultProfileImage(user *model.User) *model.AppError {
	img, appErr := a.GetDefaultProfileImage(user)
	if appErr != nil {
		return appErr
	}

	path := "users/" + user.Id + "/profile.png"

	if _, err := a.WriteFile(bytes.NewReader(img), path); err != nil {
		return err
	}

	if err := a.Srv().Store.User().ResetLastPictureUpdate(user.Id); err != nil {
		mlog.Error("Failed to reset last picture update", mlog.Err(err))
	}

	a.InvalidateCacheForUser(user.Id)

	updatedUser, appErr := a.GetUser(user.Id)
	if appErr != nil {
		mlog.Error("Error in getting users profile forcing logout", mlog.String("user_id", user.Id), mlog.Err(appErr))
		return nil
	}

	options := a.Config().GetSanitizeOptions()
	updatedUser.SanitizeProfile(options)

	message := model.NewWebSocketEvent(model.WEBSOCKET_EVENT_USER_UPDATED, "", "", "", nil)
	message.Add("user", updatedUser)
	a.Publish(message)

	return nil
}

func (a *App) SetProfileImage(userId string, imageData *multipart.FileHeader) *model.AppError {
	file, err := imageData.Open()
	if err != nil {
		return model.NewAppError("SetProfileImage", "api.user.upload_profile_user.open.app_error", nil, err.Error(), http.StatusBadRequest)
	}
	defer file.Close()
	return a.SetProfileImageFromMultiPartFile(userId, file)
}

func (a *App) SetProfileImageFromMultiPartFile(userId string, file multipart.File) *model.AppError {
	// Decode image config first to check dimensions before loading the whole thing into memory later on
	config, _, err := image.DecodeConfig(file)
	if err != nil {
		return model.NewAppError("SetProfileImage", "api.user.upload_profile_user.decode_config.app_error", nil, err.Error(), http.StatusBadRequest)
	}
	if config.Width*config.Height > model.MaxImageSize {
		return model.NewAppError("SetProfileImage", "api.user.upload_profile_user.too_large.app_error", nil, "", http.StatusBadRequest)
	}

	file.Seek(0, 0)

	return a.SetProfileImageFromFile(userId, file)
}

func (a *App) SetProfileImageFromFile(userId string, file io.Reader) *model.AppError {

	// Decode image into Image object
	img, _, err := image.Decode(file)
	if err != nil {
		return model.NewAppError("SetProfileImage", "api.user.upload_profile_user.decode.app_error", nil, err.Error(), http.StatusBadRequest)
	}

	orientation, _ := getImageOrientation(file)
	img = makeImageUpright(img, orientation)

	// Scale profile image
	profileWidthAndHeight := 128
	img = imaging.Fill(img, profileWidthAndHeight, profileWidthAndHeight, imaging.Center, imaging.Lanczos)

	buf := new(bytes.Buffer)
	err = png.Encode(buf, img)
	if err != nil {
		return model.NewAppError("SetProfileImage", "api.user.upload_profile_user.encode.app_error", nil, err.Error(), http.StatusInternalServerError)
	}

	path := "users/" + userId + "/profile.png"

	if _, err := a.WriteFile(buf, path); err != nil {
		return model.NewAppError("SetProfileImage", "api.user.upload_profile_user.upload_profile.app_error", nil, "", http.StatusInternalServerError)
	}

	if err := a.Srv().Store.User().UpdateLastPictureUpdate(userId); err != nil {
		mlog.Error("Error with updating last picture update", mlog.Err(err))
	}
	a.invalidateUserCacheAndPublish(userId)

	return nil
}

func (a *App) UpdatePasswordAsUser(userId, currentPassword, newPassword string) *model.AppError {
	user, err := a.GetUser(userId)
	if err != nil {
		return err
	}

	if user == nil {
		err = model.NewAppError("updatePassword", "api.user.update_password.valid_account.app_error", nil, "", http.StatusBadRequest)
		return err
	}

	if user.AuthData != nil && *user.AuthData != "" {
		err = model.NewAppError("updatePassword", "api.user.update_password.oauth.app_error", nil, "auth_service="+user.AuthService, http.StatusBadRequest)
		return err
	}

	if err := a.DoubleCheckPassword(user, currentPassword); err != nil {
		if err.Id == "api.user.check_user_password.invalid.app_error" {
			err = model.NewAppError("updatePassword", "api.user.update_password.incorrect.app_error", nil, "", http.StatusBadRequest)
		}
		return err
	}

	T := utils.GetUserTranslations(user.Locale)

	return a.UpdatePasswordSendEmail(user, newPassword, T("api.user.update_password.menu"))
}

func (a *App) userDeactivated(userId string) *model.AppError {
	if err := a.RevokeAllSessions(userId); err != nil {
		return err
	}

	a.SetStatusOffline(userId, false)

	user, err := a.GetUser(userId)
	if err != nil {
		return err
	}

	// when disable a user, userDeactivated is called for the user and the
	// bots the user owns. Only notify once, when the user is the owner, not the
	// owners bots
	if !user.IsBot {
		a.notifySysadminsBotOwnerDeactivated(userId)
	}

	if *a.Config().ServiceSettings.DisableBotsWhenOwnerIsDeactivated {
		a.disableUserBots(userId)
	}

	return nil
}

func (a *App) invalidateUserChannelMembersCaches(userId string) *model.AppError {
	teamsForUser, err := a.GetTeamsForUser(userId)
	if err != nil {
		return err
	}

	for _, team := range teamsForUser {
		channelsForUser, err := a.GetChannelsForUser(team.Id, userId, false)
		if err != nil {
			return err
		}

		for _, channel := range *channelsForUser {
			a.InvalidateCacheForChannelMembers(channel.Id)
		}
	}

	return nil
}

func (a *App) UpdateActive(user *model.User, active bool) (*model.User, *model.AppError) {
	user.UpdateAt = model.GetMillis()
	if active {
		user.DeleteAt = 0
	} else {
		user.DeleteAt = user.UpdateAt
	}

	userUpdate, err := a.Srv().Store.User().Update(user, true)
	if err != nil {
		return nil, err
	}
	ruser := userUpdate.New

	if !active {
		if err := a.userDeactivated(ruser.Id); err != nil {
			return nil, err
		}
	}

	a.invalidateUserChannelMembersCaches(user.Id)
	a.InvalidateCacheForUser(user.Id)

	a.sendUpdatedUserEvent(*ruser)

	return ruser, nil
}

func (a *App) DeactivateGuests() *model.AppError {
	userIds, err := a.Srv().Store.User().DeactivateGuests()
	if err != nil {
		return err
	}

	for _, userId := range userIds {
		if err := a.userDeactivated(userId); err != nil {
			return err
		}
	}

	a.Srv().Store.Channel().ClearCaches()
	a.Srv().Store.User().ClearCaches()

	message := model.NewWebSocketEvent(model.WEBSOCKET_EVENT_GUESTS_DEACTIVATED, "", "", "", nil)
	a.Publish(message)

	return nil
}

func (a *App) GetSanitizeOptions(asAdmin bool) map[string]bool {
	options := a.Config().GetSanitizeOptions()
	if asAdmin {
		options["email"] = true
		options["fullname"] = true
		options["authservice"] = true
	}
	return options
}

func (a *App) SanitizeProfile(user *model.User, asAdmin bool) {
	options := a.GetSanitizeOptions(asAdmin)

	user.SanitizeProfile(options)
}

func (a *App) UpdateUserAsUser(user *model.User, asAdmin bool) (*model.User, *model.AppError) {
	updatedUser, err := a.UpdateUser(user, true)
	if err != nil {
		return nil, err
	}

	a.sendUpdatedUserEvent(*updatedUser)

	return updatedUser, nil
}

func (a *App) PatchUser(userId string, patch *model.UserPatch, asAdmin bool) (*model.User, *model.AppError) {
	user, err := a.GetUser(userId)
	if err != nil {
		return nil, err
	}

	user.Patch(patch)

	updatedUser, err := a.UpdateUser(user, true)
	if err != nil {
		return nil, err
	}

	a.sendUpdatedUserEvent(*updatedUser)

	return updatedUser, nil
}

func (a *App) UpdateUserAuth(userId string, userAuth *model.UserAuth) (*model.UserAuth, *model.AppError) {
	if userAuth.AuthData == nil || *userAuth.AuthData == "" || userAuth.AuthService == "" {
		userAuth.AuthData = nil
		userAuth.AuthService = ""

		if err := a.IsPasswordValid(userAuth.Password); err != nil {
			return nil, err
		}
		password := model.HashPassword(userAuth.Password)

		if err := a.Srv().Store.User().UpdatePassword(userId, password); err != nil {
			return nil, err
		}
	} else {
		userAuth.Password = ""

		if _, err := a.Srv().Store.User().UpdateAuthData(userId, userAuth.AuthService, userAuth.AuthData, "", false); err != nil {
			return nil, err
		}
	}

	return userAuth, nil
}

func (a *App) sendUpdatedUserEvent(user model.User) {
	adminCopyOfUser := user.DeepCopy()
	a.SanitizeProfile(adminCopyOfUser, true)
	adminMessage := model.NewWebSocketEvent(model.WEBSOCKET_EVENT_USER_UPDATED, "", "", "", nil)
	adminMessage.Add("user", adminCopyOfUser)
	adminMessage.GetBroadcast().ContainsSensitiveData = true
	a.Publish(adminMessage)

	a.SanitizeProfile(&user, false)
	message := model.NewWebSocketEvent(model.WEBSOCKET_EVENT_USER_UPDATED, "", "", "", nil)
	message.Add("user", &user)
	message.GetBroadcast().ContainsSanitizedData = true
	a.Publish(message)
}

func (a *App) UpdateUser(user *model.User, sendNotifications bool) (*model.User, *model.AppError) {
	prev, err := a.Srv().Store.User().Get(user.Id)
	if err != nil {
		return nil, err
	}

	if !CheckUserDomain(user, *a.Config().TeamSettings.RestrictCreationToDomains) {
		if !prev.IsGuest() && !prev.IsLDAPUser() && !prev.IsSAMLUser() && user.Email != prev.Email {
			return nil, model.NewAppError("UpdateUser", "api.user.update_user.accepted_domain.app_error", nil, "", http.StatusBadRequest)
		}
	}

	if !CheckUserDomain(user, *a.Config().GuestAccountsSettings.RestrictCreationToDomains) {
		if prev.IsGuest() && !prev.IsLDAPUser() && !prev.IsSAMLUser() && user.Email != prev.Email {
			return nil, model.NewAppError("UpdateUser", "api.user.update_user.accepted_guest_domain.app_error", nil, "", http.StatusBadRequest)
		}
	}

	// Don't set new eMail on user account if email verification is required, this will be done as a post-verification action
	// to avoid users being able to set non-controlled eMails as their account email
	newEmail := ""
	if *a.Config().EmailSettings.RequireEmailVerification && prev.Email != user.Email {
		newEmail = user.Email

		_, err = a.GetUserByEmail(newEmail)
		if err == nil {
			return nil, model.NewAppError("UpdateUser", "store.sql_user.update.email_taken.app_error", nil, "user_id="+user.Id, http.StatusBadRequest)
		}

		//  When a bot is created, prev.Email will be an autogenerated faked email,
		//  which will not match a CLI email input during bot to user conversions.
		//  To update a bot users email, do not set the email to the faked email
		//  stored in prev.Email.  Allow using the email defined in the CLI
		if !user.IsBot {
			user.Email = prev.Email
		}
	}

	userUpdate, err := a.Srv().Store.User().Update(user, false)
	if err != nil {
		return nil, err
	}

	if sendNotifications {
		if userUpdate.New.Email != userUpdate.Old.Email || newEmail != "" {
			if *a.Config().EmailSettings.RequireEmailVerification {
				a.Srv().Go(func() {
					if err := a.SendEmailVerification(userUpdate.New, newEmail); err != nil {
						mlog.Error("Failed to send email verification", mlog.Err(err))
					}
				})
			} else {
				a.Srv().Go(func() {
					if err := a.SendEmailChangeEmail(userUpdate.Old.Email, userUpdate.New.Email, userUpdate.New.Locale, a.GetSiteURL()); err != nil {
						mlog.Error("Failed to send email change email", mlog.Err(err))
					}
				})
			}
		}

		if userUpdate.New.Username != userUpdate.Old.Username {
			a.Srv().Go(func() {
				if err := a.SendChangeUsernameEmail(userUpdate.Old.Username, userUpdate.New.Username, userUpdate.New.Email, userUpdate.New.Locale, a.GetSiteURL()); err != nil {
					mlog.Error("Failed to send change username email", mlog.Err(err))
				}
			})
		}
	}

	a.InvalidateCacheForUser(user.Id)

<<<<<<< HEAD
=======
	if a.IsESIndexingEnabled() {
		a.Srv().Go(func() {
			if err := a.indexUser(user); err != nil {
				mlog.Error("Encountered error indexing user", mlog.String("user_id", user.Id), mlog.Err(err))
			}
		})
	}

>>>>>>> 53e07a68
	return userUpdate.New, nil
}

func (a *App) UpdateUserActive(userId string, active bool) *model.AppError {
	user, err := a.GetUser(userId)

	if err != nil {
		return err
	}
	if _, err = a.UpdateActive(user, active); err != nil {
		return err
	}

	return nil
}

func (a *App) UpdateUserNotifyProps(userId string, props map[string]string) (*model.User, *model.AppError) {
	user, err := a.GetUser(userId)
	if err != nil {
		return nil, err
	}

	user.NotifyProps = props

	ruser, err := a.UpdateUser(user, true)
	if err != nil {
		return nil, err
	}

	return ruser, nil
}

func (a *App) UpdateMfa(activate bool, userId, token string) *model.AppError {
	if activate {
		if err := a.ActivateMfa(userId, token); err != nil {
			return err
		}
	} else {
		if err := a.DeactivateMfa(userId); err != nil {
			return err
		}
	}

	a.Srv().Go(func() {
		user, err := a.GetUser(userId)
		if err != nil {
			mlog.Error("Failed to get user", mlog.Err(err))
			return
		}

		if err := a.SendMfaChangeEmail(user.Email, activate, user.Locale, a.GetSiteURL()); err != nil {
			mlog.Error("Failed to send mfa change email", mlog.Err(err))
		}
	})

	return nil
}

func (a *App) UpdatePasswordByUserIdSendEmail(userId, newPassword, method string) *model.AppError {
	user, err := a.GetUser(userId)
	if err != nil {
		return err
	}

	return a.UpdatePasswordSendEmail(user, newPassword, method)
}

func (a *App) UpdatePassword(user *model.User, newPassword string) *model.AppError {
	if err := a.IsPasswordValid(newPassword); err != nil {
		return err
	}

	hashedPassword := model.HashPassword(newPassword)

	if err := a.Srv().Store.User().UpdatePassword(user.Id, hashedPassword); err != nil {
		return model.NewAppError("UpdatePassword", "api.user.update_password.failed.app_error", nil, err.Error(), http.StatusInternalServerError)
	}

	return nil
}

func (a *App) UpdatePasswordSendEmail(user *model.User, newPassword, method string) *model.AppError {
	if err := a.UpdatePassword(user, newPassword); err != nil {
		return err
	}

	a.Srv().Go(func() {
		if err := a.SendPasswordChangeEmail(user.Email, method, user.Locale, a.GetSiteURL()); err != nil {
			mlog.Error("Failed to send password change email", mlog.Err(err))
		}
	})

	return nil
}

func (a *App) ResetPasswordFromToken(userSuppliedTokenString, newPassword string) *model.AppError {
	token, err := a.GetPasswordRecoveryToken(userSuppliedTokenString)
	if err != nil {
		return err
	}
	if model.GetMillis()-token.CreateAt >= PASSWORD_RECOVER_EXPIRY_TIME {
		return model.NewAppError("resetPassword", "api.user.reset_password.link_expired.app_error", nil, "", http.StatusBadRequest)
	}

	tokenData := struct {
		UserId string
		Email  string
	}{}

	err2 := json.Unmarshal([]byte(token.Extra), &tokenData)
	if err2 != nil {
		return model.NewAppError("resetPassword", "api.user.reset_password.token_parse.error", nil, "", http.StatusInternalServerError)
	}

	user, err := a.GetUser(tokenData.UserId)
	if err != nil {
		return err
	}

	if user.Email != tokenData.Email {
		return model.NewAppError("resetPassword", "api.user.reset_password.link_expired.app_error", nil, "", http.StatusBadRequest)
	}

	if user.IsSSOUser() {
		return model.NewAppError("ResetPasswordFromCode", "api.user.reset_password.sso.app_error", nil, "userId="+user.Id, http.StatusBadRequest)
	}

	T := utils.GetUserTranslations(user.Locale)

	if err := a.UpdatePasswordSendEmail(user, newPassword, T("api.user.reset_password.method")); err != nil {
		return err
	}

	if err := a.DeleteToken(token); err != nil {
		mlog.Error("Failed to delete token", mlog.Err(err))
	}

	return nil
}

func (a *App) SendPasswordReset(email string, siteURL string) (bool, *model.AppError) {
	user, err := a.GetUserByEmail(email)
	if err != nil {
		return false, nil
	}

	if user.AuthData != nil && len(*user.AuthData) != 0 {
		return false, model.NewAppError("SendPasswordReset", "api.user.send_password_reset.sso.app_error", nil, "userId="+user.Id, http.StatusBadRequest)
	}

	token, err := a.CreatePasswordRecoveryToken(user.Id, user.Email)
	if err != nil {
		return false, err
	}

	return a.SendPasswordResetEmail(user.Email, token, user.Locale, siteURL)
}

func (a *App) CreatePasswordRecoveryToken(userId, email string) (*model.Token, *model.AppError) {

	tokenExtra := struct {
		UserId string
		Email  string
	}{
		userId,
		email,
	}
	jsonData, err := json.Marshal(tokenExtra)

	if err != nil {
		return nil, model.NewAppError("CreatePasswordRecoveryToken", "api.user.create_password_token.error", nil, "", http.StatusInternalServerError)
	}

	token := model.NewToken(TOKEN_TYPE_PASSWORD_RECOVERY, string(jsonData))

	if err := a.Srv().Store.Token().Save(token); err != nil {
		return nil, err
	}

	return token, nil
}

func (a *App) GetPasswordRecoveryToken(token string) (*model.Token, *model.AppError) {
	rtoken, err := a.Srv().Store.Token().GetByToken(token)
	if err != nil {
		return nil, model.NewAppError("GetPasswordRecoveryToken", "api.user.reset_password.invalid_link.app_error", nil, err.Error(), http.StatusBadRequest)
	}
	if rtoken.Type != TOKEN_TYPE_PASSWORD_RECOVERY {
		return nil, model.NewAppError("GetPasswordRecoveryToken", "api.user.reset_password.broken_token.app_error", nil, "", http.StatusBadRequest)
	}
	return rtoken, nil
}

func (a *App) DeleteToken(token *model.Token) *model.AppError {
	return a.Srv().Store.Token().Delete(token.Token)
}

func (a *App) UpdateUserRoles(userId string, newRoles string, sendWebSocketEvent bool) (*model.User, *model.AppError) {
	user, err := a.GetUser(userId)
	if err != nil {
		err.StatusCode = http.StatusBadRequest
		return nil, err
	}

	if err := a.CheckRolesExist(strings.Fields(newRoles)); err != nil {
		return nil, err
	}

	user.Roles = newRoles
	uchan := make(chan store.StoreResult, 1)
	go func() {
		userUpdate, err := a.Srv().Store.User().Update(user, true)
		uchan <- store.StoreResult{Data: userUpdate, Err: err}
		close(uchan)
	}()

	schan := make(chan store.StoreResult, 1)
	go func() {
		userId, err := a.Srv().Store.Session().UpdateRoles(user.Id, newRoles)
		schan <- store.StoreResult{Data: userId, Err: err}
		close(schan)
	}()

	result := <-uchan
	if result.Err != nil {
		return nil, result.Err
	}
	ruser := result.Data.(*model.UserUpdate).New

	if result := <-schan; result.Err != nil {
		// soft error since the user roles were still updated
		mlog.Error("Failed during updating user roles", mlog.Err(result.Err))
	}

	a.InvalidateCacheForUser(user.Id)
	a.ClearSessionCacheForUser(user.Id)

	if sendWebSocketEvent {
		message := model.NewWebSocketEvent(model.WEBSOCKET_EVENT_USER_ROLE_UPDATED, "", "", user.Id, nil)
		message.Add("user_id", user.Id)
		message.Add("roles", newRoles)
		a.Publish(message)
	}

	return ruser, nil
}

func (a *App) PermanentDeleteUser(user *model.User) *model.AppError {
	mlog.Warn("Attempting to permanently delete account", mlog.String("user_id", user.Id), mlog.String("user_email", user.Email))
	if user.IsInRole(model.SYSTEM_ADMIN_ROLE_ID) {
		mlog.Warn("You are deleting a user that is a system administrator.  You may need to set another account as the system administrator using the command line tools.", mlog.String("user_email", user.Email))
	}

	if _, err := a.UpdateActive(user, false); err != nil {
		return err
	}

	if err := a.Srv().Store.Session().PermanentDeleteSessionsByUser(user.Id); err != nil {
		return err
	}

	if err := a.Srv().Store.UserAccessToken().DeleteAllForUser(user.Id); err != nil {
		return err
	}

	if err := a.Srv().Store.OAuth().PermanentDeleteAuthDataByUser(user.Id); err != nil {
		return err
	}

	if err := a.Srv().Store.Webhook().PermanentDeleteIncomingByUser(user.Id); err != nil {
		return err
	}

	if err := a.Srv().Store.Webhook().PermanentDeleteOutgoingByUser(user.Id); err != nil {
		return err
	}

	if err := a.Srv().Store.Command().PermanentDeleteByUser(user.Id); err != nil {
		return err
	}

	if err := a.Srv().Store.Preference().PermanentDeleteByUser(user.Id); err != nil {
		return err
	}

	if err := a.Srv().Store.Channel().PermanentDeleteMembersByUser(user.Id); err != nil {
		return err
	}

	if err := a.Srv().Store.Group().PermanentDeleteMembersByUser(user.Id); err != nil {
		return err
	}

	if err := a.Srv().Store.Post().PermanentDeleteByUser(user.Id); err != nil {
		return err
	}

	if err := a.Srv().Store.Bot().PermanentDelete(user.Id); err != nil {
		return err
	}

	infos, err := a.Srv().Store.FileInfo().GetForUser(user.Id)
	if err != nil {
		mlog.Warn("Error getting file list for user from FileInfoStore", mlog.Err(err))
	}

	for _, info := range infos {
		res, err := a.FileExists(info.Path)
		if err != nil {
			mlog.Warn(
				"Error checking existence of file",
				mlog.String("path", info.Path),
				mlog.Err(err),
			)
			continue
		}

		if !res {
			mlog.Warn("File not found", mlog.String("path", info.Path))
			continue
		}

		err = a.RemoveFile(info.Path)

		if err != nil {
			mlog.Warn(
				"Unable to remove file",
				mlog.String("path", info.Path),
				mlog.Err(err),
			)
		}
	}

	if _, err := a.Srv().Store.FileInfo().PermanentDeleteByUser(user.Id); err != nil {
		return err
	}

	if err := a.Srv().Store.User().PermanentDelete(user.Id); err != nil {
		return err
	}

	if err := a.Srv().Store.Audit().PermanentDeleteByUser(user.Id); err != nil {
		return err
	}

	if err := a.Srv().Store.Team().RemoveAllMembersByUser(user.Id); err != nil {
		return err
	}

	mlog.Warn("Permanently deleted account", mlog.String("user_email", user.Email), mlog.String("user_id", user.Id))

<<<<<<< HEAD
=======
	if a.IsESIndexingEnabled() {
		a.Srv().Go(func() {
			if err := a.Elasticsearch().DeleteUser(user); err != nil {
				mlog.Error("Encountered error deleting user", mlog.String("user_id", user.Id), mlog.Err(err))
			}
		})
	}

>>>>>>> 53e07a68
	return nil
}

func (a *App) PermanentDeleteAllUsers() *model.AppError {
	users, err := a.Srv().Store.User().GetAll()
	if err != nil {
		return err
	}
	for _, user := range users {
		a.PermanentDeleteUser(user)
	}

	return nil
}

func (a *App) SendEmailVerification(user *model.User, newEmail string) *model.AppError {
	token, err := a.CreateVerifyEmailToken(user.Id, newEmail)
	if err != nil {
		return err
	}

	if _, err := a.GetStatus(user.Id); err != nil {
		return a.SendVerifyEmail(newEmail, user.Locale, a.GetSiteURL(), token.Token)
	}
	return a.SendEmailChangeVerifyEmail(newEmail, user.Locale, a.GetSiteURL(), token.Token)
}

func (a *App) VerifyEmailFromToken(userSuppliedTokenString string) *model.AppError {
	token, err := a.GetVerifyEmailToken(userSuppliedTokenString)
	if err != nil {
		return err
	}
	if model.GetMillis()-token.CreateAt >= PASSWORD_RECOVER_EXPIRY_TIME {
		return model.NewAppError("VerifyEmailFromToken", "api.user.verify_email.link_expired.app_error", nil, "", http.StatusBadRequest)
	}

	tokenData := struct {
		UserId string
		Email  string
	}{}

	err2 := json.Unmarshal([]byte(token.Extra), &tokenData)
	if err2 != nil {
		return model.NewAppError("VerifyEmailFromToken", "api.user.verify_email.token_parse.error", nil, "", http.StatusInternalServerError)
	}

	user, err := a.GetUser(tokenData.UserId)
	if err != nil {
		return err
	}

	tokenData.Email = strings.ToLower(tokenData.Email)
	if err := a.VerifyUserEmail(tokenData.UserId, tokenData.Email); err != nil {
		return err
	}

	if user.Email != tokenData.Email {
		a.Srv().Go(func() {
			if err := a.SendEmailChangeEmail(user.Email, tokenData.Email, user.Locale, a.GetSiteURL()); err != nil {
				mlog.Error("Failed to send email change email", mlog.Err(err))
			}
		})
	}

	if err := a.DeleteToken(token); err != nil {
		mlog.Error("Failed to delete token", mlog.Err(err))
	}

	return nil
}

func (a *App) CreateVerifyEmailToken(userId string, newEmail string) (*model.Token, *model.AppError) {
	tokenExtra := struct {
		UserId string
		Email  string
	}{
		userId,
		newEmail,
	}
	jsonData, err := json.Marshal(tokenExtra)

	if err != nil {
		return nil, model.NewAppError("CreateVerifyEmailToken", "api.user.create_email_token.error", nil, "", http.StatusInternalServerError)
	}

	token := model.NewToken(TOKEN_TYPE_VERIFY_EMAIL, string(jsonData))

	if err := a.Srv().Store.Token().Save(token); err != nil {
		return nil, err
	}

	return token, nil
}

func (a *App) GetVerifyEmailToken(token string) (*model.Token, *model.AppError) {
	rtoken, err := a.Srv().Store.Token().GetByToken(token)
	if err != nil {
		return nil, model.NewAppError("GetVerifyEmailToken", "api.user.verify_email.bad_link.app_error", nil, err.Error(), http.StatusBadRequest)
	}
	if rtoken.Type != TOKEN_TYPE_VERIFY_EMAIL {
		return nil, model.NewAppError("GetVerifyEmailToken", "api.user.verify_email.broken_token.app_error", nil, "", http.StatusBadRequest)
	}
	return rtoken, nil
}

// GetTotalUsersStats is used for the DM list total
func (a *App) GetTotalUsersStats(viewRestrictions *model.ViewUsersRestrictions) (*model.UsersStats, *model.AppError) {
	count, err := a.Srv().Store.User().Count(model.UserCountOptions{
		IncludeBotAccounts: true,
		ViewRestrictions:   viewRestrictions,
	})
	if err != nil {
		return nil, err
	}
	stats := &model.UsersStats{
		TotalUsersCount: count,
	}
	return stats, nil
}

func (a *App) VerifyUserEmail(userId, email string) *model.AppError {
	_, err := a.Srv().Store.User().VerifyEmail(userId, email)
	if err != nil {
		return err
	}

	user, err := a.GetUser(userId)

	if err != nil {
		return err
	}

	a.sendUpdatedUserEvent(*user)

	return nil
}

func (a *App) SearchUsers(props *model.UserSearch, options *model.UserSearchOptions) ([]*model.User, *model.AppError) {
	if props.WithoutTeam {
		return a.SearchUsersWithoutTeam(props.Term, options)
	}
	if props.InChannelId != "" {
		return a.SearchUsersInChannel(props.InChannelId, props.Term, options)
	}
	if props.NotInChannelId != "" {
		return a.SearchUsersNotInChannel(props.TeamId, props.NotInChannelId, props.Term, options)
	}
	if props.NotInTeamId != "" {
		return a.SearchUsersNotInTeam(props.NotInTeamId, props.Term, options)
	}
	return a.SearchUsersInTeam(props.TeamId, props.Term, options)
}

func (a *App) SearchUsersInChannel(channelId string, term string, options *model.UserSearchOptions) ([]*model.User, *model.AppError) {
	term = strings.TrimSpace(term)
	users, err := a.Srv().Store.User().SearchInChannel(channelId, term, options)
	if err != nil {
		return nil, err
	}
	for _, user := range users {
		a.SanitizeProfile(user, options.IsAdmin)
	}

	return users, nil
}

func (a *App) SearchUsersNotInChannel(teamId string, channelId string, term string, options *model.UserSearchOptions) ([]*model.User, *model.AppError) {
	term = strings.TrimSpace(term)
	users, err := a.Srv().Store.User().SearchNotInChannel(teamId, channelId, term, options)
	if err != nil {
		return nil, err
	}

	for _, user := range users {
		a.SanitizeProfile(user, options.IsAdmin)
	}

	return users, nil
}

<<<<<<< HEAD
=======
func (a *App) esSearchUsersInTeam(teamId, term string, options *model.UserSearchOptions) ([]*model.User, *model.AppError) {
	listOfAllowedChannels, err := a.GetViewUsersRestrictionsForTeam(a.Session().UserId, teamId)
	if err != nil {
		return nil, err
	}
	if listOfAllowedChannels != nil && len(listOfAllowedChannels) == 0 {
		return []*model.User{}, nil
	}

	usersIds, err := a.Elasticsearch().SearchUsersInTeam(teamId, listOfAllowedChannels, term, options)
	if err != nil {
		return nil, err
	}

	users, err := a.Srv().Store.User().GetProfileByIds(usersIds, nil, false)
	if err != nil {
		return nil, err
	}

	for _, user := range users {
		a.SanitizeProfile(user, options.IsAdmin)
	}

	return users, nil
}

>>>>>>> 53e07a68
func (a *App) SearchUsersInTeam(teamId, term string, options *model.UserSearchOptions) ([]*model.User, *model.AppError) {
	var users []*model.User
	var err *model.AppError
	term = strings.TrimSpace(term)

	users, err = a.Srv.Store.User().Search(teamId, term, options)
	if err != nil {
		return nil, err
	}

<<<<<<< HEAD
	for _, user := range users {
		a.SanitizeProfile(user, options.IsAdmin)
=======
	if !a.IsESAutocompletionEnabled() || err != nil {
		users, err = a.Srv().Store.User().Search(teamId, term, options)
		if err != nil {
			return nil, err
		}

		for _, user := range users {
			a.SanitizeProfile(user, options.IsAdmin)
		}
>>>>>>> 53e07a68
	}

	return users, nil
}

func (a *App) SearchUsersNotInTeam(notInTeamId string, term string, options *model.UserSearchOptions) ([]*model.User, *model.AppError) {
	term = strings.TrimSpace(term)
	users, err := a.Srv().Store.User().SearchNotInTeam(notInTeamId, term, options)
	if err != nil {
		return nil, err
	}

	for _, user := range users {
		a.SanitizeProfile(user, options.IsAdmin)
	}

	return users, nil
}

func (a *App) SearchUsersWithoutTeam(term string, options *model.UserSearchOptions) ([]*model.User, *model.AppError) {
	term = strings.TrimSpace(term)
	users, err := a.Srv().Store.User().SearchWithoutTeam(term, options)
	if err != nil {
		return nil, err
	}

	for _, user := range users {
		a.SanitizeProfile(user, options.IsAdmin)
	}

	return users, nil
}

<<<<<<< HEAD
func (a *App) AutocompleteUsersInChannel(teamId string, channelId string, term string, options *model.UserSearchOptions) (*model.UserAutocompleteInChannel, *model.AppError) {
	term = strings.TrimSpace(term)

	autocomplete, err := a.Srv.Store.User().AutocompleteUsersInChannel(teamId, channelId, term, options)
=======
func (a *App) esAutocompleteUsersInChannel(teamId, channelId, term string, options *model.UserSearchOptions) (*model.UserAutocompleteInChannel, *model.AppError) {
	listOfAllowedChannels, err := a.getListOfAllowedChannelsForTeam(teamId, options.ViewRestrictions)
	if err != nil {
		return nil, err
	}
	if len(listOfAllowedChannels) == 0 {
		return &model.UserAutocompleteInChannel{}, nil
	}
	uchanIds := []string{}
	nuchanIds := []string{}
	if !strings.Contains(strings.Join(listOfAllowedChannels, "."), channelId) {
		nuchanIds, err = a.Elasticsearch().SearchUsersInTeam(teamId, listOfAllowedChannels, term, options)
	} else {
		uchanIds, nuchanIds, err = a.Elasticsearch().SearchUsersInChannel(teamId, channelId, listOfAllowedChannels, term, options)
	}
>>>>>>> 53e07a68
	if err != nil {
		return nil, err
	}

<<<<<<< HEAD
	for _, user := range autocomplete.InChannel {
=======
	uchan := make(chan store.StoreResult, 1)
	go func() {
		users, err := a.Srv().Store.User().GetProfileByIds(uchanIds, nil, false)
		uchan <- store.StoreResult{Data: users, Err: err}
		close(uchan)
	}()

	nuchan := make(chan store.StoreResult, 1)
	go func() {
		users, err := a.Srv().Store.User().GetProfileByIds(nuchanIds, nil, false)
		nuchan <- store.StoreResult{Data: users, Err: err}
		close(nuchan)
	}()

	autocomplete := &model.UserAutocompleteInChannel{}

	result := <-uchan
	if result.Err != nil {
		return nil, result.Err
	}
	users := result.Data.([]*model.User)

	for _, user := range users {
>>>>>>> 53e07a68
		a.SanitizeProfile(user, options.IsAdmin)
	}

	for _, user := range autocomplete.OutOfChannel {
		a.SanitizeProfile(user, options.IsAdmin)
	}

	return autocomplete, nil
}

func (a *App) AutocompleteUsersInTeam(teamId string, term string, options *model.UserSearchOptions) (*model.UserAutocompleteInTeam, *model.AppError) {
	var err *model.AppError
<<<<<<< HEAD

	term = strings.TrimSpace(term)

	users, err := a.Srv.Store.User().Search(teamId, term, options)
=======
	term = strings.TrimSpace(term)

	if a.IsESAutocompletionEnabled() {
		autocomplete, err = a.esAutocompleteUsersInChannel(teamId, channelId, term, options)
		if err != nil {
			mlog.Error("Encountered error on AutocompleteUsersInChannel through Elasticsearch. Falling back to default autocompletion.", mlog.Err(err))
		}
	}

	if !a.IsESAutocompletionEnabled() || err != nil {
		autocomplete = &model.UserAutocompleteInChannel{}

		uchan := make(chan store.StoreResult, 1)
		go func() {
			users, err := a.Srv().Store.User().SearchInChannel(channelId, term, options)
			uchan <- store.StoreResult{Data: users, Err: err}
			close(uchan)
		}()

		nuchan := make(chan store.StoreResult, 1)
		go func() {
			users, err := a.Srv().Store.User().SearchNotInChannel(teamId, channelId, term, options)
			nuchan <- store.StoreResult{Data: users, Err: err}
			close(nuchan)
		}()

		result := <-uchan
		if result.Err != nil {
			return nil, result.Err
		}

		users := result.Data.([]*model.User)

		for _, user := range users {
			a.SanitizeProfile(user, options.IsAdmin)
		}

		autocomplete.InChannel = users

		result = <-nuchan
		if result.Err != nil {
			return nil, result.Err
		}
		users = result.Data.([]*model.User)

		for _, user := range users {
			a.SanitizeProfile(user, options.IsAdmin)
		}

		autocomplete.OutOfChannel = users
	}

	return autocomplete, nil
}

func (a *App) esAutocompleteUsersInTeam(teamId, term string, options *model.UserSearchOptions) (*model.UserAutocompleteInTeam, *model.AppError) {
	listOfAllowedChannels, err := a.getListOfAllowedChannelsForTeam(teamId, options.ViewRestrictions)
	if err != nil {
		return nil, err
	}
	if len(listOfAllowedChannels) == 0 {
		return &model.UserAutocompleteInTeam{}, nil
	}

	usersIds, err := a.Elasticsearch().SearchUsersInTeam(teamId, listOfAllowedChannels, term, options)
	if err != nil {
		return nil, err
	}

	users, err := a.Srv().Store.User().GetProfileByIds(usersIds, nil, false)
>>>>>>> 53e07a68
	if err != nil {
		return nil, err
	}

	for _, user := range users {
		a.SanitizeProfile(user, options.IsAdmin)
	}

	autocomplete := &model.UserAutocompleteInTeam{}
	autocomplete.InTeam = users
<<<<<<< HEAD
=======

	return autocomplete, nil
}

func (a *App) AutocompleteUsersInTeam(teamId string, term string, options *model.UserSearchOptions) (*model.UserAutocompleteInTeam, *model.AppError) {
	var autocomplete *model.UserAutocompleteInTeam
	var err *model.AppError

	term = strings.TrimSpace(term)

	if a.IsESAutocompletionEnabled() {
		autocomplete, err = a.esAutocompleteUsersInTeam(teamId, term, options)
		if err != nil {
			mlog.Error("Encountered error on AutocompleteUsersInTeam through Elasticsearch. Falling back to default autocompletion.", mlog.Err(err))
		}
	}

	if !a.IsESAutocompletionEnabled() || err != nil {
		autocomplete = &model.UserAutocompleteInTeam{}
		users, err := a.Srv().Store.User().Search(teamId, term, options)
		if err != nil {
			return nil, err
		}

		for _, user := range users {
			a.SanitizeProfile(user, options.IsAdmin)
		}

		autocomplete.InTeam = users
	}

>>>>>>> 53e07a68
	return autocomplete, nil
}

func (a *App) UpdateOAuthUserAttrs(userData io.Reader, user *model.User, provider einterfaces.OauthProvider, service string) *model.AppError {
	oauthUser := provider.GetUserFromJson(userData)
	if oauthUser == nil {
		return model.NewAppError("UpdateOAuthUserAttrs", "api.user.update_oauth_user_attrs.get_user.app_error", map[string]interface{}{"Service": service}, "", http.StatusBadRequest)
	}

	userAttrsChanged := false

	if oauthUser.Username != user.Username {
		if existingUser, _ := a.GetUserByUsername(oauthUser.Username); existingUser == nil {
			user.Username = oauthUser.Username
			userAttrsChanged = true
		}
	}

	if oauthUser.GetFullName() != user.GetFullName() {
		user.FirstName = oauthUser.FirstName
		user.LastName = oauthUser.LastName
		userAttrsChanged = true
	}

	if oauthUser.Email != user.Email {
		if existingUser, _ := a.GetUserByEmail(oauthUser.Email); existingUser == nil {
			user.Email = oauthUser.Email
			userAttrsChanged = true
		}
	}

	if user.DeleteAt > 0 {
		// Make sure they are not disabled
		user.DeleteAt = 0
		userAttrsChanged = true
	}

	if userAttrsChanged {
		users, err := a.Srv().Store.User().Update(user, true)
		if err != nil {
			return err
		}

		user = users.New
		a.InvalidateCacheForUser(user.Id)
<<<<<<< HEAD
=======

		if a.IsESIndexingEnabled() {
			a.Srv().Go(func() {
				if err := a.indexUser(user); err != nil {
					mlog.Error("Encountered error indexing user", mlog.String("user_id", user.Id), mlog.Err(err))
				}
			})
		}
>>>>>>> 53e07a68
	}

	return nil
}

func (a *App) RestrictUsersGetByPermissions(userId string, options *model.UserGetOptions) (*model.UserGetOptions, *model.AppError) {
	restrictions, err := a.GetViewUsersRestrictions(userId)
	if err != nil {
		return nil, err
	}

	options.ViewRestrictions = restrictions
	return options, nil
}

// FilterNonGroupTeamMembers returns the subset of the given user IDs of the users who are not members of groups
// associated to the team excluding bots.
func (a *App) FilterNonGroupTeamMembers(userIds []string, team *model.Team) ([]string, error) {
	teamGroupUsers, err := a.GetTeamGroupUsers(team.Id)
	if err != nil {
		return nil, err
	}
	return a.filterNonGroupUsers(userIds, teamGroupUsers)
}

// FilterNonGroupChannelMembers returns the subset of the given user IDs of the users who are not members of groups
// associated to the channel excluding bots
func (a *App) FilterNonGroupChannelMembers(userIds []string, channel *model.Channel) ([]string, error) {
	channelGroupUsers, err := a.GetChannelGroupUsers(channel.Id)
	if err != nil {
		return nil, err
	}
	return a.filterNonGroupUsers(userIds, channelGroupUsers)
}

// filterNonGroupUsers is a helper function that takes a list of user ids and a list of users
// and returns the list of normal users present in userIds but not in groupUsers.
func (a *App) filterNonGroupUsers(userIds []string, groupUsers []*model.User) ([]string, error) {
	nonMemberIds := []string{}
	users, err := a.Srv().Store.User().GetProfileByIds(userIds, nil, false)
	if err != nil {
		return nil, err
	}

	for _, user := range users {
		userIsMember := user.IsBot

		for _, pu := range groupUsers {
			if pu.Id == user.Id {
				userIsMember = true
				break
			}
		}
		if !userIsMember {
			nonMemberIds = append(nonMemberIds, user.Id)
		}
	}

	return nonMemberIds, nil
}

func (a *App) RestrictUsersSearchByPermissions(userId string, options *model.UserSearchOptions) (*model.UserSearchOptions, *model.AppError) {
	restrictions, err := a.GetViewUsersRestrictions(userId)
	if err != nil {
		return nil, err
	}

	options.ViewRestrictions = restrictions
	return options, nil
}

func (a *App) UserCanSeeOtherUser(userId string, otherUserId string) (bool, *model.AppError) {
	if userId == otherUserId {
		return true, nil
	}

	restrictions, err := a.GetViewUsersRestrictions(userId)
	if err != nil {
		return false, err
	}

	if restrictions == nil {
		return true, nil
	}

	if len(restrictions.Teams) > 0 {
		result, err := a.Srv().Store.Team().UserBelongsToTeams(otherUserId, restrictions.Teams)
		if err != nil {
			return false, err
		}
		if result {
			return true, nil
		}
	}

	if len(restrictions.Channels) > 0 {
		result, err := a.userBelongsToChannels(otherUserId, restrictions.Channels)
		if err != nil {
			return false, err
		}
		if result {
			return true, nil
		}
	}

	return false, nil
}

func (a *App) userBelongsToChannels(userId string, channelIds []string) (bool, *model.AppError) {
	return a.Srv().Store.Channel().UserBelongsToChannels(userId, channelIds)
}

func (a *App) GetViewUsersRestrictions(userId string) (*model.ViewUsersRestrictions, *model.AppError) {
	if a.HasPermissionTo(userId, model.PERMISSION_VIEW_MEMBERS) {
		return nil, nil
	}

	teamIds, getTeamErr := a.Srv().Store.Team().GetUserTeamIds(userId, true)
	if getTeamErr != nil {
		return nil, getTeamErr
	}

	teamIdsWithPermission := []string{}
	for _, teamId := range teamIds {
		if a.HasPermissionToTeam(userId, teamId, model.PERMISSION_VIEW_MEMBERS) {
			teamIdsWithPermission = append(teamIdsWithPermission, teamId)
		}
	}

	userChannelMembers, err := a.Srv().Store.Channel().GetAllChannelMembersForUser(userId, true, true)
	if err != nil {
		return nil, err
	}

	channelIds := []string{}
	for channelId := range userChannelMembers {
		channelIds = append(channelIds, channelId)
	}

	return &model.ViewUsersRestrictions{Teams: teamIdsWithPermission, Channels: channelIds}, nil
}

<<<<<<< HEAD
=======
/**
 * Returns a list with the channel ids that the user has permissions to view on a
 * team. If the result is an empty list, the user can't view any channel; if it's
 * nil, there are no restrictions for the user in the specified team.
 */
func (a *App) GetViewUsersRestrictionsForTeam(userId string, teamId string) ([]string, *model.AppError) {
	if a.HasPermissionTo(userId, model.PERMISSION_VIEW_MEMBERS) {
		return nil, nil
	}

	if a.HasPermissionToTeam(userId, teamId, model.PERMISSION_VIEW_MEMBERS) {
		return nil, nil
	}

	members, err := a.Srv().Store.Channel().GetMembersForUser(teamId, userId)
	if err != nil {
		return nil, err
	}

	channelIds := []string{}
	for _, membership := range *members {
		channelIds = append(channelIds, membership.ChannelId)
	}

	return channelIds, nil
}

func (a *App) getListOfAllowedChannelsForTeam(teamId string, viewRestrictions *model.ViewUsersRestrictions) ([]string, *model.AppError) {
	var listOfAllowedChannels []string
	if viewRestrictions == nil || strings.Contains(strings.Join(viewRestrictions.Teams, "."), teamId) {
		channels, err := a.Srv().Store.Channel().GetTeamChannels(teamId)
		if err != nil {
			return nil, err
		}
		channelIds := []string{}
		for _, channel := range *channels {
			channelIds = append(channelIds, channel.Id)
		}

		return channelIds, nil
	}

	channels, err := a.Srv().Store.Channel().GetChannelsByIds(viewRestrictions.Channels)
	if err != nil {
		return nil, err
	}
	for _, c := range channels {
		if c.TeamId == teamId {
			listOfAllowedChannels = append(listOfAllowedChannels, c.Id)
		}
	}

	return listOfAllowedChannels, nil
}

>>>>>>> 53e07a68
// PromoteGuestToUser Convert user's roles and all his mermbership's roles from
// guest roles to regular user roles.
func (a *App) PromoteGuestToUser(user *model.User, requestorId string) *model.AppError {
	err := a.Srv().Store.User().PromoteGuestToUser(user.Id)
	a.InvalidateCacheForUser(user.Id)
	if err != nil {
		return err
	}
	userTeams, err := a.Srv().Store.Team().GetTeamsByUserId(user.Id)
	if err != nil {
		return err
	}

	for _, team := range userTeams {
		// Soft error if there is an issue joining the default channels
		if err = a.JoinDefaultChannels(team.Id, user, false, requestorId); err != nil {
			mlog.Error("Failed to join default channels", mlog.String("user_id", user.Id), mlog.String("team_id", team.Id), mlog.String("requestor_id", requestorId), mlog.Err(err))
		}
	}

	promotedUser, err := a.GetUser(user.Id)
	if err != nil {
		mlog.Error("Failed to get user on promote guest to user", mlog.Err(err))
	} else {
		a.sendUpdatedUserEvent(*promotedUser)
		a.UpdateSessionsIsGuest(promotedUser.Id, promotedUser.IsGuest())
	}

	teamMembers, err := a.GetTeamMembersForUser(user.Id)
	if err != nil {
		mlog.Error("Failed to get team members for user on promote guest to user", mlog.Err(err))
	}

	for _, member := range teamMembers {
		a.sendUpdatedMemberRoleEvent(user.Id, member)

		channelMembers, err := a.GetChannelMembersForUser(member.TeamId, user.Id)
		if err != nil {
			mlog.Error("Failed to get channel members for user on promote guest to user", mlog.Err(err))
		}

		for _, member := range *channelMembers {
			a.InvalidateCacheForChannelMembers(member.ChannelId)

			evt := model.NewWebSocketEvent(model.WEBSOCKET_EVENT_CHANNEL_MEMBER_UPDATED, "", "", user.Id, nil)
			evt.Add("channelMember", member.ToJson())
			a.Publish(evt)
		}
	}

	a.ClearSessionCacheForUser(user.Id)
	return nil
}

// DemoteUserToGuest Convert user's roles and all his mermbership's roles from
// regular user roles to guest roles.
func (a *App) DemoteUserToGuest(user *model.User) *model.AppError {
	err := a.Srv().Store.User().DemoteUserToGuest(user.Id)
	a.InvalidateCacheForUser(user.Id)
	if err != nil {
		return err
	}

	demotedUser, err := a.GetUser(user.Id)
	if err != nil {
		mlog.Error("Failed to get user on demote user to guest", mlog.Err(err))
	} else {
		a.sendUpdatedUserEvent(*demotedUser)
		a.UpdateSessionsIsGuest(demotedUser.Id, demotedUser.IsGuest())
	}

	teamMembers, err := a.GetTeamMembersForUser(user.Id)
	if err != nil {
		mlog.Error("Failed to get team members for users on demote user to guest", mlog.Err(err))
	}

	for _, member := range teamMembers {
		a.sendUpdatedMemberRoleEvent(user.Id, member)

		channelMembers, err := a.GetChannelMembersForUser(member.TeamId, user.Id)
		if err != nil {
			mlog.Error("Failed to get channel members for users on demote user to guest", mlog.Err(err))
		}

		for _, member := range *channelMembers {
			a.InvalidateCacheForChannelMembers(member.ChannelId)

			evt := model.NewWebSocketEvent(model.WEBSOCKET_EVENT_CHANNEL_MEMBER_UPDATED, "", "", user.Id, nil)
			evt.Add("channelMember", member.ToJson())
			a.Publish(evt)
		}
	}

	a.ClearSessionCacheForUser(user.Id)

	return nil
}

// invalidateUserCacheAndPublish Invalidates cache for a user and publishes user updated event
func (a *App) invalidateUserCacheAndPublish(userId string) {
	a.InvalidateCacheForUser(userId)

	user, userErr := a.GetUser(userId)
	if userErr != nil {
		mlog.Error("Error in getting users profile", mlog.String("user_id", userId), mlog.Err(userErr))
		return
	}

	options := a.Config().GetSanitizeOptions()
	user.SanitizeProfile(options)

	message := model.NewWebSocketEvent(model.WEBSOCKET_EVENT_USER_UPDATED, "", "", "", nil)
	message.Add("user", user)
	a.Publish(message)
}<|MERGE_RESOLUTION|>--- conflicted
+++ resolved
@@ -201,43 +201,6 @@
 	return false
 }
 
-<<<<<<< HEAD
-=======
-// indexUser fetches the required information to index a user from the database and
-// calls the elasticsearch interface method
-func (a *App) indexUser(user *model.User) *model.AppError {
-	userTeams, err := a.Srv().Store.Team().GetTeamsByUserId(user.Id)
-	if err != nil {
-		return err
-	}
-
-	userTeamsIds := []string{}
-	for _, team := range userTeams {
-		userTeamsIds = append(userTeamsIds, team.Id)
-	}
-
-	userChannelMembers, err := a.Srv().Store.Channel().GetAllChannelMembersForUser(user.Id, false, true)
-	if err != nil {
-		return err
-	}
-
-	userChannelsIds := []string{}
-	for channelId := range userChannelMembers {
-		userChannelsIds = append(userChannelsIds, channelId)
-	}
-
-	return a.Elasticsearch().IndexUser(user, userTeamsIds, userChannelsIds)
-}
-
-func (a *App) indexUserFromId(userId string) *model.AppError {
-	user, err := a.GetUser(userId)
-	if err != nil {
-		return err
-	}
-	return a.indexUser(user)
-}
-
->>>>>>> 53e07a68
 // CreateUser creates a user and sets several fields of the returned User struct to
 // their zero values.
 func (a *App) CreateUser(user *model.User) (*model.User, *model.AppError) {
@@ -297,17 +260,6 @@
 		})
 	}
 
-<<<<<<< HEAD
-=======
-	if a.IsESIndexingEnabled() {
-		a.Srv().Go(func() {
-			if err := a.indexUser(user); err != nil {
-				mlog.Error("Encountered error indexing user", mlog.String("user_id", user.Id), mlog.Err(err))
-			}
-		})
-	}
-
->>>>>>> 53e07a68
 	return ruser, nil
 }
 
@@ -1199,17 +1151,6 @@
 
 	a.InvalidateCacheForUser(user.Id)
 
-<<<<<<< HEAD
-=======
-	if a.IsESIndexingEnabled() {
-		a.Srv().Go(func() {
-			if err := a.indexUser(user); err != nil {
-				mlog.Error("Encountered error indexing user", mlog.String("user_id", user.Id), mlog.Err(err))
-			}
-		})
-	}
-
->>>>>>> 53e07a68
 	return userUpdate.New, nil
 }
 
@@ -1561,17 +1502,6 @@
 
 	mlog.Warn("Permanently deleted account", mlog.String("user_email", user.Email), mlog.String("user_id", user.Id))
 
-<<<<<<< HEAD
-=======
-	if a.IsESIndexingEnabled() {
-		a.Srv().Go(func() {
-			if err := a.Elasticsearch().DeleteUser(user); err != nil {
-				mlog.Error("Encountered error deleting user", mlog.String("user_id", user.Id), mlog.Err(err))
-			}
-		})
-	}
-
->>>>>>> 53e07a68
 	return nil
 }
 
@@ -1752,59 +1682,18 @@
 	return users, nil
 }
 
-<<<<<<< HEAD
-=======
-func (a *App) esSearchUsersInTeam(teamId, term string, options *model.UserSearchOptions) ([]*model.User, *model.AppError) {
-	listOfAllowedChannels, err := a.GetViewUsersRestrictionsForTeam(a.Session().UserId, teamId)
-	if err != nil {
-		return nil, err
-	}
-	if listOfAllowedChannels != nil && len(listOfAllowedChannels) == 0 {
-		return []*model.User{}, nil
-	}
-
-	usersIds, err := a.Elasticsearch().SearchUsersInTeam(teamId, listOfAllowedChannels, term, options)
-	if err != nil {
-		return nil, err
-	}
-
-	users, err := a.Srv().Store.User().GetProfileByIds(usersIds, nil, false)
-	if err != nil {
-		return nil, err
-	}
-
-	for _, user := range users {
-		a.SanitizeProfile(user, options.IsAdmin)
-	}
-
-	return users, nil
-}
-
->>>>>>> 53e07a68
 func (a *App) SearchUsersInTeam(teamId, term string, options *model.UserSearchOptions) ([]*model.User, *model.AppError) {
 	var users []*model.User
 	var err *model.AppError
 	term = strings.TrimSpace(term)
 
-	users, err = a.Srv.Store.User().Search(teamId, term, options)
-	if err != nil {
-		return nil, err
-	}
-
-<<<<<<< HEAD
+	users, err = a.Srv().Store.User().Search(teamId, term, options)
+	if err != nil {
+		return nil, err
+	}
+
 	for _, user := range users {
 		a.SanitizeProfile(user, options.IsAdmin)
-=======
-	if !a.IsESAutocompletionEnabled() || err != nil {
-		users, err = a.Srv().Store.User().Search(teamId, term, options)
-		if err != nil {
-			return nil, err
-		}
-
-		for _, user := range users {
-			a.SanitizeProfile(user, options.IsAdmin)
-		}
->>>>>>> 53e07a68
 	}
 
 	return users, nil
@@ -1838,59 +1727,15 @@
 	return users, nil
 }
 
-<<<<<<< HEAD
 func (a *App) AutocompleteUsersInChannel(teamId string, channelId string, term string, options *model.UserSearchOptions) (*model.UserAutocompleteInChannel, *model.AppError) {
 	term = strings.TrimSpace(term)
 
-	autocomplete, err := a.Srv.Store.User().AutocompleteUsersInChannel(teamId, channelId, term, options)
-=======
-func (a *App) esAutocompleteUsersInChannel(teamId, channelId, term string, options *model.UserSearchOptions) (*model.UserAutocompleteInChannel, *model.AppError) {
-	listOfAllowedChannels, err := a.getListOfAllowedChannelsForTeam(teamId, options.ViewRestrictions)
-	if err != nil {
-		return nil, err
-	}
-	if len(listOfAllowedChannels) == 0 {
-		return &model.UserAutocompleteInChannel{}, nil
-	}
-	uchanIds := []string{}
-	nuchanIds := []string{}
-	if !strings.Contains(strings.Join(listOfAllowedChannels, "."), channelId) {
-		nuchanIds, err = a.Elasticsearch().SearchUsersInTeam(teamId, listOfAllowedChannels, term, options)
-	} else {
-		uchanIds, nuchanIds, err = a.Elasticsearch().SearchUsersInChannel(teamId, channelId, listOfAllowedChannels, term, options)
-	}
->>>>>>> 53e07a68
-	if err != nil {
-		return nil, err
-	}
-
-<<<<<<< HEAD
+	autocomplete, err := a.Srv().Store.User().AutocompleteUsersInChannel(teamId, channelId, term, options)
+	if err != nil {
+		return nil, err
+	}
+
 	for _, user := range autocomplete.InChannel {
-=======
-	uchan := make(chan store.StoreResult, 1)
-	go func() {
-		users, err := a.Srv().Store.User().GetProfileByIds(uchanIds, nil, false)
-		uchan <- store.StoreResult{Data: users, Err: err}
-		close(uchan)
-	}()
-
-	nuchan := make(chan store.StoreResult, 1)
-	go func() {
-		users, err := a.Srv().Store.User().GetProfileByIds(nuchanIds, nil, false)
-		nuchan <- store.StoreResult{Data: users, Err: err}
-		close(nuchan)
-	}()
-
-	autocomplete := &model.UserAutocompleteInChannel{}
-
-	result := <-uchan
-	if result.Err != nil {
-		return nil, result.Err
-	}
-	users := result.Data.([]*model.User)
-
-	for _, user := range users {
->>>>>>> 53e07a68
 		a.SanitizeProfile(user, options.IsAdmin)
 	}
 
@@ -1903,83 +1748,10 @@
 
 func (a *App) AutocompleteUsersInTeam(teamId string, term string, options *model.UserSearchOptions) (*model.UserAutocompleteInTeam, *model.AppError) {
 	var err *model.AppError
-<<<<<<< HEAD
 
 	term = strings.TrimSpace(term)
 
-	users, err := a.Srv.Store.User().Search(teamId, term, options)
-=======
-	term = strings.TrimSpace(term)
-
-	if a.IsESAutocompletionEnabled() {
-		autocomplete, err = a.esAutocompleteUsersInChannel(teamId, channelId, term, options)
-		if err != nil {
-			mlog.Error("Encountered error on AutocompleteUsersInChannel through Elasticsearch. Falling back to default autocompletion.", mlog.Err(err))
-		}
-	}
-
-	if !a.IsESAutocompletionEnabled() || err != nil {
-		autocomplete = &model.UserAutocompleteInChannel{}
-
-		uchan := make(chan store.StoreResult, 1)
-		go func() {
-			users, err := a.Srv().Store.User().SearchInChannel(channelId, term, options)
-			uchan <- store.StoreResult{Data: users, Err: err}
-			close(uchan)
-		}()
-
-		nuchan := make(chan store.StoreResult, 1)
-		go func() {
-			users, err := a.Srv().Store.User().SearchNotInChannel(teamId, channelId, term, options)
-			nuchan <- store.StoreResult{Data: users, Err: err}
-			close(nuchan)
-		}()
-
-		result := <-uchan
-		if result.Err != nil {
-			return nil, result.Err
-		}
-
-		users := result.Data.([]*model.User)
-
-		for _, user := range users {
-			a.SanitizeProfile(user, options.IsAdmin)
-		}
-
-		autocomplete.InChannel = users
-
-		result = <-nuchan
-		if result.Err != nil {
-			return nil, result.Err
-		}
-		users = result.Data.([]*model.User)
-
-		for _, user := range users {
-			a.SanitizeProfile(user, options.IsAdmin)
-		}
-
-		autocomplete.OutOfChannel = users
-	}
-
-	return autocomplete, nil
-}
-
-func (a *App) esAutocompleteUsersInTeam(teamId, term string, options *model.UserSearchOptions) (*model.UserAutocompleteInTeam, *model.AppError) {
-	listOfAllowedChannels, err := a.getListOfAllowedChannelsForTeam(teamId, options.ViewRestrictions)
-	if err != nil {
-		return nil, err
-	}
-	if len(listOfAllowedChannels) == 0 {
-		return &model.UserAutocompleteInTeam{}, nil
-	}
-
-	usersIds, err := a.Elasticsearch().SearchUsersInTeam(teamId, listOfAllowedChannels, term, options)
-	if err != nil {
-		return nil, err
-	}
-
-	users, err := a.Srv().Store.User().GetProfileByIds(usersIds, nil, false)
->>>>>>> 53e07a68
+	users, err := a.Srv().Store.User().Search(teamId, term, options)
 	if err != nil {
 		return nil, err
 	}
@@ -1990,40 +1762,6 @@
 
 	autocomplete := &model.UserAutocompleteInTeam{}
 	autocomplete.InTeam = users
-<<<<<<< HEAD
-=======
-
-	return autocomplete, nil
-}
-
-func (a *App) AutocompleteUsersInTeam(teamId string, term string, options *model.UserSearchOptions) (*model.UserAutocompleteInTeam, *model.AppError) {
-	var autocomplete *model.UserAutocompleteInTeam
-	var err *model.AppError
-
-	term = strings.TrimSpace(term)
-
-	if a.IsESAutocompletionEnabled() {
-		autocomplete, err = a.esAutocompleteUsersInTeam(teamId, term, options)
-		if err != nil {
-			mlog.Error("Encountered error on AutocompleteUsersInTeam through Elasticsearch. Falling back to default autocompletion.", mlog.Err(err))
-		}
-	}
-
-	if !a.IsESAutocompletionEnabled() || err != nil {
-		autocomplete = &model.UserAutocompleteInTeam{}
-		users, err := a.Srv().Store.User().Search(teamId, term, options)
-		if err != nil {
-			return nil, err
-		}
-
-		for _, user := range users {
-			a.SanitizeProfile(user, options.IsAdmin)
-		}
-
-		autocomplete.InTeam = users
-	}
-
->>>>>>> 53e07a68
 	return autocomplete, nil
 }
 
@@ -2069,17 +1807,6 @@
 
 		user = users.New
 		a.InvalidateCacheForUser(user.Id)
-<<<<<<< HEAD
-=======
-
-		if a.IsESIndexingEnabled() {
-			a.Srv().Go(func() {
-				if err := a.indexUser(user); err != nil {
-					mlog.Error("Encountered error indexing user", mlog.String("user_id", user.Id), mlog.Err(err))
-				}
-			})
-		}
->>>>>>> 53e07a68
 	}
 
 	return nil
@@ -2222,64 +1949,6 @@
 	return &model.ViewUsersRestrictions{Teams: teamIdsWithPermission, Channels: channelIds}, nil
 }
 
-<<<<<<< HEAD
-=======
-/**
- * Returns a list with the channel ids that the user has permissions to view on a
- * team. If the result is an empty list, the user can't view any channel; if it's
- * nil, there are no restrictions for the user in the specified team.
- */
-func (a *App) GetViewUsersRestrictionsForTeam(userId string, teamId string) ([]string, *model.AppError) {
-	if a.HasPermissionTo(userId, model.PERMISSION_VIEW_MEMBERS) {
-		return nil, nil
-	}
-
-	if a.HasPermissionToTeam(userId, teamId, model.PERMISSION_VIEW_MEMBERS) {
-		return nil, nil
-	}
-
-	members, err := a.Srv().Store.Channel().GetMembersForUser(teamId, userId)
-	if err != nil {
-		return nil, err
-	}
-
-	channelIds := []string{}
-	for _, membership := range *members {
-		channelIds = append(channelIds, membership.ChannelId)
-	}
-
-	return channelIds, nil
-}
-
-func (a *App) getListOfAllowedChannelsForTeam(teamId string, viewRestrictions *model.ViewUsersRestrictions) ([]string, *model.AppError) {
-	var listOfAllowedChannels []string
-	if viewRestrictions == nil || strings.Contains(strings.Join(viewRestrictions.Teams, "."), teamId) {
-		channels, err := a.Srv().Store.Channel().GetTeamChannels(teamId)
-		if err != nil {
-			return nil, err
-		}
-		channelIds := []string{}
-		for _, channel := range *channels {
-			channelIds = append(channelIds, channel.Id)
-		}
-
-		return channelIds, nil
-	}
-
-	channels, err := a.Srv().Store.Channel().GetChannelsByIds(viewRestrictions.Channels)
-	if err != nil {
-		return nil, err
-	}
-	for _, c := range channels {
-		if c.TeamId == teamId {
-			listOfAllowedChannels = append(listOfAllowedChannels, c.Id)
-		}
-	}
-
-	return listOfAllowedChannels, nil
-}
-
->>>>>>> 53e07a68
 // PromoteGuestToUser Convert user's roles and all his mermbership's roles from
 // guest roles to regular user roles.
 func (a *App) PromoteGuestToUser(user *model.User, requestorId string) *model.AppError {
