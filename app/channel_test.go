--- conflicted
+++ resolved
@@ -2447,7 +2447,6 @@
 	})
 }
 
-<<<<<<< HEAD
 func TestIsCRTEnabledForUser(t *testing.T) {
 	type preference struct {
 		val string
@@ -2527,7 +2526,8 @@
 			assert.Equal(t, tC.expected, res)
 		})
 	}
-=======
+}
+
 func TestGetTopChannelsForTeamSince(t *testing.T) {
 	th := Setup(t).InitBasic()
 	defer th.TearDown()
@@ -2642,5 +2642,4 @@
 		assert.Equal(t, channel6.Id, topChannels.Items[0].ID)
 		assert.Equal(t, int64(1), topChannels.Items[0].MessageCount)
 	})
->>>>>>> 9ee41765
 }