// Copyright (c) 2015-present Mattermost, Inc. All Rights Reserved.
// See LICENSE.txt for license information.

package api4

import (
	"fmt"
	"net/http"
	"os"
	"regexp"
	"strings"
	"testing"
	"time"

	"github.com/dgryski/dgoogauth"
	"github.com/stretchr/testify/assert"
	"github.com/stretchr/testify/mock"
	"github.com/stretchr/testify/require"

	"github.com/mattermost/mattermost-server/v6/app"
	"github.com/mattermost/mattermost-server/v6/einterfaces/mocks"
	"github.com/mattermost/mattermost-server/v6/model"
	"github.com/mattermost/mattermost-server/v6/shared/mail"
	"github.com/mattermost/mattermost-server/v6/utils/testutils"

	_ "github.com/mattermost/mattermost-server/v6/model/gitlab"
)

func TestCreateUser(t *testing.T) {
	th := Setup(t)
	defer th.TearDown()

	user := model.User{
		Email:         th.GenerateTestEmail(),
		Nickname:      "Corey Hulen",
		Password:      "hello1",
		Username:      GenerateTestUsername(),
		Roles:         model.SystemAdminRoleId + " " + model.SystemUserRoleId,
		EmailVerified: true,
	}

	ruser, resp, err := th.Client.CreateUser(&user)
	require.NoError(t, err)
	CheckCreatedStatus(t, resp)
	// Creating a user as a regular user with verified flag should not verify the new user.
	require.False(t, ruser.EmailVerified)

	_, _, _ = th.Client.Login(user.Email, user.Password)

	require.Equal(t, user.Nickname, ruser.Nickname, "nickname didn't match")
	require.Equal(t, model.SystemUserRoleId, ruser.Roles, "did not clear roles")

	CheckUserSanitization(t, ruser)

	_, resp, err = th.Client.CreateUser(ruser)
	require.Error(t, err)
	CheckBadRequestStatus(t, resp)

	ruser.Id = ""
	ruser.Username = GenerateTestUsername()
	ruser.Password = "passwd1"
	_, resp, err = th.Client.CreateUser(ruser)
	CheckErrorID(t, err, "app.user.save.email_exists.app_error")
	CheckBadRequestStatus(t, resp)

	ruser.Email = th.GenerateTestEmail()
	ruser.Username = user.Username
	_, resp, err = th.Client.CreateUser(ruser)
	CheckErrorID(t, err, "app.user.save.username_exists.app_error")
	CheckBadRequestStatus(t, resp)

	ruser.Email = ""
	_, resp, err = th.Client.CreateUser(ruser)
	CheckErrorID(t, err, "model.user.is_valid.email.app_error")
	CheckBadRequestStatus(t, resp)

	ruser.Username = "testinvalid+++"
	_, resp, err = th.Client.CreateUser(ruser)
	CheckErrorID(t, err, "model.user.is_valid.username.app_error")
	CheckBadRequestStatus(t, resp)

	th.App.UpdateConfig(func(cfg *model.Config) { *cfg.TeamSettings.EnableOpenServer = false })
	th.App.UpdateConfig(func(cfg *model.Config) { *cfg.TeamSettings.EnableUserCreation = false })

	th.TestForSystemAdminAndLocal(t, func(t *testing.T, client *model.Client4) {
		user2 := &model.User{Email: th.GenerateTestEmail(), Password: "Password1", Username: GenerateTestUsername(), EmailVerified: true}
		ruser2, _, err2 := client.CreateUser(user2)
		require.NoError(t, err2)
		// Creating a user as sysadmin should verify the user with the EmailVerified flag.
		require.True(t, ruser2.EmailVerified)

		r, err2 := client.DoApiPost("/users", "garbage")
		require.Error(t, err2, "should have errored")
		assert.Equal(t, http.StatusBadRequest, r.StatusCode)
	})

	th.TestForSystemAdminAndLocal(t, func(t *testing.T, client *model.Client4) {
		email := th.GenerateTestEmail()
		user2 := &model.User{Email: email, Password: "Password1", Username: GenerateTestUsername(), EmailVerified: true}
		_, _, err = client.CreateUser(user2)
		require.NoError(t, err)
		_, appErr := th.App.GetUserByUsername(user2.Username)
		require.Nil(t, appErr)

		user3 := &model.User{Email: fmt.Sprintf(" %s  ", email), Password: "Password1", Username: GenerateTestUsername(), EmailVerified: true}
		_, resp, err = client.CreateUser(user3)
		require.Error(t, err)
		CheckBadRequestStatus(t, resp)
		_, appErr = th.App.GetUserByUsername(user3.Username)
		require.NotNil(t, appErr)
	}, "Should not be able to create two users with the same email but spaces in it")
}

func TestCreateUserInputFilter(t *testing.T) {
	th := Setup(t)
	defer th.TearDown()

	t.Run("DomainRestriction", func(t *testing.T) {

		enableAPIUserDeletion := th.App.Config().ServiceSettings.EnableAPIUserDeletion
		th.App.UpdateConfig(func(cfg *model.Config) {
			*cfg.TeamSettings.EnableOpenServer = true
			*cfg.TeamSettings.EnableUserCreation = true
			*cfg.TeamSettings.RestrictCreationToDomains = "mattermost.com"
			*cfg.ServiceSettings.EnableAPIUserDeletion = true
		})

		defer th.App.UpdateConfig(func(cfg *model.Config) {
			*cfg.TeamSettings.RestrictCreationToDomains = ""
			*cfg.ServiceSettings.EnableAPIUserDeletion = *enableAPIUserDeletion
		})

		th.TestForSystemAdminAndLocal(t, func(t *testing.T, client *model.Client4) {
			user := &model.User{Email: "foobar+testdomainrestriction@mattermost.com", Password: "Password1", Username: GenerateTestUsername()}
			u, _, err := client.CreateUser(user) // we need the returned created user to use its Id for deletion.
			require.NoError(t, err)
			_, err = client.PermanentDeleteUser(u.Id)
			require.NoError(t, err)
		}, "ValidUser")

		th.TestForSystemAdminAndLocal(t, func(t *testing.T, client *model.Client4) {
			user := &model.User{Email: "foobar+testdomainrestriction@mattermost.org", Password: "Password1", Username: GenerateTestUsername()}
			_, resp, err := client.CreateUser(user)
			require.Error(t, err)
			CheckBadRequestStatus(t, resp)
		}, "InvalidEmail")

		t.Run("ValidAuthServiceFilter", func(t *testing.T) {
			t.Run("SystemAdminClient", func(t *testing.T) {
				user := &model.User{
					Email:       "foobar+testdomainrestriction@mattermost.org",
					Username:    GenerateTestUsername(),
					AuthService: "ldap",
					AuthData:    model.NewString("999099"),
				}
				u, _, err := th.SystemAdminClient.CreateUser(user)
				require.NoError(t, err)
				_, err = th.SystemAdminClient.PermanentDeleteUser(u.Id)
				require.NoError(t, err)
			})
			t.Run("LocalClient", func(t *testing.T) {
				user := &model.User{
					Email:       "foobar+testdomainrestrictionlocalclient@mattermost.org",
					Username:    GenerateTestUsername(),
					AuthService: "ldap",
					AuthData:    model.NewString("999100"),
				}
				u, _, err := th.LocalClient.CreateUser(user)
				require.NoError(t, err)
				_, err = th.LocalClient.PermanentDeleteUser(u.Id)
				require.NoError(t, err)
			})
		})

		th.TestForSystemAdminAndLocal(t, func(t *testing.T, client *model.Client4) {
			user := &model.User{Email: "foobar+testdomainrestriction@mattermost.org", Password: "Password1", Username: GenerateTestUsername(), AuthService: "ldap"}
			_, resp, err := th.Client.CreateUser(user)
			require.Error(t, err)
			CheckBadRequestStatus(t, resp)
		}, "InvalidAuthServiceFilter")
	})

	t.Run("Roles", func(t *testing.T) {
		th.App.UpdateConfig(func(cfg *model.Config) {
			*cfg.TeamSettings.EnableOpenServer = true
			*cfg.TeamSettings.EnableUserCreation = true
			*cfg.TeamSettings.RestrictCreationToDomains = ""
			*cfg.ServiceSettings.EnableAPIUserDeletion = true
		})

		th.TestForSystemAdminAndLocal(t, func(t *testing.T, client *model.Client4) {
			emailAddr := "foobar+testinvalidrole@mattermost.com"
			user := &model.User{Email: emailAddr, Password: "Password1", Username: GenerateTestUsername(), Roles: "system_user system_admin"}
			_, _, err := client.CreateUser(user)
			require.NoError(t, err)
			ruser, appErr := th.App.GetUserByEmail(emailAddr)
			require.Nil(t, appErr)
			assert.NotEqual(t, ruser.Roles, "system_user system_admin")
			_, err = client.PermanentDeleteUser(ruser.Id)
			require.NoError(t, err)
		}, "InvalidRole")
	})

	th.TestForSystemAdminAndLocal(t, func(t *testing.T, client *model.Client4) {
		th.App.UpdateConfig(func(cfg *model.Config) {
			*cfg.TeamSettings.EnableOpenServer = true
			*cfg.TeamSettings.EnableUserCreation = true
		})
		user := &model.User{Id: "AAAAAAAAAAAAAAAAAAAAAAAAAA", Email: "foobar+testinvalidid@mattermost.com", Password: "Password1", Username: GenerateTestUsername(), Roles: "system_user system_admin"}
		_, resp, err := client.CreateUser(user)
		require.Error(t, err)
		CheckBadRequestStatus(t, resp)
	}, "InvalidId")
}

func TestCreateUserWithToken(t *testing.T) {
	th := Setup(t).InitBasic()
	defer th.TearDown()

	t.Run("CreateWithTokenHappyPath", func(t *testing.T) {
		user := model.User{Email: th.GenerateTestEmail(), Nickname: "Corey Hulen", Password: "hello1", Username: GenerateTestUsername(), Roles: model.SystemAdminRoleId + " " + model.SystemUserRoleId}
		token := model.NewToken(
			app.TokenTypeTeamInvitation,
			model.MapToJson(map[string]string{"teamId": th.BasicTeam.Id, "email": user.Email}),
		)
		require.NoError(t, th.App.Srv().Store.Token().Save(token))

		ruser, resp, err := th.Client.CreateUserWithToken(&user, token.Token)
		require.NoError(t, err)
		CheckCreatedStatus(t, resp)

		th.Client.Login(user.Email, user.Password)
		require.Equal(t, user.Nickname, ruser.Nickname)
		require.Equal(t, model.SystemUserRoleId, ruser.Roles, "should clear roles")
		CheckUserSanitization(t, ruser)
		_, err = th.App.Srv().Store.Token().GetByToken(token.Token)
		require.Error(t, err, "The token must be deleted after being used")

		teams, appErr := th.App.GetTeamsForUser(ruser.Id)
		require.Nil(t, appErr)
		require.NotEmpty(t, teams, "The user must have teams")
		require.Equal(t, th.BasicTeam.Id, teams[0].Id, "The user joined team must be the team provided.")
	})

	th.TestForSystemAdminAndLocal(t, func(t *testing.T, client *model.Client4) {
		user := model.User{Email: th.GenerateTestEmail(), Nickname: "Corey Hulen", Password: "hello1", Username: GenerateTestUsername(), Roles: model.SystemAdminRoleId + " " + model.SystemUserRoleId}
		token := model.NewToken(
			app.TokenTypeTeamInvitation,
			model.MapToJson(map[string]string{"teamId": th.BasicTeam.Id, "email": user.Email}),
		)
		require.NoError(t, th.App.Srv().Store.Token().Save(token))

		ruser, resp, err := client.CreateUserWithToken(&user, token.Token)
		require.NoError(t, err)
		CheckCreatedStatus(t, resp)

		th.Client.Login(user.Email, user.Password)
		require.Equal(t, user.Nickname, ruser.Nickname)
		require.Equal(t, model.SystemUserRoleId, ruser.Roles, "should clear roles")
		CheckUserSanitization(t, ruser)
		_, err = th.App.Srv().Store.Token().GetByToken(token.Token)
		require.Error(t, err, "The token must be deleted after being used")

		teams, appErr := th.App.GetTeamsForUser(ruser.Id)
		require.Nil(t, appErr)
		require.NotEmpty(t, teams, "The user must have teams")
		require.Equal(t, th.BasicTeam.Id, teams[0].Id, "The user joined team must be the team provided.")
	}, "CreateWithTokenHappyPath")

	t.Run("NoToken", func(t *testing.T) {
		user := model.User{Email: th.GenerateTestEmail(), Nickname: "Corey Hulen", Password: "hello1", Username: GenerateTestUsername(), Roles: model.SystemAdminRoleId + " " + model.SystemUserRoleId}
		token := model.NewToken(
			app.TokenTypeTeamInvitation,
			model.MapToJson(map[string]string{"teamId": th.BasicTeam.Id, "email": user.Email}),
		)
		require.NoError(t, th.App.Srv().Store.Token().Save(token))
		defer th.App.DeleteToken(token)

		_, _, err := th.Client.CreateUserWithToken(&user, "")
		require.Error(t, err)
		CheckErrorID(t, err, "api.user.create_user.missing_token.app_error")
	})

	t.Run("TokenExpired", func(t *testing.T) {
		user := model.User{Email: th.GenerateTestEmail(), Nickname: "Corey Hulen", Password: "hello1", Username: GenerateTestUsername(), Roles: model.SystemAdminRoleId + " " + model.SystemUserRoleId}
		timeNow := time.Now()
		past49Hours := timeNow.Add(-49*time.Hour).UnixNano() / int64(time.Millisecond)
		token := model.NewToken(
			app.TokenTypeTeamInvitation,
			model.MapToJson(map[string]string{"teamId": th.BasicTeam.Id, "email": user.Email}),
		)
		token.CreateAt = past49Hours
		require.NoError(t, th.App.Srv().Store.Token().Save(token))
		defer th.App.DeleteToken(token)

		_, resp, err := th.Client.CreateUserWithToken(&user, token.Token)
		require.Error(t, err)
		CheckBadRequestStatus(t, resp)
		CheckErrorID(t, err, "api.user.create_user.signup_link_expired.app_error")
	})

	t.Run("WrongToken", func(t *testing.T) {
		user := model.User{Email: th.GenerateTestEmail(), Nickname: "Corey Hulen", Password: "hello1", Username: GenerateTestUsername(), Roles: model.SystemAdminRoleId + " " + model.SystemUserRoleId}

		_, resp, err := th.Client.CreateUserWithToken(&user, "wrong")
		require.Error(t, err)
		CheckNotFoundStatus(t, resp)
		CheckErrorID(t, err, "api.user.create_user.signup_link_invalid.app_error")
	})

	t.Run("EnableUserCreationDisable", func(t *testing.T) {

		enableUserCreation := th.App.Config().TeamSettings.EnableUserCreation
		defer func() {
			th.App.UpdateConfig(func(cfg *model.Config) { cfg.TeamSettings.EnableUserCreation = enableUserCreation })
		}()

		user := model.User{Email: th.GenerateTestEmail(), Nickname: "Corey Hulen", Password: "hello1", Username: GenerateTestUsername(), Roles: model.SystemAdminRoleId + " " + model.SystemUserRoleId}

		token := model.NewToken(
			app.TokenTypeTeamInvitation,
			model.MapToJson(map[string]string{"teamId": th.BasicTeam.Id, "email": user.Email}),
		)
		require.NoError(t, th.App.Srv().Store.Token().Save(token))
		defer th.App.DeleteToken(token)

		th.App.UpdateConfig(func(cfg *model.Config) { *cfg.TeamSettings.EnableUserCreation = false })

		_, resp, err := th.Client.CreateUserWithToken(&user, token.Token)
		require.Error(t, err)
		CheckNotImplementedStatus(t, resp)
		CheckErrorID(t, err, "api.user.create_user.signup_email_disabled.app_error")

	})
	th.TestForSystemAdminAndLocal(t, func(t *testing.T, client *model.Client4) {
		enableUserCreation := th.App.Config().TeamSettings.EnableUserCreation
		defer th.App.UpdateConfig(func(cfg *model.Config) { cfg.TeamSettings.EnableUserCreation = enableUserCreation })

		user := model.User{Email: th.GenerateTestEmail(), Nickname: "Corey Hulen", Password: "hello1", Username: GenerateTestUsername(), Roles: model.SystemAdminRoleId + " " + model.SystemUserRoleId}

		token := model.NewToken(
			app.TokenTypeTeamInvitation,
			model.MapToJson(map[string]string{"teamId": th.BasicTeam.Id, "email": user.Email}),
		)
		require.NoError(t, th.App.Srv().Store.Token().Save(token))
		defer th.App.DeleteToken(token)

		th.App.UpdateConfig(func(cfg *model.Config) { *cfg.TeamSettings.EnableUserCreation = false })

		_, resp, err := client.CreateUserWithToken(&user, token.Token)
		require.Error(t, err)
		CheckNotImplementedStatus(t, resp)
		CheckErrorID(t, err, "api.user.create_user.signup_email_disabled.app_error")
	}, "EnableUserCreationDisable")

	t.Run("EnableOpenServerDisable", func(t *testing.T) {
		user := model.User{Email: th.GenerateTestEmail(), Nickname: "Corey Hulen", Password: "hello1", Username: GenerateTestUsername(), Roles: model.SystemAdminRoleId + " " + model.SystemUserRoleId}

		token := model.NewToken(
			app.TokenTypeTeamInvitation,
			model.MapToJson(map[string]string{"teamId": th.BasicTeam.Id, "email": user.Email}),
		)
		require.NoError(t, th.App.Srv().Store.Token().Save(token))

		enableOpenServer := th.App.Config().TeamSettings.EnableOpenServer
		defer func() {
			th.App.UpdateConfig(func(cfg *model.Config) { cfg.TeamSettings.EnableOpenServer = enableOpenServer })
		}()

		th.App.UpdateConfig(func(cfg *model.Config) { *cfg.TeamSettings.EnableOpenServer = false })

		ruser, resp, err := th.Client.CreateUserWithToken(&user, token.Token)
		require.NoError(t, err)
		CheckCreatedStatus(t, resp)

		th.Client.Login(user.Email, user.Password)
		require.Equal(t, user.Nickname, ruser.Nickname)
		require.Equal(t, model.SystemUserRoleId, ruser.Roles, "should clear roles")
		CheckUserSanitization(t, ruser)
		_, err = th.App.Srv().Store.Token().GetByToken(token.Token)
		require.Error(t, err, "The token must be deleted after be used")
	})
}

func TestCreateUserWebSocketEvent(t *testing.T) {
	th := Setup(t).InitBasic()
	defer th.TearDown()

	t.Run("guest should not received new_user event but user should", func(t *testing.T) {
		th.App.Srv().SetLicense(model.NewTestLicense("guests"))
		th.App.UpdateConfig(func(cfg *model.Config) { *cfg.GuestAccountsSettings.Enable = true })
		th.App.UpdateConfig(func(cfg *model.Config) { *cfg.GuestAccountsSettings.AllowEmailAccounts = true })

		id := model.NewId()
		guestPassword := "Pa$$word11"
		guest := &model.User{
			Email:         "success+" + id + "@simulator.amazonses.com",
			Username:      "un_" + id,
			Nickname:      "nn_" + id,
			Password:      guestPassword,
			EmailVerified: true,
		}

		guest, errr := th.App.CreateGuest(th.Context, guest)
		require.Nil(t, errr)

		_, _, errr = th.App.AddUserToTeam(th.Context, th.BasicTeam.Id, guest.Id, "")
		require.Nil(t, errr)

		_, errr = th.App.AddUserToChannel(guest, th.BasicChannel, false)
		require.Nil(t, errr)

		guestClient := th.CreateClient()

		_, _, err := guestClient.Login(guest.Email, guestPassword)
		require.NoError(t, err)

		guestWSClient, err := th.CreateWebSocketClientWithClient(guestClient)
		require.NoError(t, err)
		defer guestWSClient.Close()
		guestWSClient.Listen()

		userWSClient, err := th.CreateWebSocketClient()
		require.NoError(t, err)
		defer userWSClient.Close()
		userWSClient.Listen()

		user := model.User{Email: th.GenerateTestEmail(), Nickname: "Corey Hulen", Password: "hello1", Username: GenerateTestUsername(), Roles: model.SystemAdminRoleId + " " + model.SystemUserRoleId}

		inviteId := th.BasicTeam.InviteId

		_, resp, err := th.Client.CreateUserWithInviteId(&user, inviteId)
		require.NoError(t, err)
		CheckCreatedStatus(t, resp)

		var userHasReceived bool
		var guestHasReceived bool

		func() {
			for {
				select {
				case ev := <-userWSClient.EventChannel:
					if ev.EventType() == model.WebsocketEventNewUser {
						userHasReceived = true
					}
				case ev := <-guestWSClient.EventChannel:
					if ev.EventType() == model.WebsocketEventNewUser {
						guestHasReceived = true
					}
				case <-time.After(2 * time.Second):
					return
				}
			}
		}()

		require.Truef(t, userHasReceived, "User should have received %s event", model.WebsocketEventNewUser)
		require.Falsef(t, guestHasReceived, "Guest should not have received %s event", model.WebsocketEventNewUser)
	})
}

func TestCreateUserWithInviteId(t *testing.T) {
	th := Setup(t).InitBasic()
	defer th.TearDown()

	t.Run("CreateWithInviteIdHappyPath", func(t *testing.T) {
		user := model.User{Email: th.GenerateTestEmail(), Nickname: "Corey Hulen", Password: "hello1", Username: GenerateTestUsername(), Roles: model.SystemAdminRoleId + " " + model.SystemUserRoleId}

		inviteId := th.BasicTeam.InviteId

		ruser, resp, err := th.Client.CreateUserWithInviteId(&user, inviteId)
		require.NoError(t, err)
		CheckCreatedStatus(t, resp)

		th.Client.Login(user.Email, user.Password)
		require.Equal(t, user.Nickname, ruser.Nickname)
		require.Equal(t, model.SystemUserRoleId, ruser.Roles, "should clear roles")
		CheckUserSanitization(t, ruser)
	})
	th.TestForSystemAdminAndLocal(t, func(t *testing.T, client *model.Client4) {
		user := model.User{Email: th.GenerateTestEmail(), Nickname: "Corey Hulen", Password: "hello1", Username: GenerateTestUsername(), Roles: model.SystemAdminRoleId + " " + model.SystemUserRoleId}

		inviteId := th.BasicTeam.InviteId

		ruser, resp, err := client.CreateUserWithInviteId(&user, inviteId)
		require.NoError(t, err)
		CheckCreatedStatus(t, resp)

		th.Client.Login(user.Email, user.Password)
		require.Equal(t, user.Nickname, ruser.Nickname)
		require.Equal(t, model.SystemUserRoleId, ruser.Roles, "should clear roles")
		CheckUserSanitization(t, ruser)
	}, "CreateWithInviteIdHappyPath")

	t.Run("GroupConstrainedTeam", func(t *testing.T) {
		user := model.User{Email: th.GenerateTestEmail(), Nickname: "", Password: "hello1", Username: GenerateTestUsername(), Roles: model.SystemAdminRoleId + " " + model.SystemUserRoleId}

		th.BasicTeam.GroupConstrained = model.NewBool(true)
		team, appErr := th.App.UpdateTeam(th.BasicTeam)
		require.Nil(t, appErr)

		defer func() {
			th.BasicTeam.GroupConstrained = model.NewBool(false)
			_, appErr = th.App.UpdateTeam(th.BasicTeam)
			require.Nil(t, appErr)
		}()

		inviteID := team.InviteId

		_, _, err := th.Client.CreateUserWithInviteId(&user, inviteID)
		CheckErrorID(t, err, "app.team.invite_id.group_constrained.error")
	})

	th.TestForSystemAdminAndLocal(t, func(t *testing.T, client *model.Client4) {
		user := model.User{Email: th.GenerateTestEmail(), Nickname: "", Password: "hello1", Username: GenerateTestUsername(), Roles: model.SystemAdminRoleId + " " + model.SystemUserRoleId}

		th.BasicTeam.GroupConstrained = model.NewBool(true)
		team, appErr := th.App.UpdateTeam(th.BasicTeam)
		require.Nil(t, appErr)

		defer func() {
			th.BasicTeam.GroupConstrained = model.NewBool(false)
			_, appErr = th.App.UpdateTeam(th.BasicTeam)
			require.Nil(t, appErr)
		}()

		inviteID := team.InviteId

		_, _, err := client.CreateUserWithInviteId(&user, inviteID)
		CheckErrorID(t, err, "app.team.invite_id.group_constrained.error")
	}, "GroupConstrainedTeam")

	t.Run("WrongInviteId", func(t *testing.T) {
		user := model.User{Email: th.GenerateTestEmail(), Nickname: "Corey Hulen", Password: "hello1", Username: GenerateTestUsername(), Roles: model.SystemAdminRoleId + " " + model.SystemUserRoleId}

		inviteId := model.NewId()

		_, resp, err := th.Client.CreateUserWithInviteId(&user, inviteId)
		require.Error(t, err)
		CheckNotFoundStatus(t, resp)
		CheckErrorID(t, err, "app.team.get_by_invite_id.finding.app_error")
	})

	t.Run("NoInviteId", func(t *testing.T) {
		user := model.User{Email: th.GenerateTestEmail(), Nickname: "Corey Hulen", Password: "hello1", Username: GenerateTestUsername(), Roles: model.SystemAdminRoleId + " " + model.SystemUserRoleId}

		_, _, err := th.Client.CreateUserWithInviteId(&user, "")
		require.Error(t, err)
		CheckErrorID(t, err, "api.user.create_user.missing_invite_id.app_error")
	})

	t.Run("ExpiredInviteId", func(t *testing.T) {
		user := model.User{Email: th.GenerateTestEmail(), Nickname: "Corey Hulen", Password: "hello1", Username: GenerateTestUsername(), Roles: model.SystemAdminRoleId + " " + model.SystemUserRoleId}

		inviteId := th.BasicTeam.InviteId

		_, _, err := th.SystemAdminClient.RegenerateTeamInviteId(th.BasicTeam.Id)
		require.NoError(t, err)

		_, resp, err := th.Client.CreateUserWithInviteId(&user, inviteId)
		require.Error(t, err)
		CheckNotFoundStatus(t, resp)
		CheckErrorID(t, err, "app.team.get_by_invite_id.finding.app_error")
	})

	t.Run("EnableUserCreationDisable", func(t *testing.T) {
		user := model.User{Email: th.GenerateTestEmail(), Nickname: "Corey Hulen", Password: "hello1", Username: GenerateTestUsername(), Roles: model.SystemAdminRoleId + " " + model.SystemUserRoleId}

		enableUserCreation := th.App.Config().TeamSettings.EnableUserCreation
		defer func() {
			th.App.UpdateConfig(func(cfg *model.Config) { cfg.TeamSettings.EnableUserCreation = enableUserCreation })
		}()

		th.App.UpdateConfig(func(cfg *model.Config) { *cfg.TeamSettings.EnableUserCreation = false })

		inviteId := th.BasicTeam.InviteId

		_, resp, err := th.Client.CreateUserWithInviteId(&user, inviteId)
		require.Error(t, err)
		CheckNotImplementedStatus(t, resp)
		CheckErrorID(t, err, "api.user.create_user.signup_email_disabled.app_error")
	})
	th.TestForSystemAdminAndLocal(t, func(t *testing.T, client *model.Client4) {
		user := model.User{Email: th.GenerateTestEmail(), Nickname: "Corey Hulen", Password: "hello1", Username: GenerateTestUsername(), Roles: model.SystemAdminRoleId + " " + model.SystemUserRoleId}

		enableUserCreation := th.App.Config().TeamSettings.EnableUserCreation
		defer th.App.UpdateConfig(func(cfg *model.Config) { cfg.TeamSettings.EnableUserCreation = enableUserCreation })

		th.App.UpdateConfig(func(cfg *model.Config) { *cfg.TeamSettings.EnableUserCreation = false })

		inviteId := th.BasicTeam.InviteId
		_, resp, err := client.CreateUserWithInviteId(&user, inviteId)
		require.Error(t, err)
		CheckNotImplementedStatus(t, resp)
		CheckErrorID(t, err, "api.user.create_user.signup_email_disabled.app_error")
	}, "EnableUserCreationDisable")

	t.Run("EnableOpenServerDisable", func(t *testing.T) {
		user := model.User{Email: th.GenerateTestEmail(), Nickname: "Corey Hulen", Password: "hello1", Username: GenerateTestUsername(), Roles: model.SystemAdminRoleId + " " + model.SystemUserRoleId}

		enableOpenServer := th.App.Config().TeamSettings.EnableOpenServer
		defer func() {
			th.App.UpdateConfig(func(cfg *model.Config) { cfg.TeamSettings.EnableOpenServer = enableOpenServer })
		}()

		th.App.UpdateConfig(func(cfg *model.Config) { *cfg.TeamSettings.EnableOpenServer = false })

		team, _, err := th.SystemAdminClient.RegenerateTeamInviteId(th.BasicTeam.Id)
		assert.NoError(t, err)
		inviteId := team.InviteId

		ruser, resp, err := th.Client.CreateUserWithInviteId(&user, inviteId)
		require.NoError(t, err)
		CheckCreatedStatus(t, resp)

		th.Client.Login(user.Email, user.Password)
		require.Equal(t, user.Nickname, ruser.Nickname)
		require.Equal(t, model.SystemUserRoleId, ruser.Roles, "should clear roles")
		CheckUserSanitization(t, ruser)
	})
}

func TestGetMe(t *testing.T) {
	th := Setup(t).InitBasic()
	defer th.TearDown()

	ruser, _, err := th.Client.GetMe("")
	require.NoError(t, err)

	require.Equal(t, th.BasicUser.Id, ruser.Id)

	th.Client.Logout()
	_, resp, err := th.Client.GetMe("")
	require.Error(t, err)
	CheckUnauthorizedStatus(t, resp)
}

func TestGetUser(t *testing.T) {
	th := Setup(t)
	defer th.TearDown()

	user := th.CreateUser()
	user.Props = map[string]string{"testpropkey": "testpropvalue"}

	th.App.UpdateUser(user, false)

	th.TestForAllClients(t, func(t *testing.T, client *model.Client4) {
		ruser, resp, err := client.GetUser(user.Id, "")
		require.NoError(t, err)
		CheckUserSanitization(t, ruser)

		require.Equal(t, user.Email, ruser.Email)

		assert.NotNil(t, ruser.Props)
		assert.Equal(t, ruser.Props["testpropkey"], "testpropvalue")
		require.False(t, ruser.IsBot)

		ruser, resp, _ = client.GetUser(user.Id, resp.Etag)
		CheckEtag(t, ruser, resp)

		_, resp, err = client.GetUser("junk", "")
		require.Error(t, err)
		CheckBadRequestStatus(t, resp)

		_, resp, err = client.GetUser(model.NewId(), "")
		require.Error(t, err)
		CheckNotFoundStatus(t, resp)
	})

	// Check against privacy config settings
	th.App.UpdateConfig(func(cfg *model.Config) { *cfg.PrivacySettings.ShowEmailAddress = false })
	th.App.UpdateConfig(func(cfg *model.Config) { *cfg.PrivacySettings.ShowFullName = false })

	ruser, _, err := th.Client.GetUser(user.Id, "")
	require.NoError(t, err)

	require.Empty(t, ruser.Email, "email should be blank")
	require.Empty(t, ruser.FirstName, "first name should be blank")
	require.Empty(t, ruser.LastName, "last name should be blank")

	th.Client.Logout()
	_, resp, err := th.Client.GetUser(user.Id, "")
	require.Error(t, err)
	CheckUnauthorizedStatus(t, resp)

	// System admins should ignore privacy settings
	ruser, _, _ = th.SystemAdminClient.GetUser(user.Id, resp.Etag)
	require.NotEmpty(t, ruser.Email, "email should not be blank")
	require.NotEmpty(t, ruser.FirstName, "first name should not be blank")
	require.NotEmpty(t, ruser.LastName, "last name should not be blank")
}

func TestGetUserWithAcceptedTermsOfServiceForOtherUser(t *testing.T) {
	th := Setup(t)
	defer th.TearDown()

	user := th.CreateUser()

	tos, _ := th.App.CreateTermsOfService("Dummy TOS", user.Id)

	th.App.UpdateUser(user, false)

	ruser, _, err := th.Client.GetUser(user.Id, "")
	require.NoError(t, err)
	CheckUserSanitization(t, ruser)

	require.Equal(t, user.Email, ruser.Email)

	assert.Empty(t, ruser.TermsOfServiceId)

	th.App.SaveUserTermsOfService(user.Id, tos.Id, true)

	ruser, _, err = th.Client.GetUser(user.Id, "")
	require.NoError(t, err)
	CheckUserSanitization(t, ruser)

	require.Equal(t, user.Email, ruser.Email)

	// user TOS data cannot be fetched for other users by non-admin users
	assert.Empty(t, ruser.TermsOfServiceId)
}

func TestGetUserWithAcceptedTermsOfService(t *testing.T) {
	th := Setup(t).InitBasic()
	defer th.TearDown()

	user := th.BasicUser

	tos, _ := th.App.CreateTermsOfService("Dummy TOS", user.Id)

	ruser, _, err := th.Client.GetUser(user.Id, "")
	require.NoError(t, err)
	CheckUserSanitization(t, ruser)

	require.Equal(t, user.Email, ruser.Email)

	assert.Empty(t, ruser.TermsOfServiceId)

	th.App.SaveUserTermsOfService(user.Id, tos.Id, true)

	ruser, _, err = th.Client.GetUser(user.Id, "")
	require.NoError(t, err)
	CheckUserSanitization(t, ruser)

	require.Equal(t, user.Email, ruser.Email)

	// a user can view their own TOS details
	assert.Equal(t, tos.Id, ruser.TermsOfServiceId)
}

func TestGetUserWithAcceptedTermsOfServiceWithAdminUser(t *testing.T) {
	th := Setup(t).InitBasic()
	th.LoginSystemAdmin()
	defer th.TearDown()

	user := th.BasicUser

	tos, _ := th.App.CreateTermsOfService("Dummy TOS", user.Id)

	ruser, _, err := th.SystemAdminClient.GetUser(user.Id, "")
	require.NoError(t, err)
	CheckUserSanitization(t, ruser)

	require.Equal(t, user.Email, ruser.Email)

	assert.Empty(t, ruser.TermsOfServiceId)

	th.App.SaveUserTermsOfService(user.Id, tos.Id, true)

	ruser, _, err = th.SystemAdminClient.GetUser(user.Id, "")
	require.NoError(t, err)
	CheckUserSanitization(t, ruser)

	require.Equal(t, user.Email, ruser.Email)

	// admin can view anyone's TOS details
	assert.Equal(t, tos.Id, ruser.TermsOfServiceId)
}

func TestGetBotUser(t *testing.T) {
	th := Setup(t).InitBasic()
	defer th.TearDown()

	defer th.RestoreDefaultRolePermissions(th.SaveDefaultRolePermissions())

	th.AddPermissionToRole(model.PermissionCreateBot.Id, model.TeamUserRoleId)
	th.App.UpdateUserRoles(th.BasicUser.Id, model.SystemUserRoleId+" "+model.TeamUserRoleId, false)

	th.App.UpdateConfig(func(cfg *model.Config) {
		*cfg.ServiceSettings.EnableBotAccountCreation = true
	})

	bot := &model.Bot{
		Username:    GenerateTestUsername(),
		DisplayName: "a bot",
		Description: "bot",
	}

	createdBot, resp, err := th.Client.CreateBot(bot)
	require.NoError(t, err)
	CheckCreatedStatus(t, resp)
	defer th.App.PermanentDeleteBot(createdBot.UserId)

	botUser, _, err := th.Client.GetUser(createdBot.UserId, "")
	require.NoError(t, err)
	require.Equal(t, bot.Username, botUser.Username)
	require.True(t, botUser.IsBot)
}

func TestGetUserByUsername(t *testing.T) {
	th := Setup(t).InitBasic()
	defer th.TearDown()

	user := th.BasicUser

	th.TestForAllClients(t, func(t *testing.T, client *model.Client4) {
		ruser, resp, err := client.GetUserByUsername(user.Username, "")
		require.NoError(t, err)
		CheckUserSanitization(t, ruser)

		require.Equal(t, user.Email, ruser.Email)

		ruser, resp, _ = client.GetUserByUsername(user.Username, resp.Etag)
		CheckEtag(t, ruser, resp)

		_, resp, err = client.GetUserByUsername(GenerateTestUsername(), "")
		require.Error(t, err)
		CheckNotFoundStatus(t, resp)
	})

	// Check against privacy config settings
	th.App.UpdateConfig(func(cfg *model.Config) { *cfg.PrivacySettings.ShowEmailAddress = false })
	th.App.UpdateConfig(func(cfg *model.Config) { *cfg.PrivacySettings.ShowFullName = false })

	ruser, _, err := th.Client.GetUserByUsername(th.BasicUser2.Username, "")
	require.NoError(t, err)

	require.Empty(t, ruser.Email, "email should be blank")
	require.Empty(t, ruser.FirstName, "first name should be blank")
	require.Empty(t, ruser.LastName, "last name should be blank")

	ruser, _, err = th.Client.GetUserByUsername(th.BasicUser.Username, "")
	require.NoError(t, err)
	require.NotEmpty(t, ruser.NotifyProps, "notify props should be sent")

	th.Client.Logout()
	_, resp, err := th.Client.GetUserByUsername(user.Username, "")
	require.Error(t, err)
	CheckUnauthorizedStatus(t, resp)

	th.TestForSystemAdminAndLocal(t, func(t *testing.T, client *model.Client4) {
		// System admins should ignore privacy settings
		ruser, _, _ = client.GetUserByUsername(user.Username, resp.Etag)
		require.NotEmpty(t, ruser.Email, "email should not be blank")
		require.NotEmpty(t, ruser.FirstName, "first name should not be blank")
		require.NotEmpty(t, ruser.LastName, "last name should not be blank")
	})
}

func TestGetUserByUsernameWithAcceptedTermsOfService(t *testing.T) {
	th := Setup(t).InitBasic()
	defer th.TearDown()

	user := th.BasicUser

	ruser, _, err := th.Client.GetUserByUsername(user.Username, "")
	require.NoError(t, err)
	CheckUserSanitization(t, ruser)

	require.Equal(t, user.Email, ruser.Email)

	tos, _ := th.App.CreateTermsOfService("Dummy TOS", user.Id)
	th.App.SaveUserTermsOfService(ruser.Id, tos.Id, true)

	ruser, _, err = th.Client.GetUserByUsername(user.Username, "")
	require.NoError(t, err)
	CheckUserSanitization(t, ruser)

	require.Equal(t, user.Email, ruser.Email)

	require.Equal(t, tos.Id, ruser.TermsOfServiceId, "Terms of service ID should match")
}

func TestSaveUserTermsOfService(t *testing.T) {
	th := Setup(t)
	defer th.TearDown()

	t.Run("Invalid data", func(t *testing.T) {
		resp, err := th.Client.DoApiPost("/users/"+th.BasicUser.Id+"/terms_of_service", "{}")
		require.Error(t, err)
		assert.Equal(t, http.StatusBadRequest, resp.StatusCode)
	})
}

func TestGetUserByEmail(t *testing.T) {
	th := Setup(t)
	defer th.TearDown()

	user := th.CreateUser()
	userWithSlash, _, err := th.SystemAdminClient.CreateUser(&model.User{
		Email:    "email/with/slashes@example.com",
		Username: GenerateTestUsername(),
		Password: "Pa$$word11",
	})
	require.NoError(t, err)

	th.App.UpdateConfig(func(cfg *model.Config) {
		*cfg.PrivacySettings.ShowEmailAddress = true
		*cfg.PrivacySettings.ShowFullName = true
	})

	th.TestForAllClients(t, func(t *testing.T, client *model.Client4) {
		t.Run("should be able to get another user by email", func(t *testing.T) {
			ruser, _, err := client.GetUserByEmail(user.Email, "")
			require.NoError(t, err)
			CheckUserSanitization(t, ruser)

			require.Equal(t, user.Email, ruser.Email)
		})

		t.Run("Get user with a / character in the email", func(t *testing.T) {
			ruser, _, err := client.GetUserByEmail(userWithSlash.Email, "")
			require.NoError(t, err)
			require.Equal(t, ruser.Id, userWithSlash.Id)
		})

		t.Run("should return not modified when provided with a matching etag", func(t *testing.T) {
			_, resp, err := client.GetUserByEmail(user.Email, "")
			require.NoError(t, err)

			ruser, resp, _ := client.GetUserByEmail(user.Email, resp.Etag)
			CheckEtag(t, ruser, resp)
		})

		t.Run("should return bad request when given an invalid email", func(t *testing.T) {
			_, resp, err := client.GetUserByEmail(GenerateTestUsername(), "")
			require.Error(t, err)
			CheckBadRequestStatus(t, resp)
		})

		t.Run("should return 404 when given a non-existent email", func(t *testing.T) {
			_, resp, err := client.GetUserByEmail(th.GenerateTestEmail(), "")
			require.Error(t, err)
			CheckNotFoundStatus(t, resp)
		})
	})

	t.Run("should sanitize full name for non-admin based on privacy settings", func(t *testing.T) {
		th.App.UpdateConfig(func(cfg *model.Config) {
			*cfg.PrivacySettings.ShowEmailAddress = true
			*cfg.PrivacySettings.ShowFullName = false
		})

		ruser, _, err := th.Client.GetUserByEmail(user.Email, "")
		require.NoError(t, err)
		assert.Equal(t, "", ruser.FirstName, "first name should be blank")
		assert.Equal(t, "", ruser.LastName, "last name should be blank")

		th.App.UpdateConfig(func(cfg *model.Config) {
			*cfg.PrivacySettings.ShowFullName = true
		})

		ruser, _, err = th.Client.GetUserByEmail(user.Email, "")
		require.NoError(t, err)
		assert.NotEqual(t, "", ruser.FirstName, "first name should be set")
		assert.NotEqual(t, "", ruser.LastName, "last name should be set")
	})

	t.Run("should return forbidden for non-admin when privacy settings hide email", func(t *testing.T) {
		th.App.UpdateConfig(func(cfg *model.Config) {
			*cfg.PrivacySettings.ShowEmailAddress = false
		})

		_, resp, err := th.Client.GetUserByEmail(user.Email, "")
		require.Error(t, err)
		CheckForbiddenStatus(t, resp)

		th.App.UpdateConfig(func(cfg *model.Config) {
			*cfg.PrivacySettings.ShowEmailAddress = true
		})

		ruser, _, err := th.Client.GetUserByEmail(user.Email, "")
		require.NoError(t, err)
		assert.Equal(t, user.Email, ruser.Email, "email should be set")
	})

	th.TestForSystemAdminAndLocal(t, func(t *testing.T, client *model.Client4) {
		t.Run("should not sanitize full name for admin, regardless of privacy settings", func(t *testing.T) {
			th.App.UpdateConfig(func(cfg *model.Config) {
				*cfg.PrivacySettings.ShowEmailAddress = true
				*cfg.PrivacySettings.ShowFullName = false
			})

			ruser, _, err := client.GetUserByEmail(user.Email, "")
			require.NoError(t, err)
			assert.NotEqual(t, "", ruser.FirstName, "first name should be set")
			assert.NotEqual(t, "", ruser.LastName, "last name should be set")

			th.App.UpdateConfig(func(cfg *model.Config) {
				*cfg.PrivacySettings.ShowFullName = true
			})

			ruser, _, err = client.GetUserByEmail(user.Email, "")
			require.NoError(t, err)
			assert.NotEqual(t, "", ruser.FirstName, "first name should be set")
			assert.NotEqual(t, "", ruser.LastName, "last name should be set")
		})

		t.Run("should always return email for admin, regardless of privacy settings", func(t *testing.T) {
			th.App.UpdateConfig(func(cfg *model.Config) {
				*cfg.PrivacySettings.ShowEmailAddress = false
			})

			ruser, _, err := client.GetUserByEmail(user.Email, "")
			require.NoError(t, err)
			assert.Equal(t, user.Email, ruser.Email, "email should be set")

			th.App.UpdateConfig(func(cfg *model.Config) {
				*cfg.PrivacySettings.ShowEmailAddress = true
			})

			ruser, _, err = client.GetUserByEmail(user.Email, "")
			require.NoError(t, err)
			assert.Equal(t, user.Email, ruser.Email, "email should be set")
		})
	})
}

func TestSearchUsers(t *testing.T) {
	th := Setup(t).InitBasic()
	defer th.TearDown()

	search := &model.UserSearch{Term: th.BasicUser.Username}

	users, _, err := th.Client.SearchUsers(search)
	require.NoError(t, err)

	require.True(t, findUserInList(th.BasicUser.Id, users), "should have found user")

	_, appErr := th.App.UpdateActive(th.Context, th.BasicUser2, false)
	require.Nil(t, appErr)

	search.Term = th.BasicUser2.Username
	search.AllowInactive = false

	users, _, err = th.Client.SearchUsers(search)
	require.NoError(t, err)

	require.False(t, findUserInList(th.BasicUser2.Id, users), "should not have found user")

	search.AllowInactive = true

	users, _, err = th.Client.SearchUsers(search)
	require.NoError(t, err)

	require.True(t, findUserInList(th.BasicUser2.Id, users), "should have found user")

	search.Term = th.BasicUser.Username
	search.AllowInactive = false
	search.TeamId = th.BasicTeam.Id

	users, _, err = th.Client.SearchUsers(search)
	require.NoError(t, err)

	require.True(t, findUserInList(th.BasicUser.Id, users), "should have found user")

	search.NotInChannelId = th.BasicChannel.Id

	users, _, err = th.Client.SearchUsers(search)
	require.NoError(t, err)

	require.False(t, findUserInList(th.BasicUser.Id, users), "should not have found user")

	search.TeamId = ""
	search.NotInChannelId = ""
	search.InChannelId = th.BasicChannel.Id

	users, _, err = th.Client.SearchUsers(search)
	require.NoError(t, err)

	require.True(t, findUserInList(th.BasicUser.Id, users), "should have found user")

	search.InChannelId = ""
	search.NotInChannelId = th.BasicChannel.Id
	_, resp, err := th.Client.SearchUsers(search)
	require.Error(t, err)
	CheckBadRequestStatus(t, resp)

	search.NotInChannelId = model.NewId()
	search.TeamId = model.NewId()
	_, resp, err = th.Client.SearchUsers(search)
	require.Error(t, err)
	CheckForbiddenStatus(t, resp)

	search.NotInChannelId = ""
	search.TeamId = model.NewId()
	_, resp, err = th.Client.SearchUsers(search)
	require.Error(t, err)
	CheckForbiddenStatus(t, resp)

	search.InChannelId = model.NewId()
	search.TeamId = ""
	_, resp, err = th.Client.SearchUsers(search)
	require.Error(t, err)
	CheckForbiddenStatus(t, resp)

	// Test search for users not in any team
	search.TeamId = ""
	search.NotInChannelId = ""
	search.InChannelId = ""
	search.NotInTeamId = th.BasicTeam.Id

	users, _, err = th.Client.SearchUsers(search)
	require.NoError(t, err)

	require.False(t, findUserInList(th.BasicUser.Id, users), "should not have found user")

	oddUser := th.CreateUser()
	search.Term = oddUser.Username

	users, _, err = th.Client.SearchUsers(search)
	require.NoError(t, err)

	require.True(t, findUserInList(oddUser.Id, users), "should have found user")

	_, _, err = th.SystemAdminClient.AddTeamMember(th.BasicTeam.Id, oddUser.Id)
	require.NoError(t, err)

	users, _, err = th.Client.SearchUsers(search)
	require.NoError(t, err)

	require.False(t, findUserInList(oddUser.Id, users), "should not have found user")

	search.NotInTeamId = model.NewId()
	_, resp, err = th.Client.SearchUsers(search)
	require.Error(t, err)
	CheckForbiddenStatus(t, resp)

	search.Term = th.BasicUser.Username

	th.App.UpdateConfig(func(cfg *model.Config) { *cfg.PrivacySettings.ShowEmailAddress = false })
	th.App.UpdateConfig(func(cfg *model.Config) { *cfg.PrivacySettings.ShowFullName = false })

	_, appErr = th.App.UpdateActive(th.Context, th.BasicUser2, true)
	require.Nil(t, appErr)

	search.InChannelId = ""
	search.NotInTeamId = ""
	search.Term = th.BasicUser2.Email
	users, _, err = th.Client.SearchUsers(search)
	require.NoError(t, err)

	require.False(t, findUserInList(th.BasicUser2.Id, users), "should not have found user")

	search.Term = th.BasicUser2.FirstName
	users, _, err = th.Client.SearchUsers(search)
	require.NoError(t, err)

	require.False(t, findUserInList(th.BasicUser2.Id, users), "should not have found user")

	search.Term = th.BasicUser2.LastName
	users, _, err = th.Client.SearchUsers(search)
	require.NoError(t, err)

	require.False(t, findUserInList(th.BasicUser2.Id, users), "should not have found user")

	search.Term = th.BasicUser.FirstName
	search.InChannelId = th.BasicChannel.Id
	search.NotInChannelId = th.BasicChannel.Id
	search.TeamId = th.BasicTeam.Id
	users, _, err = th.SystemAdminClient.SearchUsers(search)
	require.NoError(t, err)

	require.True(t, findUserInList(th.BasicUser.Id, users), "should have found user")

	id := model.NewId()
	group, appErr := th.App.CreateGroup(&model.Group{
		DisplayName: "dn-foo_" + id,
		Name:        model.NewString("name" + id),
		Source:      model.GroupSourceLdap,
		Description: "description_" + id,
		RemoteId:    model.NewId(),
	})
	assert.Nil(t, appErr)

	search = &model.UserSearch{Term: th.BasicUser.Username, InGroupId: group.Id}
	t.Run("Requires ldap license when searching in group", func(t *testing.T) {
		_, resp, err = th.SystemAdminClient.SearchUsers(search)
		require.Error(t, err)
		CheckNotImplementedStatus(t, resp)
	})

	th.App.Srv().SetLicense(model.NewTestLicense("ldap"))

	t.Run("Requires manage system permission when searching for users in a group", func(t *testing.T) {
		_, resp, err = th.Client.SearchUsers(search)
		require.Error(t, err)
		CheckForbiddenStatus(t, resp)
	})

	t.Run("Returns empty list when no users found searching for users in a group", func(t *testing.T) {
		users, _, err = th.SystemAdminClient.SearchUsers(search)
		require.NoError(t, err)
		require.Empty(t, users)
	})

	_, appErr = th.App.UpsertGroupMember(group.Id, th.BasicUser.Id)
	assert.Nil(t, appErr)

	t.Run("Returns user in group user found in group", func(t *testing.T) {
		users, _, err = th.SystemAdminClient.SearchUsers(search)
		require.NoError(t, err)
		require.Equal(t, users[0].Id, th.BasicUser.Id)
	})
}

func findUserInList(id string, users []*model.User) bool {
	for _, user := range users {
		if user.Id == id {
			return true
		}
	}
	return false
}

func TestAutocompleteUsersInChannel(t *testing.T) {
	th := Setup(t).InitBasic()
	defer th.TearDown()
	teamId := th.BasicTeam.Id
	channelId := th.BasicChannel.Id
	username := th.BasicUser.Username
	newUser := th.CreateUser()

	tt := []struct {
		Name            string
		TeamId          string
		ChannelId       string
		Username        string
		ExpectedResults int
		MoreThan        bool
		ShouldFail      bool
	}{
		{
			"Autocomplete in channel for specific username",
			teamId,
			channelId,
			username,
			1,
			false,
			false,
		},
		{
			"Search for not valid username",
			teamId,
			channelId,
			"amazonses",
			0,
			false,
			false,
		},
		{
			"Search for all users",
			teamId,
			channelId,
			"",
			2,
			true,
			false,
		},
		{
			"Fail when the teamId is not provided",
			"",
			channelId,
			"",
			2,
			true,
			true,
		},
	}

	for _, tc := range tt {
		t.Run(tc.Name, func(t *testing.T) {
			th.LoginBasic()
			rusers, _, err := th.Client.AutocompleteUsersInChannel(tc.TeamId, tc.ChannelId, tc.Username, model.UserSearchDefaultLimit, "")
			if tc.ShouldFail {
				CheckErrorID(t, err, "api.user.autocomplete_users.missing_team_id.app_error")
			} else {
				require.NoError(t, err)
				if tc.MoreThan {
					assert.True(t, len(rusers.Users) >= tc.ExpectedResults)
				} else {
					assert.Len(t, rusers.Users, tc.ExpectedResults)
				}
			}

			th.Client.Logout()
			_, resp, err := th.Client.AutocompleteUsersInChannel(tc.TeamId, tc.ChannelId, tc.Username, model.UserSearchDefaultLimit, "")
			require.Error(t, err)
			CheckUnauthorizedStatus(t, resp)

			th.Client.Login(newUser.Email, newUser.Password)
			_, resp, err = th.Client.AutocompleteUsersInChannel(tc.TeamId, tc.ChannelId, tc.Username, model.UserSearchDefaultLimit, "")
			require.Error(t, err)
			CheckForbiddenStatus(t, resp)
		})
	}

	t.Run("Check against privacy config settings", func(t *testing.T) {
		th.App.UpdateConfig(func(cfg *model.Config) { *cfg.PrivacySettings.ShowFullName = false })

		th.LoginBasic()
		rusers, _, err := th.Client.AutocompleteUsersInChannel(teamId, channelId, username, model.UserSearchDefaultLimit, "")
		require.NoError(t, err)

		assert.Equal(t, rusers.Users[0].FirstName, "", "should not show first/last name")
		assert.Equal(t, rusers.Users[0].LastName, "", "should not show first/last name")
	})

	t.Run("Check OutOfChannel results with/without VIEW_MEMBERS permissions", func(t *testing.T) {
		permissionsUser := th.CreateUser()
		th.SystemAdminClient.DemoteUserToGuest(permissionsUser.Id)
		permissionsUser.Roles = "system_guest"
		th.LinkUserToTeam(permissionsUser, th.BasicTeam)
		th.AddUserToChannel(permissionsUser, th.BasicChannel)

		otherUser := th.CreateUser()
		th.LinkUserToTeam(otherUser, th.BasicTeam)

		th.Client.Login(permissionsUser.Email, permissionsUser.Password)

		rusers, _, err := th.Client.AutocompleteUsersInChannel(teamId, channelId, "", model.UserSearchDefaultLimit, "")
		require.NoError(t, err)
		assert.Len(t, rusers.OutOfChannel, 1)

		defaultRolePermissions := th.SaveDefaultRolePermissions()
		defer func() {
			th.RestoreDefaultRolePermissions(defaultRolePermissions)
		}()

		th.RemovePermissionFromRole(model.PermissionViewMembers.Id, model.SystemUserRoleId)
		th.RemovePermissionFromRole(model.PermissionViewMembers.Id, model.TeamUserRoleId)

		rusers, _, err = th.Client.AutocompleteUsersInChannel(teamId, channelId, "", model.UserSearchDefaultLimit, "")
		require.NoError(t, err)
		assert.Empty(t, rusers.OutOfChannel)

		th.App.GetOrCreateDirectChannel(th.Context, permissionsUser.Id, otherUser.Id)

		rusers, _, err = th.Client.AutocompleteUsersInChannel(teamId, channelId, "", model.UserSearchDefaultLimit, "")
		require.NoError(t, err)
		assert.Len(t, rusers.OutOfChannel, 1)
	})

	t.Run("user must have access to team id, especially when it does not match channel's team id", func(t *testing.T) {
		_, _, err := th.Client.AutocompleteUsersInChannel("otherTeamId", channelId, username, model.UserSearchDefaultLimit, "")
		CheckErrorID(t, err, "api.context.permissions.app_error")
	})
}

func TestAutocompleteUsersInTeam(t *testing.T) {
	th := Setup(t).InitBasic()
	defer th.TearDown()
	teamId := th.BasicTeam.Id
	username := th.BasicUser.Username
	newUser := th.CreateUser()

	tt := []struct {
		Name            string
		TeamId          string
		Username        string
		ExpectedResults int
		MoreThan        bool
	}{
		{
			"specific username",
			teamId,
			username,
			1,
			false,
		},
		{
			"not valid username",
			teamId,
			"amazonses",
			0,
			false,
		},
		{
			"all users in team",
			teamId,
			"",
			2,
			true,
		},
	}

	for _, tc := range tt {
		t.Run(tc.Name, func(t *testing.T) {
			th.LoginBasic()
			rusers, _, err := th.Client.AutocompleteUsersInTeam(tc.TeamId, tc.Username, model.UserSearchDefaultLimit, "")
			require.NoError(t, err)
			if tc.MoreThan {
				assert.True(t, len(rusers.Users) >= tc.ExpectedResults)
			} else {
				assert.Len(t, rusers.Users, tc.ExpectedResults)
			}
			th.Client.Logout()
			_, resp, err := th.Client.AutocompleteUsersInTeam(tc.TeamId, tc.Username, model.UserSearchDefaultLimit, "")
			require.Error(t, err)
			CheckUnauthorizedStatus(t, resp)

			th.Client.Login(newUser.Email, newUser.Password)
			_, resp, err = th.Client.AutocompleteUsersInTeam(tc.TeamId, tc.Username, model.UserSearchDefaultLimit, "")
			require.Error(t, err)
			CheckForbiddenStatus(t, resp)
		})
	}

	t.Run("Check against privacy config settings", func(t *testing.T) {
		th.App.UpdateConfig(func(cfg *model.Config) { *cfg.PrivacySettings.ShowFullName = false })

		th.LoginBasic()
		rusers, _, err := th.Client.AutocompleteUsersInTeam(teamId, username, model.UserSearchDefaultLimit, "")
		require.NoError(t, err)

		assert.Equal(t, rusers.Users[0].FirstName, "", "should not show first/last name")
		assert.Equal(t, rusers.Users[0].LastName, "", "should not show first/last name")
	})
}

func TestAutocompleteUsers(t *testing.T) {
	th := Setup(t).InitBasic()
	defer th.TearDown()
	username := th.BasicUser.Username
	newUser := th.CreateUser()

	tt := []struct {
		Name            string
		Username        string
		ExpectedResults int
		MoreThan        bool
	}{
		{
			"specific username",
			username,
			1,
			false,
		},
		{
			"not valid username",
			"amazonses",
			0,
			false,
		},
		{
			"all users in team",
			"",
			2,
			true,
		},
	}

	for _, tc := range tt {
		t.Run(tc.Name, func(t *testing.T) {
			th.LoginBasic()
			rusers, _, err := th.Client.AutocompleteUsers(tc.Username, model.UserSearchDefaultLimit, "")
			require.NoError(t, err)
			if tc.MoreThan {
				assert.True(t, len(rusers.Users) >= tc.ExpectedResults)
			} else {
				assert.Len(t, rusers.Users, tc.ExpectedResults)
			}

			th.Client.Logout()
			_, resp, err := th.Client.AutocompleteUsers(tc.Username, model.UserSearchDefaultLimit, "")
			require.Error(t, err)
			CheckUnauthorizedStatus(t, resp)

			th.Client.Login(newUser.Email, newUser.Password)
			_, _, err = th.Client.AutocompleteUsers(tc.Username, model.UserSearchDefaultLimit, "")
			require.NoError(t, err)
		})
	}

	t.Run("Check against privacy config settings", func(t *testing.T) {
		th.App.UpdateConfig(func(cfg *model.Config) { *cfg.PrivacySettings.ShowFullName = false })

		th.LoginBasic()
		rusers, _, err := th.Client.AutocompleteUsers(username, model.UserSearchDefaultLimit, "")
		require.NoError(t, err)

		assert.Equal(t, rusers.Users[0].FirstName, "", "should not show first/last name")
		assert.Equal(t, rusers.Users[0].LastName, "", "should not show first/last name")
	})
}

func TestGetProfileImage(t *testing.T) {
	th := Setup(t).InitBasic()
	defer th.TearDown()

	// recreate basic user
	th.BasicUser = th.CreateUser()
	th.LoginBasic()
	user := th.BasicUser

	data, resp, err := th.Client.GetProfileImage(user.Id, "")
	require.NoError(t, err)
	require.NotEmpty(t, data, "should not be empty")

	_, resp, _ = th.Client.GetProfileImage(user.Id, resp.Etag)
	require.NotEqual(t, http.StatusNotModified, resp.StatusCode, "should not hit etag")

	_, resp, err = th.Client.GetProfileImage("junk", "")
	require.Error(t, err)
	CheckBadRequestStatus(t, resp)

	_, resp, err = th.Client.GetProfileImage(model.NewId(), "")
	require.Error(t, err)
	CheckNotFoundStatus(t, resp)

	th.Client.Logout()
	_, resp, err = th.Client.GetProfileImage(user.Id, "")
	require.Error(t, err)
	CheckUnauthorizedStatus(t, resp)

	_, _, err = th.SystemAdminClient.GetProfileImage(user.Id, "")
	require.NoError(t, err)

	info := &model.FileInfo{Path: "/users/" + user.Id + "/profile.png"}
	err = th.cleanupTestFile(info)
	require.NoError(t, err)
}

func TestGetUsersByIds(t *testing.T) {
	th := Setup(t).InitBasic()
	defer th.TearDown()

	th.TestForAllClients(t, func(t *testing.T, client *model.Client4) {
		t.Run("should return the user", func(t *testing.T) {
			users, _, err := client.GetUsersByIds([]string{th.BasicUser.Id})
			require.NoError(t, err)

			assert.Equal(t, th.BasicUser.Id, users[0].Id)
			CheckUserSanitization(t, users[0])
		})

		t.Run("should return error when no IDs are specified", func(t *testing.T) {
			_, resp, err := client.GetUsersByIds([]string{})
			require.Error(t, err)
			CheckBadRequestStatus(t, resp)
		})

		t.Run("should not return an error for invalid IDs", func(t *testing.T) {
			users, _, err := client.GetUsersByIds([]string{"junk"})
			require.NoError(t, err)
			require.Empty(t, users, "no users should be returned")
		})

		t.Run("should still return users for valid IDs when invalid IDs are specified", func(t *testing.T) {
			users, _, err := client.GetUsersByIds([]string{"junk", th.BasicUser.Id})
			require.NoError(t, err)

			require.Len(t, users, 1, "1 user should be returned")
		})
	})

	t.Run("should return error when not logged in", func(t *testing.T) {
		th.Client.Logout()

		_, resp, err := th.Client.GetUsersByIds([]string{th.BasicUser.Id})
		require.Error(t, err)
		CheckUnauthorizedStatus(t, resp)
	})
}

func TestGetUsersByIdsWithOptions(t *testing.T) {
	t.Run("should only return specified users that have been updated since the given time", func(t *testing.T) {
		th := Setup(t)
		defer th.TearDown()

		// Users before the timestamp shouldn't be returned
		user1, appErr := th.App.CreateUser(th.Context, &model.User{Email: th.GenerateTestEmail(), Username: model.NewId(), Password: model.NewId()})
		require.Nil(t, appErr)

		user2, appErr := th.App.CreateUser(th.Context, &model.User{Email: th.GenerateTestEmail(), Username: model.NewId(), Password: model.NewId()})
		require.Nil(t, appErr)

		// Users not in the list of IDs shouldn't be returned
		_, appErr = th.App.CreateUser(th.Context, &model.User{Email: th.GenerateTestEmail(), Username: model.NewId(), Password: model.NewId()})
		require.Nil(t, appErr)

		users, _, err := th.Client.GetUsersByIdsWithOptions([]string{user1.Id, user2.Id}, &model.UserGetByIdsOptions{
			Since: user2.UpdateAt - 1,
		})

		assert.NoError(t, err)
		assert.Len(t, users, 1)
		assert.Equal(t, users[0].Id, user2.Id)
	})
}

func TestGetUsersByGroupChannelIds(t *testing.T) {
	th := Setup(t).InitBasic()
	defer th.TearDown()

	gc1, appErr := th.App.CreateGroupChannel([]string{th.BasicUser.Id, th.SystemAdminUser.Id, th.TeamAdminUser.Id}, th.BasicUser.Id)
	require.Nil(t, appErr)

	usersByChannelId, _, err := th.Client.GetUsersByGroupChannelIds([]string{gc1.Id})
	require.NoError(t, err)

	users, ok := usersByChannelId[gc1.Id]
	assert.True(t, ok)
	userIds := []string{}
	for _, user := range users {
		userIds = append(userIds, user.Id)
	}

	require.ElementsMatch(t, []string{th.SystemAdminUser.Id, th.TeamAdminUser.Id}, userIds)

	th.LoginBasic2()
	usersByChannelId, _, err = th.Client.GetUsersByGroupChannelIds([]string{gc1.Id})
	require.NoError(t, err)

	_, ok = usersByChannelId[gc1.Id]
	require.False(t, ok)

	th.Client.Logout()
	_, resp, err := th.Client.GetUsersByGroupChannelIds([]string{gc1.Id})
	require.Error(t, err)
	CheckUnauthorizedStatus(t, resp)
}

func TestGetUsersByUsernames(t *testing.T) {
	th := Setup(t).InitBasic()
	defer th.TearDown()

	users, _, err := th.Client.GetUsersByUsernames([]string{th.BasicUser.Username})
	require.NoError(t, err)

	require.Equal(t, th.BasicUser.Id, users[0].Id)
	CheckUserSanitization(t, users[0])

	_, resp, err := th.Client.GetUsersByIds([]string{})
	require.Error(t, err)
	CheckBadRequestStatus(t, resp)

	users, _, err = th.Client.GetUsersByUsernames([]string{"junk"})
	require.NoError(t, err)
	require.Empty(t, users, "no users should be returned")

	users, _, err = th.Client.GetUsersByUsernames([]string{"junk", th.BasicUser.Username})
	require.NoError(t, err)
	require.Len(t, users, 1, "1 user should be returned")

	th.Client.Logout()
	_, resp, err = th.Client.GetUsersByUsernames([]string{th.BasicUser.Username})
	require.Error(t, err)
	CheckUnauthorizedStatus(t, resp)
}

func TestGetTotalUsersStat(t *testing.T) {
	th := Setup(t)
	defer th.TearDown()

	total, _ := th.Server.Store.User().Count(model.UserCountOptions{
		IncludeDeleted:     false,
		IncludeBotAccounts: true,
	})

	rstats, _, err := th.Client.GetTotalUsersStats("")
	require.NoError(t, err)

	require.Equal(t, total, rstats.TotalUsersCount)
}

func TestUpdateUser(t *testing.T) {
	th := Setup(t)
	defer th.TearDown()

	user := th.CreateUser()
	th.Client.Login(user.Email, user.Password)

	user.Nickname = "Joram Wilander"
	user.Roles = model.SystemUserRoleId
	user.LastPasswordUpdate = 123

	ruser, _, err := th.Client.UpdateUser(user)
	require.NoError(t, err)
	CheckUserSanitization(t, ruser)

	require.Equal(t, "Joram Wilander", ruser.Nickname, "Nickname should update properly")
	require.Equal(t, model.SystemUserRoleId, ruser.Roles, "Roles should not update")
	require.NotEqual(t, 123, ruser.LastPasswordUpdate, "LastPasswordUpdate should not update")

	ruser.Email = th.GenerateTestEmail()
	_, resp, err := th.Client.UpdateUser(ruser)
	require.Error(t, err)
	CheckBadRequestStatus(t, resp)

	th.TestForSystemAdminAndLocal(t, func(t *testing.T, client *model.Client4) {
		ruser.Email = th.GenerateTestEmail()
		_, _, err = client.UpdateUser(user)
		require.NoError(t, err)
	})

	ruser.Password = user.Password
	ruser, _, err = th.Client.UpdateUser(ruser)
	require.NoError(t, err)
	CheckUserSanitization(t, ruser)

	ruser.Id = "junk"
	_, resp, err = th.Client.UpdateUser(ruser)
	require.Error(t, err)
	CheckBadRequestStatus(t, resp)

	ruser.Id = model.NewId()
	_, resp, err = th.Client.UpdateUser(ruser)
	require.Error(t, err)
	CheckForbiddenStatus(t, resp)

	r, err := th.Client.DoApiPut("/users/"+ruser.Id, "garbage")
	require.Error(t, err)
	require.Equal(t, http.StatusBadRequest, r.StatusCode)

	session, _ := th.App.GetSession(th.Client.AuthToken)
	session.IsOAuth = true
	th.App.AddSessionToCache(session)

	ruser.Id = user.Id
	ruser.Email = th.GenerateTestEmail()
	_, resp, err = th.Client.UpdateUser(ruser)
	require.Error(t, err)
	CheckForbiddenStatus(t, resp)

	th.Client.Logout()
	_, resp, err = th.Client.UpdateUser(user)
	require.Error(t, err)
	CheckUnauthorizedStatus(t, resp)

	th.LoginBasic()
	_, resp, err = th.Client.UpdateUser(user)
	require.Error(t, err)
	CheckForbiddenStatus(t, resp)

	th.TestForSystemAdminAndLocal(t, func(t *testing.T, client *model.Client4) {
		_, _, err = client.UpdateUser(user)
		require.NoError(t, err)
	})
}

func TestPatchUser(t *testing.T) {
	th := Setup(t).InitBasic()
	defer th.TearDown()

	user := th.CreateUser()
	th.Client.Login(user.Email, user.Password)

	t.Run("Timezone limit error", func(t *testing.T) {
		patch := &model.UserPatch{}
		patch.Timezone = model.StringMap{}
		patch.Timezone["manualTimezone"] = string(make([]byte, model.UserTimezoneMaxRunes))
		ruser, resp, err := th.Client.PatchUser(user.Id, patch)
		CheckBadRequestStatus(t, resp)
		CheckErrorID(t, err, "model.user.is_valid.timezone_limit.app_error")
		require.Nil(t, ruser)
	})

	patch := &model.UserPatch{}
	patch.Password = model.NewString("testpassword")
	patch.Nickname = model.NewString("Joram Wilander")
	patch.FirstName = model.NewString("Joram")
	patch.LastName = model.NewString("Wilander")
	patch.Position = new(string)
	patch.NotifyProps = model.StringMap{}
	patch.NotifyProps["comment"] = "somethingrandom"
	patch.Timezone = model.StringMap{}
	patch.Timezone["useAutomaticTimezone"] = "true"
	patch.Timezone["automaticTimezone"] = "America/New_York"
	patch.Timezone["manualTimezone"] = ""

	ruser, _, err := th.Client.PatchUser(user.Id, patch)
	require.NoError(t, err)
	CheckUserSanitization(t, ruser)

	require.Equal(t, "Joram Wilander", ruser.Nickname, "Nickname should update properly")
	require.Equal(t, "Joram", ruser.FirstName, "FirstName should update properly")
	require.Equal(t, "Wilander", ruser.LastName, "LastName should update properly")
	require.Empty(t, ruser.Position, "Position should update properly")
	require.Equal(t, user.Username, ruser.Username, "Username should not update")
	require.Empty(t, ruser.Password, "Password should not be returned")
	require.Equal(t, "somethingrandom", ruser.NotifyProps["comment"], "NotifyProps should update properly")
	require.Equal(t, "true", ruser.Timezone["useAutomaticTimezone"], "useAutomaticTimezone should update properly")
	require.Equal(t, "America/New_York", ruser.Timezone["automaticTimezone"], "automaticTimezone should update properly")
	require.Empty(t, ruser.Timezone["manualTimezone"], "manualTimezone should update properly")

	appErr := th.App.CheckPasswordAndAllCriteria(ruser, *patch.Password, "")
	require.NotNil(t, appErr, "Password should not match")

	currentPassword := user.Password
	user, appErr = th.App.GetUser(ruser.Id)
	require.Nil(t, appErr)

	appErr = th.App.CheckPasswordAndAllCriteria(user, currentPassword, "")
	require.Nil(t, appErr, "Password should still match")

	patch = &model.UserPatch{}
	patch.Email = model.NewString(th.GenerateTestEmail())

	_, resp, err := th.Client.PatchUser(user.Id, patch)
	require.Error(t, err)
	CheckBadRequestStatus(t, resp)

	patch.Password = model.NewString(currentPassword)
	ruser, _, err = th.Client.PatchUser(user.Id, patch)
	require.NoError(t, err)

	require.Equal(t, *patch.Email, ruser.Email, "Email should update properly")

	patch.Username = model.NewString(th.BasicUser2.Username)
	_, resp, err = th.Client.PatchUser(user.Id, patch)
	require.Error(t, err)
	CheckBadRequestStatus(t, resp)

	patch.Username = nil

	_, resp, err = th.Client.PatchUser("junk", patch)
	require.Error(t, err)
	CheckBadRequestStatus(t, resp)

	ruser.Id = model.NewId()
	_, resp, err = th.Client.PatchUser(model.NewId(), patch)
	require.Error(t, err)
	CheckForbiddenStatus(t, resp)

	r, err := th.Client.DoApiPut("/users/"+user.Id+"/patch", "garbage")
	require.Error(t, err)
	require.Equal(t, http.StatusBadRequest, r.StatusCode)

	session, _ := th.App.GetSession(th.Client.AuthToken)
	session.IsOAuth = true
	th.App.AddSessionToCache(session)

	patch.Email = model.NewString(th.GenerateTestEmail())
	_, resp, err = th.Client.PatchUser(user.Id, patch)
	require.Error(t, err)
	CheckForbiddenStatus(t, resp)

	th.Client.Logout()
	_, resp, err = th.Client.PatchUser(user.Id, patch)
	require.Error(t, err)
	CheckUnauthorizedStatus(t, resp)

	th.LoginBasic()
	_, resp, err = th.Client.PatchUser(user.Id, patch)
	require.Error(t, err)
	CheckForbiddenStatus(t, resp)

	_, _, err = th.SystemAdminClient.PatchUser(user.Id, patch)
	require.NoError(t, err)
}

func TestUserUnicodeNames(t *testing.T) {
	th := Setup(t)
	defer th.TearDown()
	client := th.Client

	t.Run("create user unicode", func(t *testing.T) {
		user := model.User{
			Email:     th.GenerateTestEmail(),
			FirstName: "Andrew\u202e",
			LastName:  "\ufeffWiggin",
			Nickname:  "Ender\u2028 Wiggin",
			Password:  "hello1",
			Username:  "\ufeffwiggin77",
			Roles:     model.SystemAdminRoleId + " " + model.SystemUserRoleId}

		ruser, resp, err := client.CreateUser(&user)
		require.NoError(t, err)
		CheckCreatedStatus(t, resp)

		_, _, _ = client.Login(user.Email, user.Password)

		require.Equal(t, "wiggin77", ruser.Username, "Bad Unicode not filtered from username")
		require.Equal(t, "Andrew Wiggin", ruser.GetDisplayName(model.ShowFullName), "Bad Unicode not filtered from displayname")
		require.Equal(t, "Ender Wiggin", ruser.Nickname, "Bad Unicode not filtered from nickname")
	})

	t.Run("update user unicode", func(t *testing.T) {
		user := th.CreateUser()
		client.Login(user.Email, user.Password)

		user.Username = "wiggin\ufff9"
		user.Nickname = "Ender\u0340 \ufffcWiggin"
		user.FirstName = "Andrew\ufff9"
		user.LastName = "Wig\u206fgin"

		ruser, _, err := client.UpdateUser(user)
		require.NoError(t, err)

		require.Equal(t, "wiggin", ruser.Username, "bad unicode should be filtered from username")
		require.Equal(t, "Ender Wiggin", ruser.Nickname, "bad unicode should be filtered from nickname")
		require.Equal(t, "Andrew Wiggin", ruser.GetDisplayName(model.ShowFullName), "bad unicode should be filtered from display name")
	})

	t.Run("patch user unicode", func(t *testing.T) {
		user := th.CreateUser()
		client.Login(user.Email, user.Password)

		patch := &model.UserPatch{}
		patch.Nickname = model.NewString("\U000E0000Ender\u206d Wiggin\U000E007F")
		patch.FirstName = model.NewString("\U0001d173Andrew\U0001d17a")
		patch.LastName = model.NewString("\u2028Wiggin\u2029")

		ruser, _, err := client.PatchUser(user.Id, patch)
		require.NoError(t, err)
		CheckUserSanitization(t, ruser)

		require.Equal(t, "Ender Wiggin", ruser.Nickname, "Bad unicode should be filtered from nickname")
		require.Equal(t, "Andrew", ruser.FirstName, "Bad unicode should be filtered from first name")
		require.Equal(t, "Wiggin", ruser.LastName, "Bad unicode should be filtered from last name")
		require.Equal(t, "Andrew Wiggin", ruser.GetDisplayName(model.ShowFullName), "Bad unicode should be filtered from display name")
	})
}

func TestUpdateUserAuth(t *testing.T) {
	th := Setup(t)
	defer th.TearDown()

	team := th.CreateTeamWithClient(th.SystemAdminClient)

	user := th.CreateUser()

	th.LinkUserToTeam(user, team)
	_, err := th.App.Srv().Store.User().VerifyEmail(user.Id, user.Email)
	require.NoError(t, err)

	userAuth := &model.UserAuth{}
	userAuth.AuthData = user.AuthData
	userAuth.AuthService = user.AuthService
	userAuth.Password = user.Password

	// Regular user can not use endpoint
	_, respErr, _ := th.SystemAdminClient.UpdateUserAuth(user.Id, userAuth)
	require.NotNil(t, respErr, "Shouldn't have permissions. Only Admins")

	userAuth.AuthData = model.NewString("test@test.com")
	userAuth.AuthService = model.UserAuthServiceSaml
	userAuth.Password = "newpassword"
	ruser, _, err := th.SystemAdminClient.UpdateUserAuth(user.Id, userAuth)
	require.NoError(t, err)

	// AuthData and AuthService are set, password is set to empty
	require.Equal(t, *userAuth.AuthData, *ruser.AuthData)
	require.Equal(t, model.UserAuthServiceSaml, ruser.AuthService)
	require.Empty(t, ruser.Password)

	// When AuthData or AuthService are empty, password must be valid
	userAuth.AuthData = user.AuthData
	userAuth.AuthService = ""
	userAuth.Password = "1"
	_, respErr, _ = th.SystemAdminClient.UpdateUserAuth(user.Id, userAuth)
	require.NotNil(t, respErr)

	// Regular user can not use endpoint
	user2 := th.CreateUser()
	th.LinkUserToTeam(user2, team)
	_, err = th.App.Srv().Store.User().VerifyEmail(user2.Id, user2.Email)
	require.NoError(t, err)

	th.SystemAdminClient.Login(user2.Email, "passwd1")

	userAuth.AuthData = user.AuthData
	userAuth.AuthService = user.AuthService
	userAuth.Password = user.Password
	_, respErr, _ = th.SystemAdminClient.UpdateUserAuth(user.Id, userAuth)
	require.NotNil(t, respErr, "Should have errored")
}

func TestDeleteUser(t *testing.T) {
	th := Setup(t).InitBasic()
	defer th.TearDown()

	th.LoginBasic()
	resp, err := th.Client.DeleteUser(th.SystemAdminUser.Id)
	require.Error(t, err)
	CheckForbiddenStatus(t, resp)

	th.Client.Logout()
	resp, err = th.Client.DeleteUser(th.BasicUser.Id)
	require.Error(t, err)
	CheckUnauthorizedStatus(t, resp)

	th.TestForSystemAdminAndLocal(t, func(t *testing.T, c *model.Client4) {
		resp, err = c.DeleteUser(model.NewId())
		require.Error(t, err)
		CheckNotFoundStatus(t, resp)

		resp, err = c.DeleteUser("junk")
		require.Error(t, err)
		CheckBadRequestStatus(t, resp)

		userToDelete := th.CreateUser()
		_, err = c.DeleteUser(userToDelete.Id)
		require.NoError(t, err)
	})

	selfDeleteUser := th.CreateUser()
	th.LoginBasic()
	resp, err = th.Client.DeleteUser(selfDeleteUser.Id)
	require.Error(t, err)
	CheckForbiddenStatus(t, resp)

	th.Client.Login(selfDeleteUser.Email, selfDeleteUser.Password)
	th.App.UpdateConfig(func(c *model.Config) {
		*c.TeamSettings.EnableUserDeactivation = false
	})
	resp, err = th.Client.DeleteUser(selfDeleteUser.Id)
	require.Error(t, err)
	CheckUnauthorizedStatus(t, resp)

	th.App.UpdateConfig(func(c *model.Config) {
		*c.TeamSettings.EnableUserDeactivation = true
	})
	_, err = th.Client.DeleteUser(selfDeleteUser.Id)
	require.NoError(t, err)
}

func TestPermanentDeleteUser(t *testing.T) {
	th := Setup(t).InitBasic()
	defer th.TearDown()

	enableAPIUserDeletion := *th.App.Config().ServiceSettings.EnableAPIUserDeletion
	defer func() {
		th.App.UpdateConfig(func(cfg *model.Config) { cfg.ServiceSettings.EnableAPIUserDeletion = &enableAPIUserDeletion })
	}()

	th.App.UpdateConfig(func(cfg *model.Config) { *cfg.ServiceSettings.EnableAPIUserDeletion = false })

	userToDelete := th.CreateUser()

	t.Run("Permanent deletion not available through API if EnableAPIUserDeletion is not set", func(t *testing.T) {
		resp, err := th.SystemAdminClient.PermanentDeleteUser(userToDelete.Id)
		require.Error(t, err)
		CheckUnauthorizedStatus(t, resp)
	})

	t.Run("Permanent deletion available through local mode even if EnableAPIUserDeletion is not set", func(t *testing.T) {
		_, err := th.LocalClient.PermanentDeleteUser(userToDelete.Id)
		require.NoError(t, err)
	})

	th.App.UpdateConfig(func(cfg *model.Config) { *cfg.ServiceSettings.EnableAPIUserDeletion = true })
	th.TestForSystemAdminAndLocal(t, func(t *testing.T, c *model.Client4) {
		userToDelete = th.CreateUser()
		_, err := c.PermanentDeleteUser(userToDelete.Id)
		require.NoError(t, err)

		_, appErr := th.App.GetTeam(userToDelete.Id)
		assert.NotNil(t, appErr)

		resp, err := c.PermanentDeleteUser("junk")
		require.Error(t, err)
		CheckBadRequestStatus(t, resp)
	}, "Permanent deletion with EnableAPIUserDeletion set")
}

func TestPermanentDeleteAllUsers(t *testing.T) {
	th := Setup(t).InitBasic()
	defer th.TearDown()

	t.Run("The endpoint should not be available for neither normal nor sysadmin users", func(t *testing.T) {
		resp, err := th.Client.PermanentDeleteAllUsers()
		require.Error(t, err)
		CheckNotFoundStatus(t, resp)

		resp, err = th.SystemAdminClient.PermanentDeleteAllUsers()
		require.Error(t, err)
		CheckNotFoundStatus(t, resp)
	})

	t.Run("The endpoint should permanently delete all users", func(t *testing.T) {
		// Basic user creates a team and a channel
		team, appErr := th.App.CreateTeamWithUser(th.Context, &model.Team{
			DisplayName: "User Created Team",
			Name:        "user-created-team",
			Email:       "usercreatedteam@test.com",
			Type:        model.TeamOpen,
		}, th.BasicUser.Id)
		require.Nil(t, appErr)

		channel, appErr := th.App.CreateChannelWithUser(th.Context, &model.Channel{
			DisplayName: "User Created Channel",
			Name:        "user-created-channel",
			Type:        model.ChannelTypeOpen,
			TeamId:      team.Id,
		}, th.BasicUser.Id)
		require.Nil(t, appErr)

		// Check that we have users and posts in the database
		users, err := th.App.Srv().Store.User().GetAll()
		require.NoError(t, err)
		require.Greater(t, len(users), 0)

		postCount, err := th.App.Srv().Store.Post().AnalyticsPostCount("", false, false)
		require.NoError(t, err)
		require.Greater(t, postCount, int64(0))

		// Delete all users and their posts
		_, err = th.LocalClient.PermanentDeleteAllUsers()
		require.NoError(t, err)

		// Check that both user and post tables are empty
		users, err = th.App.Srv().Store.User().GetAll()
		require.NoError(t, err)
		require.Len(t, users, 0)

		postCount, err = th.App.Srv().Store.Post().AnalyticsPostCount("", false, false)
		require.NoError(t, err)
		require.Equal(t, postCount, int64(0))

		// Check that the channel and team created by the user were not deleted
		rTeam, appErr := th.App.GetTeam(team.Id)
		require.Nil(t, appErr)
		require.NotNil(t, rTeam)

		rChannel, appErr := th.App.GetChannel(channel.Id)
		require.Nil(t, appErr)
		require.NotNil(t, rChannel)
	})
}

func TestUpdateUserRoles(t *testing.T) {
	th := Setup(t).InitBasic()
	defer th.TearDown()

	resp, err := th.Client.UpdateUserRoles(th.SystemAdminUser.Id, model.SystemUserRoleId)
	require.Error(t, err)
	CheckForbiddenStatus(t, resp)

	th.TestForSystemAdminAndLocal(t, func(t *testing.T, client *model.Client4) {
		_, err = client.UpdateUserRoles(th.BasicUser.Id, model.SystemUserRoleId)
		require.NoError(t, err)

		_, err = client.UpdateUserRoles(th.BasicUser.Id, model.SystemUserRoleId+" "+model.SystemAdminRoleId)
		require.NoError(t, err)

		resp, err = client.UpdateUserRoles(th.BasicUser.Id, "junk")
		require.Error(t, err)
		CheckBadRequestStatus(t, resp)

		resp, err = client.UpdateUserRoles("junk", model.SystemUserRoleId)
		require.Error(t, err)
		CheckBadRequestStatus(t, resp)

		resp, err = client.UpdateUserRoles(model.NewId(), model.SystemUserRoleId)
		require.Error(t, err)
		CheckBadRequestStatus(t, resp)
	})
}

func assertExpectedWebsocketEvent(t *testing.T, client *model.WebSocketClient, event string, test func(*model.WebSocketEvent)) {
	for {
		select {
		case resp, ok := <-client.EventChannel:
			require.Truef(t, ok, "channel closed before receiving expected event %s", event)
			if resp.EventType() == event {
				test(resp)
				return
			}
		case <-time.After(5 * time.Second):
			require.Failf(t, "failed to receive expected event %s", event)
		}
	}
}

func assertWebsocketEventUserUpdatedWithEmail(t *testing.T, client *model.WebSocketClient, email string) {
	assertExpectedWebsocketEvent(t, client, model.WebsocketEventUserUpdated, func(event *model.WebSocketEvent) {
		eventUser, ok := event.GetData()["user"].(*model.User)
		require.True(t, ok, "expected user")
		assert.Equal(t, email, eventUser.Email)
	})
}

func TestUpdateUserActive(t *testing.T) {
	t.Run("not activating more users when cloud license users at limit", func(t *testing.T) {
		// create 5 active users
		th := Setup(t).InitBasic()
		defer th.TearDown()

		cloudMock := &mocks.CloudInterface{}
		cloudMock.Mock.On(
			"GetSubscription", mock.Anything,
		).Return(&model.Subscription{
			ID:         "MySubscriptionID",
			CustomerID: "MyCustomer",
			ProductID:  "SomeProductId",
			AddOns:     []string{},
			StartAt:    1000000000,
			EndAt:      2000000000,
			CreateAt:   1000000000,
			Seats:      100,
			DNS:        "some.dns.server",
			IsPaidTier: "false",
		}, nil)

		th.App.Srv().SetLicense(model.NewTestLicense("cloud"))
		th.App.Srv().Cloud = cloudMock

		user := th.BasicUser

		th.App.UpdateConfig(func(cfg *model.Config) {
			*cfg.TeamSettings.EnableUserDeactivation = true
			*cfg.ExperimentalSettings.CloudUserLimit = 4
		})

		// deactivate 5th user, now we have 4 active users and are at limit
		_, err := th.SystemAdminClient.UpdateUserActive(user.Id, false)
		require.NoError(t, err)

		// try and reactivate 5th user, not allowed because it exceeds the set cloud user limit
		resp, err := th.SystemAdminClient.UpdateUserActive(user.Id, true)
		CheckErrorMessage(t, err, "Unable to activate more users as the cloud account is over capacity.")
		CheckBadRequestStatus(t, resp)
	})
	t.Run("basic tests", func(t *testing.T) {
		th := Setup(t).InitBasic()
		defer th.TearDown()

		user := th.BasicUser

		th.App.UpdateConfig(func(cfg *model.Config) { *cfg.TeamSettings.EnableUserDeactivation = true })
		_, err := th.Client.UpdateUserActive(user.Id, false)
		require.NoError(t, err)

		th.App.UpdateConfig(func(cfg *model.Config) { *cfg.TeamSettings.EnableUserDeactivation = false })
		resp, err := th.Client.UpdateUserActive(user.Id, false)
		require.Error(t, err)
		CheckUnauthorizedStatus(t, resp)

		th.App.UpdateConfig(func(cfg *model.Config) { *cfg.TeamSettings.EnableUserDeactivation = true })
		resp, err = th.Client.UpdateUserActive(user.Id, false)
		require.Error(t, err)
		CheckUnauthorizedStatus(t, resp)

		th.LoginBasic2()

		resp, err = th.Client.UpdateUserActive(user.Id, true)
		require.Error(t, err)
		CheckForbiddenStatus(t, resp)

		resp, err = th.Client.UpdateUserActive(GenerateTestId(), true)
		require.Error(t, err)
		CheckForbiddenStatus(t, resp)

		resp, err = th.Client.UpdateUserActive("junk", true)
		require.Error(t, err)
		CheckBadRequestStatus(t, resp)

		th.Client.Logout()

		resp, err = th.Client.UpdateUserActive(user.Id, true)
		require.Error(t, err)
		CheckUnauthorizedStatus(t, resp)

		th.TestForSystemAdminAndLocal(t, func(t *testing.T, client *model.Client4) {
			_, err = client.UpdateUserActive(user.Id, true)
			require.NoError(t, err)

			_, err = client.UpdateUserActive(user.Id, false)
			require.NoError(t, err)

			authData := model.NewId()
			_, err := th.App.Srv().Store.User().UpdateAuthData(user.Id, "random", &authData, "", true)
			require.NoError(t, err)

			_, err = client.UpdateUserActive(user.Id, false)
			require.NoError(t, err)
		})
	})

	t.Run("websocket events", func(t *testing.T) {
		th := Setup(t).InitBasic()
		defer th.TearDown()

		user := th.BasicUser2

		th.App.UpdateConfig(func(cfg *model.Config) { *cfg.TeamSettings.EnableUserDeactivation = true })

		webSocketClient, err := th.CreateWebSocketClient()
		assert.NoError(t, err)
		defer webSocketClient.Close()

		webSocketClient.Listen()

		time.Sleep(300 * time.Millisecond)
		resp := <-webSocketClient.ResponseChannel
		require.Equal(t, model.StatusOk, resp.Status)

		adminWebSocketClient, err := th.CreateWebSocketSystemAdminClient()
		assert.NoError(t, err)
		defer adminWebSocketClient.Close()

		adminWebSocketClient.Listen()

		time.Sleep(300 * time.Millisecond)
		resp = <-adminWebSocketClient.ResponseChannel
		require.Equal(t, model.StatusOk, resp.Status)

		// Verify that both admins and regular users see the email when privacy settings allow same,
		// and confirm event is fired for SystemAdmin and Local mode
		th.App.UpdateConfig(func(cfg *model.Config) { *cfg.PrivacySettings.ShowEmailAddress = true })
		th.TestForSystemAdminAndLocal(t, func(t *testing.T, client *model.Client4) {
			_, err := client.UpdateUserActive(user.Id, false)
			require.NoError(t, err)

			assertWebsocketEventUserUpdatedWithEmail(t, webSocketClient, user.Email)
			assertWebsocketEventUserUpdatedWithEmail(t, adminWebSocketClient, user.Email)
		})

		// Verify that only admins see the email when privacy settings hide emails,
		// and confirm event is fired for SystemAdmin and Local mode
		th.TestForSystemAdminAndLocal(t, func(t *testing.T, client *model.Client4) {
			th.App.UpdateConfig(func(cfg *model.Config) { *cfg.PrivacySettings.ShowEmailAddress = false })
			_, err := client.UpdateUserActive(user.Id, true)
			require.NoError(t, err)

			assertWebsocketEventUserUpdatedWithEmail(t, webSocketClient, "")
			assertWebsocketEventUserUpdatedWithEmail(t, adminWebSocketClient, user.Email)
		})
	})

	t.Run("activate guest should fail when guests feature is disable", func(t *testing.T) {
		th := Setup(t).InitBasic()
		defer th.TearDown()

		id := model.NewId()
		guest := &model.User{
			Email:         "success+" + id + "@simulator.amazonses.com",
			Username:      "un_" + id,
			Nickname:      "nn_" + id,
			Password:      "Password1",
			EmailVerified: true,
		}
		user, err := th.App.CreateGuest(th.Context, guest)
		require.Nil(t, err)
		th.App.UpdateActive(th.Context, user, false)

		th.App.UpdateConfig(func(cfg *model.Config) { *cfg.GuestAccountsSettings.Enable = false })
		defer th.App.UpdateConfig(func(cfg *model.Config) { *cfg.GuestAccountsSettings.Enable = true })

		th.TestForSystemAdminAndLocal(t, func(t *testing.T, client *model.Client4) {
			resp, err := client.UpdateUserActive(user.Id, true)
			require.Error(t, err)
			CheckUnauthorizedStatus(t, resp)
		})
	})

	t.Run("activate guest should work when guests feature is enabled", func(t *testing.T) {
		th := Setup(t).InitBasic()
		defer th.TearDown()

		id := model.NewId()
		guest := &model.User{
			Email:         "success+" + id + "@simulator.amazonses.com",
			Username:      "un_" + id,
			Nickname:      "nn_" + id,
			Password:      "Password1",
			EmailVerified: true,
		}
		user, appErr := th.App.CreateGuest(th.Context, guest)
		require.Nil(t, appErr)
		th.App.UpdateActive(th.Context, user, false)

		th.App.UpdateConfig(func(cfg *model.Config) { *cfg.GuestAccountsSettings.Enable = true })
		th.TestForSystemAdminAndLocal(t, func(t *testing.T, client *model.Client4) {
			_, err := client.UpdateUserActive(user.Id, true)
			require.NoError(t, err)
		})
	})
}

func TestGetUsers(t *testing.T) {
	th := Setup(t)
	defer th.TearDown()

	th.TestForAllClients(t, func(t *testing.T, client *model.Client4) {
		rusers, _, err := client.GetUsers(0, 60, "")
		require.NoError(t, err)
		for _, u := range rusers {
			CheckUserSanitization(t, u)
		}

		rusers, _, err = client.GetUsers(0, 1, "")
		require.NoError(t, err)
		require.Len(t, rusers, 1, "should be 1 per page")

		rusers, _, err = client.GetUsers(1, 1, "")
		require.NoError(t, err)
		require.Len(t, rusers, 1, "should be 1 per page")

		rusers, _, err = client.GetUsers(10000, 100, "")
		require.NoError(t, err)
		require.Empty(t, rusers, "should be no users")

		// Check default params for page and per_page
		_, err = client.DoApiGet("/users", "")
		require.NoError(t, err)
	})

	th.Client.Logout()
	_, resp, err := th.Client.GetUsers(0, 60, "")
	require.Error(t, err)
	CheckUnauthorizedStatus(t, resp)
}

func TestGetNewUsersInTeam(t *testing.T) {
	th := Setup(t).InitBasic()
	defer th.TearDown()
	teamId := th.BasicTeam.Id

	rusers, _, err := th.Client.GetNewUsersInTeam(teamId, 0, 60, "")
	require.NoError(t, err)

	lastCreateAt := model.GetMillis()
	for _, u := range rusers {
		require.LessOrEqual(t, u.CreateAt, lastCreateAt, "right sorting")
		lastCreateAt = u.CreateAt
		CheckUserSanitization(t, u)
	}

	rusers, _, err = th.Client.GetNewUsersInTeam(teamId, 1, 1, "")
	require.NoError(t, err)
	require.Len(t, rusers, 1, "should be 1 per page")

	th.Client.Logout()
	_, resp, err := th.Client.GetNewUsersInTeam(teamId, 1, 1, "")
	require.Error(t, err)
	CheckUnauthorizedStatus(t, resp)
}

func TestGetRecentlyActiveUsersInTeam(t *testing.T) {
	th := Setup(t).InitBasic()
	defer th.TearDown()
	teamId := th.BasicTeam.Id

	th.App.SetStatusOnline(th.BasicUser.Id, true)

	rusers, _, err := th.Client.GetRecentlyActiveUsersInTeam(teamId, 0, 60, "")
	require.NoError(t, err)

	for _, u := range rusers {
		require.NotZero(t, u.LastActivityAt, "should return last activity at")
		CheckUserSanitization(t, u)
	}

	rusers, _, err = th.Client.GetRecentlyActiveUsersInTeam(teamId, 0, 1, "")
	require.NoError(t, err)
	require.Len(t, rusers, 1, "should be 1 per page")

	th.Client.Logout()
	_, resp, err := th.Client.GetRecentlyActiveUsersInTeam(teamId, 0, 1, "")
	require.Error(t, err)
	CheckUnauthorizedStatus(t, resp)
}

func TestGetActiveUsersInTeam(t *testing.T) {
	th := Setup(t).InitBasic()
	defer th.TearDown()
	teamId := th.BasicTeam.Id

	th.SystemAdminClient.UpdateUserActive(th.BasicUser2.Id, false)
	rusers, _, err := th.Client.GetActiveUsersInTeam(teamId, 0, 60, "")
	require.NoError(t, err)

	require.NotZero(t, len(rusers))
	for _, u := range rusers {
		require.Zero(t, u.DeleteAt, "should not be deleted")
		require.NotEqual(t, th.BasicUser2.Id, "should not include deactivated user")
		CheckUserSanitization(t, u)
	}

	rusers, _, err = th.Client.GetActiveUsersInTeam(teamId, 0, 1, "")
	require.NoError(t, err)
	require.Len(t, rusers, 1, "should be 1 per page")

	// Check case where we have supplied both active and inactive flags
	_, err = th.Client.DoApiGet("/users?inactive=true&active=true", "")
	require.Error(t, err)

	th.Client.Logout()
	_, resp, err := th.Client.GetActiveUsersInTeam(teamId, 0, 1, "")
	require.Error(t, err)
	CheckUnauthorizedStatus(t, resp)
}

func TestGetUsersWithoutTeam(t *testing.T) {
	th := Setup(t).InitBasic()
	defer th.TearDown()

	_, _, err := th.Client.GetUsersWithoutTeam(0, 100, "")
	require.Error(t, err, "should prevent non-admin user from getting users without a team")

	// These usernames need to appear in the first 100 users for this to work

	user, _, err := th.Client.CreateUser(&model.User{
		Username: "a000000000" + model.NewId(),
		Email:    "success+" + model.NewId() + "@simulator.amazonses.com",
		Password: "Password1",
	})
	require.NoError(t, err)
	th.LinkUserToTeam(user, th.BasicTeam)
	defer th.App.Srv().Store.User().PermanentDelete(user.Id)

	user2, _, err := th.Client.CreateUser(&model.User{
		Username: "a000000001" + model.NewId(),
		Email:    "success+" + model.NewId() + "@simulator.amazonses.com",
		Password: "Password1",
	})
	require.NoError(t, err)
	defer th.App.Srv().Store.User().PermanentDelete(user2.Id)

	rusers, _, err := th.SystemAdminClient.GetUsersWithoutTeam(0, 100, "")
	require.NoError(t, err)

	found1 := false
	found2 := false

	for _, u := range rusers {
		if u.Id == user.Id {
			found1 = true
		} else if u.Id == user2.Id {
			found2 = true
		}
	}

	require.False(t, found1, "should not return user that as a team")
	require.True(t, found2, "should return user that has no teams")
}

func TestGetUsersInTeam(t *testing.T) {
	th := Setup(t).InitBasic()
	defer th.TearDown()
	teamId := th.BasicTeam.Id

	rusers, resp, err := th.Client.GetUsersInTeam(teamId, 0, 60, "")
	require.NoError(t, err)
	for _, u := range rusers {
		CheckUserSanitization(t, u)
	}

	rusers, resp, _ = th.Client.GetUsersInTeam(teamId, 0, 60, resp.Etag)
	CheckEtag(t, rusers, resp)

	rusers, _, err = th.Client.GetUsersInTeam(teamId, 0, 1, "")
	require.NoError(t, err)
	require.Len(t, rusers, 1, "should be 1 per page")

	rusers, _, err = th.Client.GetUsersInTeam(teamId, 1, 1, "")
	require.NoError(t, err)
	require.Len(t, rusers, 1, "should be 1 per page")

	rusers, _, err = th.Client.GetUsersInTeam(teamId, 10000, 100, "")
	require.NoError(t, err)
	require.Empty(t, rusers, "should be no users")

	th.Client.Logout()
	_, resp, err = th.Client.GetUsersInTeam(teamId, 0, 60, "")
	require.Error(t, err)
	CheckUnauthorizedStatus(t, resp)

	user := th.CreateUser()
	th.Client.Login(user.Email, user.Password)
	_, resp, err = th.Client.GetUsersInTeam(teamId, 0, 60, "")
	require.Error(t, err)
	CheckForbiddenStatus(t, resp)

	_, _, err = th.SystemAdminClient.GetUsersInTeam(teamId, 0, 60, "")
	require.NoError(t, err)
}

func TestGetUsersNotInTeam(t *testing.T) {
	th := Setup(t).InitBasic()
	defer th.TearDown()
	teamId := th.BasicTeam.Id

	rusers, resp, err := th.Client.GetUsersNotInTeam(teamId, 0, 60, "")
	require.NoError(t, err)
	for _, u := range rusers {
		CheckUserSanitization(t, u)
	}
	require.Len(t, rusers, 2, "should be 2 users in total")

	rusers, resp, _ = th.Client.GetUsersNotInTeam(teamId, 0, 60, resp.Etag)
	CheckEtag(t, rusers, resp)

	rusers, _, err = th.Client.GetUsersNotInTeam(teamId, 0, 1, "")
	require.NoError(t, err)
	require.Len(t, rusers, 1, "should be 1 per page")

	rusers, _, err = th.Client.GetUsersNotInTeam(teamId, 2, 1, "")
	require.NoError(t, err)
	require.Empty(t, rusers, "should be no users")

	rusers, _, err = th.Client.GetUsersNotInTeam(teamId, 10000, 100, "")
	require.NoError(t, err)
	require.Empty(t, rusers, "should be no users")

	th.Client.Logout()
	_, resp, err = th.Client.GetUsersNotInTeam(teamId, 0, 60, "")
	require.Error(t, err)
	CheckUnauthorizedStatus(t, resp)

	user := th.CreateUser()
	th.Client.Login(user.Email, user.Password)
	_, resp, err = th.Client.GetUsersNotInTeam(teamId, 0, 60, "")
	require.Error(t, err)
	CheckForbiddenStatus(t, resp)

	_, _, err = th.SystemAdminClient.GetUsersNotInTeam(teamId, 0, 60, "")
	require.NoError(t, err)
}

func TestGetUsersInChannel(t *testing.T) {
	th := Setup(t).InitBasic()
	defer th.TearDown()
	channelId := th.BasicChannel.Id

	rusers, _, err := th.Client.GetUsersInChannel(channelId, 0, 60, "")
	require.NoError(t, err)
	for _, u := range rusers {
		CheckUserSanitization(t, u)
	}

	rusers, _, err = th.Client.GetUsersInChannel(channelId, 0, 1, "")
	require.NoError(t, err)
	require.Len(t, rusers, 1, "should be 1 per page")

	rusers, _, err = th.Client.GetUsersInChannel(channelId, 1, 1, "")
	require.NoError(t, err)
	require.Len(t, rusers, 1, "should be 1 per page")

	rusers, _, err = th.Client.GetUsersInChannel(channelId, 10000, 100, "")
	require.NoError(t, err)
	require.Empty(t, rusers, "should be no users")

	th.Client.Logout()
	_, resp, err := th.Client.GetUsersInChannel(channelId, 0, 60, "")
	require.Error(t, err)
	CheckUnauthorizedStatus(t, resp)

	user := th.CreateUser()
	th.Client.Login(user.Email, user.Password)
	_, resp, err = th.Client.GetUsersInChannel(channelId, 0, 60, "")
	require.Error(t, err)
	CheckForbiddenStatus(t, resp)

	_, _, err = th.SystemAdminClient.GetUsersInChannel(channelId, 0, 60, "")
	require.NoError(t, err)
}

func TestGetUsersNotInChannel(t *testing.T) {
	th := Setup(t).InitBasic()
	defer th.TearDown()
	teamId := th.BasicTeam.Id
	channelId := th.BasicChannel.Id

	user := th.CreateUser()
	th.LinkUserToTeam(user, th.BasicTeam)

	rusers, _, err := th.Client.GetUsersNotInChannel(teamId, channelId, 0, 60, "")
	require.NoError(t, err)
	for _, u := range rusers {
		CheckUserSanitization(t, u)
	}

	rusers, _, err = th.Client.GetUsersNotInChannel(teamId, channelId, 0, 1, "")
	require.NoError(t, err)
	require.Len(t, rusers, 1, "should be 1 per page")

	rusers, _, err = th.Client.GetUsersNotInChannel(teamId, channelId, 10000, 100, "")
	require.NoError(t, err)
	require.Empty(t, rusers, "should be no users")

	th.Client.Logout()
	_, resp, err := th.Client.GetUsersNotInChannel(teamId, channelId, 0, 60, "")
	require.Error(t, err)
	CheckUnauthorizedStatus(t, resp)

	th.Client.Login(user.Email, user.Password)
	_, resp, err = th.Client.GetUsersNotInChannel(teamId, channelId, 0, 60, "")
	require.Error(t, err)
	CheckForbiddenStatus(t, resp)

	_, _, err = th.SystemAdminClient.GetUsersNotInChannel(teamId, channelId, 0, 60, "")
	require.NoError(t, err)
}

func TestGetUsersInGroup(t *testing.T) {
	th := Setup(t).InitBasic()
	defer th.TearDown()

	id := model.NewId()
	group, appErr := th.App.CreateGroup(&model.Group{
		DisplayName: "dn-foo_" + id,
		Name:        model.NewString("name" + id),
		Source:      model.GroupSourceLdap,
		Description: "description_" + id,
		RemoteId:    model.NewId(),
	})
	assert.Nil(t, appErr)

	t.Run("Requires ldap license", func(t *testing.T) {
		_, response, err := th.SystemAdminClient.GetUsersInGroup(group.Id, 0, 60, "")
		require.Error(t, err)
		CheckNotImplementedStatus(t, response)
	})

	th.App.Srv().SetLicense(model.NewTestLicense("ldap"))

	t.Run("Requires manage system permission to access users in group", func(t *testing.T) {
		th.Client.Login(th.BasicUser.Email, th.BasicUser.Password)
		_, response, err := th.Client.GetUsersInGroup(group.Id, 0, 60, "")
		require.Error(t, err)
		CheckForbiddenStatus(t, response)
	})

	user1, err := th.App.CreateUser(th.Context, &model.User{Email: th.GenerateTestEmail(), Nickname: "test user1", Password: "test-password-1", Username: "test-user-1", Roles: model.SystemUserRoleId})
	assert.Nil(t, err)
	_, err = th.App.UpsertGroupMember(group.Id, user1.Id)
	assert.Nil(t, err)

	t.Run("Returns users in group when called by system admin", func(t *testing.T) {
		users, _, err := th.SystemAdminClient.GetUsersInGroup(group.Id, 0, 60, "")
		require.NoError(t, err)
		assert.Equal(t, users[0].Id, user1.Id)
	})

	t.Run("Returns no users when pagination out of range", func(t *testing.T) {
		users, _, err := th.SystemAdminClient.GetUsersInGroup(group.Id, 5, 60, "")
		require.NoError(t, err)
		assert.Empty(t, users)
	})
}

func TestUpdateUserMfa(t *testing.T) {
	th := Setup(t).InitBasic()
	defer th.TearDown()

	th.App.Srv().SetLicense(model.NewTestLicense("mfa"))
	th.App.UpdateConfig(func(cfg *model.Config) { *cfg.ServiceSettings.EnableMultifactorAuthentication = true })

	session, _ := th.App.GetSession(th.Client.AuthToken)
	session.IsOAuth = true
	th.App.AddSessionToCache(session)

	resp, err := th.Client.UpdateUserMfa(th.BasicUser.Id, "12345", false)
	require.Error(t, err)
	CheckForbiddenStatus(t, resp)

	th.TestForSystemAdminAndLocal(t, func(t *testing.T, client *model.Client4) {
<<<<<<< HEAD
		_, resp := client.UpdateUserMfa(th.BasicUser.Id, "12345", false)
		CheckNoError(t, resp)
=======
		_, err = client.UpdateUserMfa(th.BasicUser.Id, "12345", false)
		require.NoError(t, err)
>>>>>>> cbba2f1c
	})
}

func TestUserLoginMFAFlow(t *testing.T) {
	th := Setup(t).InitBasic()
	defer th.TearDown()

	th.App.UpdateConfig(func(c *model.Config) {
		*c.ServiceSettings.EnableMultifactorAuthentication = true
	})

	t.Run("WithoutMFA", func(t *testing.T) {
		_, _, err := th.Client.Login(th.BasicUser.Email, th.BasicUser.Password)
		require.NoError(t, err)
	})

	t.Run("WithInvalidMFA", func(t *testing.T) {
		secret, appErr := th.App.GenerateMfaSecret(th.BasicUser.Id)
		assert.Nil(t, appErr)

		// Fake user has MFA enabled
		err := th.Server.Store.User().UpdateMfaActive(th.BasicUser.Id, true)
		require.NoError(t, err)

		err = th.Server.Store.User().UpdateMfaActive(th.BasicUser.Id, true)
		require.NoError(t, err)

		err = th.Server.Store.User().UpdateMfaSecret(th.BasicUser.Id, secret.Secret)
		require.NoError(t, err)

		user, _, err := th.Client.Login(th.BasicUser.Email, th.BasicUser.Password)
		CheckErrorID(t, err, "mfa.validate_token.authenticate.app_error")
		assert.Nil(t, user)

		user, _, err = th.Client.LoginWithMFA(th.BasicUser.Email, th.BasicUser.Password, "")
		CheckErrorID(t, err, "mfa.validate_token.authenticate.app_error")
		assert.Nil(t, user)

		user, _, err = th.Client.LoginWithMFA(th.BasicUser.Email, th.BasicUser.Password, "abcdefgh")
		CheckErrorID(t, err, "mfa.validate_token.authenticate.app_error")
		assert.Nil(t, user)

		secret2, appErr := th.App.GenerateMfaSecret(th.BasicUser2.Id)
		assert.Nil(t, appErr)
		user, _, err = th.Client.LoginWithMFA(th.BasicUser.Email, th.BasicUser.Password, secret2.Secret)
		CheckErrorID(t, err, "mfa.validate_token.authenticate.app_error")
		assert.Nil(t, user)
	})

	t.Run("WithCorrectMFA", func(t *testing.T) {
		secret, appErr := th.App.GenerateMfaSecret(th.BasicUser.Id)
		assert.Nil(t, appErr)

		// Fake user has MFA enabled
		err := th.Server.Store.User().UpdateMfaActive(th.BasicUser.Id, true)
		require.NoError(t, err)

		err = th.Server.Store.User().UpdateMfaSecret(th.BasicUser.Id, secret.Secret)
		require.NoError(t, err)

		code := dgoogauth.ComputeCode(secret.Secret, time.Now().UTC().Unix()/30)

		user, _, err := th.Client.LoginWithMFA(th.BasicUser.Email, th.BasicUser.Password, fmt.Sprintf("%06d", code))
		require.NoError(t, err)
		assert.NotNil(t, user)
	})
}

func TestGenerateMfaSecret(t *testing.T) {
	th := Setup(t).InitBasic()
	defer th.TearDown()

	th.App.UpdateConfig(func(cfg *model.Config) { *cfg.ServiceSettings.EnableMultifactorAuthentication = false })

	_, resp, err := th.Client.GenerateMfaSecret(th.BasicUser.Id)
	require.Error(t, err)
	CheckNotImplementedStatus(t, resp)

	_, resp, err = th.SystemAdminClient.GenerateMfaSecret(th.BasicUser.Id)
	require.Error(t, err)
	CheckNotImplementedStatus(t, resp)

	_, resp, err = th.Client.GenerateMfaSecret("junk")
	require.Error(t, err)
	CheckBadRequestStatus(t, resp)

	th.App.Srv().SetLicense(model.NewTestLicense("mfa"))
	th.App.UpdateConfig(func(cfg *model.Config) { *cfg.ServiceSettings.EnableMultifactorAuthentication = true })

	_, resp, err = th.Client.GenerateMfaSecret(model.NewId())
	require.Error(t, err)
	CheckForbiddenStatus(t, resp)

	session, _ := th.App.GetSession(th.Client.AuthToken)
	session.IsOAuth = true
	th.App.AddSessionToCache(session)

	_, resp, err = th.Client.GenerateMfaSecret(th.BasicUser.Id)
	require.Error(t, err)
	CheckForbiddenStatus(t, resp)

	th.Client.Logout()

	_, resp, err = th.Client.GenerateMfaSecret(th.BasicUser.Id)
	require.Error(t, err)
	CheckUnauthorizedStatus(t, resp)
}

func TestUpdateUserPassword(t *testing.T) {
	th := Setup(t).InitBasic()
	defer th.TearDown()

	password := "newpassword1"
	_, err := th.Client.UpdateUserPassword(th.BasicUser.Id, th.BasicUser.Password, password)
	require.NoError(t, err)

	resp, err := th.Client.UpdateUserPassword(th.BasicUser.Id, password, "")
	require.Error(t, err)
	CheckBadRequestStatus(t, resp)

	resp, err = th.Client.UpdateUserPassword(th.BasicUser.Id, password, "junk")
	require.Error(t, err)
	CheckBadRequestStatus(t, resp)

	resp, err = th.Client.UpdateUserPassword("junk", password, password)
	require.Error(t, err)
	CheckBadRequestStatus(t, resp)

	resp, err = th.Client.UpdateUserPassword(th.BasicUser.Id, "", password)
	require.Error(t, err)
	CheckBadRequestStatus(t, resp)

	resp, err = th.Client.UpdateUserPassword(th.BasicUser.Id, "junk", password)
	require.Error(t, err)
	CheckBadRequestStatus(t, resp)

	_, err = th.Client.UpdateUserPassword(th.BasicUser.Id, password, th.BasicUser.Password)
	require.NoError(t, err)

	th.Client.Logout()
	resp, err = th.Client.UpdateUserPassword(th.BasicUser.Id, password, password)
	require.Error(t, err)
	CheckUnauthorizedStatus(t, resp)

	th.LoginBasic2()
	resp, err = th.Client.UpdateUserPassword(th.BasicUser.Id, password, password)
	require.Error(t, err)
	CheckForbiddenStatus(t, resp)

	th.LoginBasic()

	// Test lockout
	th.App.UpdateConfig(func(cfg *model.Config) { *cfg.ServiceSettings.MaximumLoginAttempts = 2 })

	// Fail twice
	resp, err = th.Client.UpdateUserPassword(th.BasicUser.Id, "badpwd", "newpwd")
	require.Error(t, err)
	CheckBadRequestStatus(t, resp)
	resp, err = th.Client.UpdateUserPassword(th.BasicUser.Id, "badpwd", "newpwd")
	require.Error(t, err)
	CheckBadRequestStatus(t, resp)

	// Should fail because account is locked out
	resp, err = th.Client.UpdateUserPassword(th.BasicUser.Id, th.BasicUser.Password, "newpwd")
	CheckErrorID(t, err, "api.user.check_user_login_attempts.too_many.app_error")
	CheckUnauthorizedStatus(t, resp)

	// System admin can update another user's password
	adminSetPassword := "pwdsetbyadmin"
	_, err = th.SystemAdminClient.UpdateUserPassword(th.BasicUser.Id, "", adminSetPassword)
	require.NoError(t, err)

	_, _, err = th.Client.Login(th.BasicUser.Email, adminSetPassword)
	require.NoError(t, err)
}

func TestUpdateUserHashedPassword(t *testing.T) {
	th := Setup(t).InitBasic()
	defer th.TearDown()
	client := th.Client

	password := "SuperSecurePass23!"
	passwordHash := "$2a$10$CiS1iWVPUj7rQNdY6XW53.DmaPLsETIvmW2p0asp4Dqpofs10UL5W"
	th.TestForSystemAdminAndLocal(t, func(t *testing.T, client *model.Client4) {
		_, err := client.UpdateUserHashedPassword(th.BasicUser.Id, passwordHash)
		require.NoError(t, err)
	})

	_, _, err := client.Login(th.BasicUser.Email, password)
	require.NoError(t, err)

	// Standard users should never be updating their passwords with already-
	// hashed passwords.
	resp, err := client.UpdateUserHashedPassword(th.BasicUser.Id, passwordHash)
	require.Error(t, err)
	CheckUnauthorizedStatus(t, resp)
}

func TestResetPassword(t *testing.T) {
	t.Skip("test disabled during old build server changes, should be investigated")

	th := Setup(t).InitBasic()
	defer th.TearDown()
	th.Client.Logout()
	user := th.BasicUser
	// Delete all the messages before check the reset password
	mail.DeleteMailBox(user.Email)
	th.TestForAllClients(t, func(t *testing.T, client *model.Client4) {
		_, err := client.SendPasswordResetEmail(user.Email)
		require.NoError(t, err)
		resp, err := client.SendPasswordResetEmail("")
		require.Error(t, err)
		CheckBadRequestStatus(t, resp)
		// Should not leak whether the email is attached to an account or not
		_, err = client.SendPasswordResetEmail("notreal@example.com")
		require.NoError(t, err)
	})
	// Check if the email was send to the right email address and the recovery key match
	var resultsMailbox mail.JSONMessageHeaderInbucket
	err := mail.RetryInbucket(5, func() error {
		var err error
		resultsMailbox, err = mail.GetMailBox(user.Email)
		return err
	})
	if err != nil {
		t.Log(err)
		t.Log("No email was received, maybe due load on the server. Disabling this verification")
	}
	var recoveryTokenString string
	if err == nil && len(resultsMailbox) > 0 {
		require.Contains(t, resultsMailbox[0].To[0], user.Email, "Correct To recipient")
		resultsEmail, mailErr := mail.GetMessageFromMailbox(user.Email, resultsMailbox[0].ID)
		require.NoError(t, mailErr)
		loc := strings.Index(resultsEmail.Body.Text, "token=")
		require.NotEqual(t, -1, loc, "Code should be found in email")
		loc += 6
		recoveryTokenString = resultsEmail.Body.Text[loc : loc+model.TokenSize]
	}
	recoveryToken, err := th.App.Srv().Store.Token().GetByToken(recoveryTokenString)
	require.NoError(t, err, "Recovery token not found (%s)", recoveryTokenString)

	resp, err := th.Client.ResetPassword(recoveryToken.Token, "")
	require.Error(t, err)
	CheckBadRequestStatus(t, resp)
	resp, err = th.Client.ResetPassword(recoveryToken.Token, "newp")
	require.Error(t, err)
	CheckBadRequestStatus(t, resp)
	resp, err = th.Client.ResetPassword("", "newpwd")
	require.Error(t, err)
	CheckBadRequestStatus(t, resp)
	resp, err = th.Client.ResetPassword("junk", "newpwd")
	require.Error(t, err)
	CheckBadRequestStatus(t, resp)
	code := ""
	for i := 0; i < model.TokenSize; i++ {
		code += "a"
	}
	resp, err = th.Client.ResetPassword(code, "newpwd")
	require.Error(t, err)
	CheckBadRequestStatus(t, resp)
	_, err = th.Client.ResetPassword(recoveryToken.Token, "newpwd")
	require.NoError(t, err)
	th.Client.Login(user.Email, "newpwd")
	th.Client.Logout()
	resp, err = th.Client.ResetPassword(recoveryToken.Token, "newpwd")
	require.Error(t, err)
	CheckBadRequestStatus(t, resp)
	authData := model.NewId()
	_, err = th.App.Srv().Store.User().UpdateAuthData(user.Id, "random", &authData, "", true)
	require.NoError(t, err)
	th.TestForAllClients(t, func(t *testing.T, client *model.Client4) {
		resp, err = client.SendPasswordResetEmail(user.Email)
		require.Error(t, err)
		CheckBadRequestStatus(t, resp)
	})
}

func TestGetSessions(t *testing.T) {
	th := Setup(t).InitBasic()
	defer th.TearDown()

	user := th.BasicUser

	th.Client.Login(user.Email, user.Password)

	sessions, _, err := th.Client.GetSessions(user.Id, "")
	require.NoError(t, err)
	for _, session := range sessions {
		require.Equal(t, user.Id, session.UserId, "user id should match session user id")
	}

	resp, err := th.Client.RevokeSession("junk", model.NewId())
	require.Error(t, err)
	CheckBadRequestStatus(t, resp)

	_, resp, err = th.Client.GetSessions(th.BasicUser2.Id, "")
	require.Error(t, err)
	CheckForbiddenStatus(t, resp)

	_, resp, err = th.Client.GetSessions(model.NewId(), "")
	require.Error(t, err)
	CheckForbiddenStatus(t, resp)

	th.Client.Logout()
	_, resp, err = th.Client.GetSessions(th.BasicUser2.Id, "")
	require.Error(t, err)
	CheckUnauthorizedStatus(t, resp)

	_, _, err = th.SystemAdminClient.GetSessions(user.Id, "")
	require.NoError(t, err)

	_, _, err = th.SystemAdminClient.GetSessions(th.BasicUser2.Id, "")
	require.NoError(t, err)

	_, _, err = th.SystemAdminClient.GetSessions(model.NewId(), "")
	require.NoError(t, err)
}

func TestRevokeSessions(t *testing.T) {
	th := Setup(t).InitBasic()
	defer th.TearDown()

	user := th.BasicUser
	th.Client.Login(user.Email, user.Password)
	sessions, _, _ := th.Client.GetSessions(user.Id, "")
	require.NotZero(t, len(sessions), "sessions should exist")
	for _, session := range sessions {
		require.Equal(t, user.Id, session.UserId, "user id does not match session user id")
	}
	session := sessions[0]

	resp, err := th.Client.RevokeSession(user.Id, model.NewId())
	require.Error(t, err)
	CheckBadRequestStatus(t, resp)

	resp, err = th.Client.RevokeSession(th.BasicUser2.Id, model.NewId())
	require.Error(t, err)
	CheckForbiddenStatus(t, resp)

	resp, err = th.Client.RevokeSession("junk", model.NewId())
	require.Error(t, err)
	CheckBadRequestStatus(t, resp)

	_, err = th.Client.RevokeSession(user.Id, session.Id)
	require.NoError(t, err)

	th.LoginBasic()

	sessions, _ = th.App.GetSessions(th.SystemAdminUser.Id)
	session = sessions[0]

	resp, err = th.Client.RevokeSession(user.Id, session.Id)
	require.Error(t, err)
	CheckBadRequestStatus(t, resp)

	th.Client.Logout()
	resp, err = th.Client.RevokeSession(user.Id, model.NewId())
	require.Error(t, err)
	CheckUnauthorizedStatus(t, resp)

	resp, err = th.SystemAdminClient.RevokeSession(user.Id, model.NewId())
	require.Error(t, err)
	CheckBadRequestStatus(t, resp)

	sessions, _, _ = th.SystemAdminClient.GetSessions(th.SystemAdminUser.Id, "")
	require.NotEmpty(t, sessions, "sessions should exist")
	for _, session := range sessions {
		require.Equal(t, th.SystemAdminUser.Id, session.UserId, "user id should match session user id")
	}
	session = sessions[0]

	_, err = th.SystemAdminClient.RevokeSession(th.SystemAdminUser.Id, session.Id)
	require.NoError(t, err)
}

func TestRevokeAllSessions(t *testing.T) {
	th := Setup(t).InitBasic()
	defer th.TearDown()

	user := th.BasicUser
	th.Client.Login(user.Email, user.Password)

	resp, err := th.Client.RevokeAllSessions(th.BasicUser2.Id)
	require.Error(t, err)
	CheckForbiddenStatus(t, resp)

	resp, err = th.Client.RevokeAllSessions("junk" + user.Id)
	require.Error(t, err)
	CheckBadRequestStatus(t, resp)

	_, err = th.Client.RevokeAllSessions(user.Id)
	require.NoError(t, err)

	th.Client.Logout()
	resp, err = th.Client.RevokeAllSessions(user.Id)
	require.Error(t, err)
	CheckUnauthorizedStatus(t, resp)

	th.Client.Login(user.Email, user.Password)

	sessions, _, _ := th.Client.GetSessions(user.Id, "")
	require.NotEmpty(t, sessions, "session should exist")

	_, err = th.Client.RevokeAllSessions(user.Id)
	require.NoError(t, err)

	sessions, _, _ = th.SystemAdminClient.GetSessions(user.Id, "")
	require.Empty(t, sessions, "no sessions should exist for user")

	resp, err = th.Client.RevokeAllSessions(user.Id)
	require.Error(t, err)
	CheckUnauthorizedStatus(t, resp)
}

func TestRevokeSessionsFromAllUsers(t *testing.T) {
	th := Setup(t).InitBasic()
	defer th.TearDown()

	user := th.BasicUser
	th.Client.Login(user.Email, user.Password)
	resp, err := th.Client.RevokeSessionsFromAllUsers()
	require.Error(t, err)
	CheckForbiddenStatus(t, resp)

	th.Client.Logout()
	resp, err = th.Client.RevokeSessionsFromAllUsers()
	require.Error(t, err)
	CheckUnauthorizedStatus(t, resp)

	th.Client.Login(user.Email, user.Password)
	admin := th.SystemAdminUser
	th.Client.Login(admin.Email, admin.Password)
	sessions, err := th.Server.Store.Session().GetSessions(user.Id)
	require.NotEmpty(t, sessions)
	require.NoError(t, err)
	sessions, err = th.Server.Store.Session().GetSessions(admin.Id)
	require.NotEmpty(t, sessions)
	require.NoError(t, err)
	_, err = th.Client.RevokeSessionsFromAllUsers()
	require.NoError(t, err)

	// All sessions were revoked, so making the same call
	// again will fail due to lack of a session.
	resp, err = th.Client.RevokeSessionsFromAllUsers()
	require.Error(t, err)
	CheckUnauthorizedStatus(t, resp)

	sessions, err = th.Server.Store.Session().GetSessions(user.Id)
	require.Empty(t, sessions)
	require.NoError(t, err)

	sessions, err = th.Server.Store.Session().GetSessions(admin.Id)
	require.Empty(t, sessions)
	require.NoError(t, err)

}

func TestAttachDeviceId(t *testing.T) {
	th := Setup(t).InitBasic()
	defer th.TearDown()

	deviceId := model.PushNotifyApple + ":1234567890"

	t.Run("success", func(t *testing.T) {
		testCases := []struct {
			Description                   string
			SiteURL                       string
			ExpectedSetCookieHeaderRegexp string
		}{
			{"no subpath", "http://localhost:8065", "^MMAUTHTOKEN=[a-z0-9]+; Path=/"},
			{"subpath", "http://localhost:8065/subpath", "^MMAUTHTOKEN=[a-z0-9]+; Path=/subpath"},
		}

		for _, tc := range testCases {
			t.Run(tc.Description, func(t *testing.T) {

				th.App.UpdateConfig(func(cfg *model.Config) {
					*cfg.ServiceSettings.SiteURL = tc.SiteURL
				})

				resp, err := th.Client.AttachDeviceId(deviceId)
				require.NoError(t, err)

				cookies := resp.Header.Get("Set-Cookie")
				assert.Regexp(t, tc.ExpectedSetCookieHeaderRegexp, cookies)

				sessions, appErr := th.App.GetSessions(th.BasicUser.Id)
				require.Nil(t, appErr)
				assert.Equal(t, deviceId, sessions[0].DeviceId, "Missing device Id")
			})
		}
	})

	t.Run("invalid device id", func(t *testing.T) {
		resp, err := th.Client.AttachDeviceId("")
		require.Error(t, err)
		CheckBadRequestStatus(t, resp)
	})

	t.Run("not logged in", func(t *testing.T) {
		th.Client.Logout()

		resp, err := th.Client.AttachDeviceId("")
		require.Error(t, err)
		CheckUnauthorizedStatus(t, resp)
	})
}

func TestGetUserAudits(t *testing.T) {
	th := Setup(t).InitBasic()
	defer th.TearDown()
	user := th.BasicUser

	audits, _, err := th.Client.GetUserAudits(user.Id, 0, 100, "")
	for _, audit := range audits {
		require.Equal(t, user.Id, audit.UserId, "user id should match audit user id")
	}
	require.NoError(t, err)

	_, resp, err := th.Client.GetUserAudits(th.BasicUser2.Id, 0, 100, "")
	require.Error(t, err)
	CheckForbiddenStatus(t, resp)

	th.Client.Logout()
	_, resp, err = th.Client.GetUserAudits(user.Id, 0, 100, "")
	require.Error(t, err)
	CheckUnauthorizedStatus(t, resp)

	_, _, err = th.SystemAdminClient.GetUserAudits(user.Id, 0, 100, "")
	require.NoError(t, err)
}

func TestVerifyUserEmail(t *testing.T) {
	th := Setup(t)
	defer th.TearDown()

	email := th.GenerateTestEmail()
	user := model.User{Email: email, Nickname: "Darth Vader", Password: "hello1", Username: GenerateTestUsername(), Roles: model.SystemAdminRoleId + " " + model.SystemUserRoleId}

	ruser, _, _ := th.Client.CreateUser(&user)

	token, err := th.App.Srv().EmailService.CreateVerifyEmailToken(ruser.Id, email)
	require.NoError(t, err, "Unable to create email verify token")

	_, err = th.Client.VerifyUserEmail(token.Token)
	require.NoError(t, err)

	resp, err := th.Client.VerifyUserEmail(GenerateTestId())
	require.Error(t, err)
	CheckBadRequestStatus(t, resp)

	resp, err = th.Client.VerifyUserEmail("")
	require.Error(t, err)
	CheckBadRequestStatus(t, resp)
}

func TestSendVerificationEmail(t *testing.T) {
	th := Setup(t).InitBasic()
	defer th.TearDown()

	_, err := th.Client.SendVerificationEmail(th.BasicUser.Email)
	require.NoError(t, err)

	resp, err := th.Client.SendVerificationEmail("")
	require.Error(t, err)
	CheckBadRequestStatus(t, resp)

	// Even non-existent emails should return 200 OK
	_, err = th.Client.SendVerificationEmail(th.GenerateTestEmail())
	require.NoError(t, err)

	th.Client.Logout()
	_, err = th.Client.SendVerificationEmail(th.BasicUser.Email)
	require.NoError(t, err)
}

func TestSetProfileImage(t *testing.T) {
	th := Setup(t).InitBasic()
	defer th.TearDown()
	user := th.BasicUser

	data, err := testutils.ReadTestFile("test.png")
	require.NoError(t, err)

	_, err = th.Client.SetProfileImage(user.Id, data)
	require.NoError(t, err)

	resp, err := th.Client.SetProfileImage(model.NewId(), data)
	require.Error(t, err)
	CheckForbiddenStatus(t, resp)

	// status code returns either forbidden or unauthorized
	// note: forbidden is set as default at Client4.SetProfileImage when request is terminated early by server
	th.Client.Logout()
	resp, err = th.Client.SetProfileImage(user.Id, data)
	require.Error(t, err)
	if resp.StatusCode == http.StatusForbidden {
		CheckForbiddenStatus(t, resp)
	} else if resp.StatusCode == http.StatusUnauthorized {
		CheckUnauthorizedStatus(t, resp)
	} else {
		require.Fail(t, "Should have failed either forbidden or unauthorized")
	}

	buser, appErr := th.App.GetUser(user.Id)
	require.Nil(t, appErr)

	_, err = th.SystemAdminClient.SetProfileImage(user.Id, data)
	require.NoError(t, err)

	ruser, appErr := th.App.GetUser(user.Id)
	require.Nil(t, appErr)
	assert.True(t, buser.LastPictureUpdate == ruser.LastPictureUpdate, "Same picture should not have updated")

	data2, err := testutils.ReadTestFile("testjpg.jpg")
	require.NoError(t, err)

	_, err = th.SystemAdminClient.SetProfileImage(user.Id, data2)
	require.NoError(t, err)

	ruser, appErr = th.App.GetUser(user.Id)
	require.Nil(t, appErr)

	assert.True(t, buser.LastPictureUpdate < ruser.LastPictureUpdate, "Picture should have updated for user")

	info := &model.FileInfo{Path: "users/" + user.Id + "/profile.png"}
	err = th.cleanupTestFile(info)
	require.NoError(t, err)
}

func TestSetDefaultProfileImage(t *testing.T) {
	th := Setup(t).InitBasic()
	defer th.TearDown()
	user := th.BasicUser

	_, err := th.Client.SetDefaultProfileImage(user.Id)
	require.NoError(t, err)

	resp, err := th.Client.SetDefaultProfileImage(model.NewId())
	require.Error(t, err)
	CheckForbiddenStatus(t, resp)

	// status code returns either forbidden or unauthorized
	// note: forbidden is set as default at Client4.SetDefaultProfileImage when request is terminated early by server
	th.Client.Logout()
	resp, err = th.Client.SetDefaultProfileImage(user.Id)
	require.Error(t, err)
	if resp.StatusCode == http.StatusForbidden {
		CheckForbiddenStatus(t, resp)
	} else if resp.StatusCode == http.StatusUnauthorized {
		CheckUnauthorizedStatus(t, resp)
	} else {
		require.Fail(t, "Should have failed either forbidden or unauthorized")
	}

	_, err = th.SystemAdminClient.SetDefaultProfileImage(user.Id)
	require.NoError(t, err)

	ruser, appErr := th.App.GetUser(user.Id)
	require.Nil(t, appErr)
	assert.Equal(t, int64(0), ruser.LastPictureUpdate, "Picture should have resetted to default")

	info := &model.FileInfo{Path: "users/" + user.Id + "/profile.png"}
	err = th.cleanupTestFile(info)
	require.NoError(t, err)
}

func TestLogin(t *testing.T) {
	th := Setup(t).InitBasic()
	defer th.TearDown()
	th.Client.Logout()

	th.App.UpdateConfig(func(cfg *model.Config) {
		*cfg.ServiceSettings.EnableBotAccountCreation = true
	})

	t.Run("missing password", func(t *testing.T) {
		_, _, err := th.Client.Login(th.BasicUser.Email, "")
		CheckErrorID(t, err, "api.user.login.blank_pwd.app_error")
	})

	t.Run("unknown user", func(t *testing.T) {
		_, _, err := th.Client.Login("unknown", th.BasicUser.Password)
		CheckErrorID(t, err, "api.user.login.invalid_credentials_email_username")
	})

	t.Run("valid login", func(t *testing.T) {
		user, _, err := th.Client.Login(th.BasicUser.Email, th.BasicUser.Password)
		require.NoError(t, err)
		assert.Equal(t, user.Id, th.BasicUser.Id)
	})

	t.Run("bot login rejected", func(t *testing.T) {
		bot, _, err := th.SystemAdminClient.CreateBot(&model.Bot{
			Username: "bot",
		})
		require.NoError(t, err)

		botUser, _, err := th.SystemAdminClient.GetUser(bot.UserId, "")
		require.NoError(t, err)

		_, err = th.SystemAdminClient.UpdateUserPassword(bot.UserId, "", "password")
		require.NoError(t, err)

		_, _, err = th.Client.Login(botUser.Email, "password")
		CheckErrorID(t, err, "api.user.login.bot_login_forbidden.app_error")
	})

	t.Run("login with terms_of_service set", func(t *testing.T) {
		termsOfService, appErr := th.App.CreateTermsOfService("terms of service", th.BasicUser.Id)
		require.Nil(t, appErr)

		_, err := th.Client.RegisterTermsOfServiceAction(th.BasicUser.Id, termsOfService.Id, true)
		require.NoError(t, err)

		userTermsOfService, _, err := th.Client.GetUserTermsOfService(th.BasicUser.Id, "")
		require.NoError(t, err)

		user, _, err := th.Client.Login(th.BasicUser.Email, th.BasicUser.Password)
		require.NoError(t, err)
		assert.Equal(t, user.Id, th.BasicUser.Id)
		assert.Equal(t, user.TermsOfServiceId, userTermsOfService.TermsOfServiceId)
		assert.Equal(t, user.TermsOfServiceCreateAt, userTermsOfService.CreateAt)
	})
}

func TestLoginWithLag(t *testing.T) {
	th := Setup(t).InitBasic()
	defer th.TearDown()
	th.Client.Logout()

	t.Run("with replication lag, caches cleared", func(t *testing.T) {
		if !replicaFlag {
			t.Skipf("requires test flag: -mysql-replica")
		}

		if *th.App.Srv().Config().SqlSettings.DriverName != model.DatabaseDriverMysql {
			t.Skipf("requires %q database driver", model.DatabaseDriverMysql)
		}

		mainHelper.SQLStore.UpdateLicense(model.NewTestLicense("ldap"))
		mainHelper.ToggleReplicasOff()

		appErr := th.App.RevokeAllSessions(th.BasicUser.Id)
		require.Nil(t, appErr)

		mainHelper.ToggleReplicasOn()
		defer mainHelper.ToggleReplicasOff()

		cmdErr := mainHelper.SetReplicationLagForTesting(5)
		require.NoError(t, cmdErr)
		defer mainHelper.SetReplicationLagForTesting(0)

		_, _, err := th.Client.Login(th.BasicUser.Email, th.BasicUser.Password)
		require.NoError(t, err)

		appErr = th.App.Srv().InvalidateAllCaches()
		require.Nil(t, appErr)

		session, appErr := th.App.GetSession(th.Client.AuthToken)
		require.Nil(t, appErr)
		require.NotNil(t, session)
	})
}

func TestLoginCookies(t *testing.T) {
	t.Run("should return cookies with X-Requested-With header", func(t *testing.T) {
		th := Setup(t).InitBasic()
		defer th.TearDown()

		th.Client.HTTPHeader[model.HeaderRequestedWith] = model.HeaderRequestedWithXML

		user, resp, _ := th.Client.Login(th.BasicUser.Email, th.BasicUser.Password)

		sessionCookie := ""
		userCookie := ""
		csrfCookie := ""

		for _, cookie := range resp.Header["Set-Cookie"] {
			if match := regexp.MustCompile("^" + model.SessionCookieToken + "=([a-z0-9]+)").FindStringSubmatch(cookie); match != nil {
				sessionCookie = match[1]
			} else if match := regexp.MustCompile("^" + model.SessionCookieUser + "=([a-z0-9]+)").FindStringSubmatch(cookie); match != nil {
				userCookie = match[1]
			} else if match := regexp.MustCompile("^" + model.SessionCookieCsrf + "=([a-z0-9]+)").FindStringSubmatch(cookie); match != nil {
				csrfCookie = match[1]
			}
		}

		session, _ := th.App.GetSession(th.Client.AuthToken)

		assert.Equal(t, th.Client.AuthToken, sessionCookie)
		assert.Equal(t, user.Id, userCookie)
		assert.Equal(t, session.GetCSRF(), csrfCookie)
	})

	t.Run("should not return cookies without X-Requested-With header", func(t *testing.T) {
		th := Setup(t).InitBasic()
		defer th.TearDown()

		_, resp, _ := th.Client.Login(th.BasicUser.Email, th.BasicUser.Password)

		assert.Empty(t, resp.Header.Get("Set-Cookie"))
	})

	t.Run("should include subpath in path", func(t *testing.T) {
		th := Setup(t).InitBasic()
		defer th.TearDown()

		th.Client.HTTPHeader[model.HeaderRequestedWith] = model.HeaderRequestedWithXML

		testCases := []struct {
			Description                   string
			SiteURL                       string
			ExpectedSetCookieHeaderRegexp string
		}{
			{"no subpath", "http://localhost:8065", "^MMAUTHTOKEN=[a-z0-9]+; Path=/"},
			{"subpath", "http://localhost:8065/subpath", "^MMAUTHTOKEN=[a-z0-9]+; Path=/subpath"},
		}

		for _, tc := range testCases {
			t.Run(tc.Description, func(t *testing.T) {
				th.App.UpdateConfig(func(cfg *model.Config) {
					*cfg.ServiceSettings.SiteURL = tc.SiteURL
				})

				user, resp, err := th.Client.Login(th.BasicUser.Email, th.BasicUser.Password)
				require.NoError(t, err)
				assert.Equal(t, user.Id, th.BasicUser.Id)

				cookies := resp.Header.Get("Set-Cookie")
				assert.Regexp(t, tc.ExpectedSetCookieHeaderRegexp, cookies)
			})
		}
	})
}

func TestCBALogin(t *testing.T) {
	t.Run("primary", func(t *testing.T) {
		th := Setup(t).InitBasic()
		defer th.TearDown()
		th.App.Srv().SetLicense(model.NewTestLicense("future_features"))

		th.App.UpdateConfig(func(cfg *model.Config) {
			*cfg.ServiceSettings.EnableBotAccountCreation = true
		})

		th.App.UpdateConfig(func(cfg *model.Config) {
			*cfg.ExperimentalSettings.ClientSideCertEnable = true
			*cfg.ExperimentalSettings.ClientSideCertCheck = model.ClientSideCertCheckPrimaryAuth
		})

		t.Run("missing cert header", func(t *testing.T) {
			th.Client.Logout()
			_, resp, err := th.Client.Login(th.BasicUser.Email, th.BasicUser.Password)
			require.Error(t, err)
			CheckBadRequestStatus(t, resp)
		})

		t.Run("missing cert subject", func(t *testing.T) {
			th.Client.Logout()
			th.Client.HTTPHeader["X-SSL-Client-Cert"] = "valid_cert_fake"
			_, resp, err := th.Client.Login(th.BasicUser.Email, th.BasicUser.Password)
			require.Error(t, err)
			CheckBadRequestStatus(t, resp)
		})

		t.Run("emails mismatch", func(t *testing.T) {
			th.Client.Logout()
			th.Client.HTTPHeader["X-SSL-Client-Cert-Subject-DN"] = "C=US, ST=Maryland, L=Pasadena, O=Brent Baccala, OU=FreeSoft, CN=www.freesoft.org/emailAddress=mis_match" + th.BasicUser.Email
			_, resp, err := th.Client.Login(th.BasicUser.Email, "")
			require.Error(t, err)
			CheckUnauthorizedStatus(t, resp)
		})

		t.Run("successful cba login", func(t *testing.T) {
			th.Client.HTTPHeader["X-SSL-Client-Cert-Subject-DN"] = "C=US, ST=Maryland, L=Pasadena, O=Brent Baccala, OU=FreeSoft, CN=www.freesoft.org/emailAddress=" + th.BasicUser.Email
			user, _, err := th.Client.Login(th.BasicUser.Email, "")
			require.NoError(t, err)
			require.NotNil(t, user)
			require.Equal(t, th.BasicUser.Id, user.Id)
		})

		t.Run("bot login rejected", func(t *testing.T) {
			bot, _, err := th.SystemAdminClient.CreateBot(&model.Bot{
				Username: "bot",
			})
			require.NoError(t, err)

			botUser, _, err := th.SystemAdminClient.GetUser(bot.UserId, "")
			require.NoError(t, err)

			th.Client.HTTPHeader["X-SSL-Client-Cert-Subject-DN"] = "C=US, ST=Maryland, L=Pasadena, O=Brent Baccala, OU=FreeSoft, CN=www.freesoft.org/emailAddress=" + botUser.Email

			_, _, err = th.Client.Login(botUser.Email, "")
			CheckErrorID(t, err, "api.user.login.bot_login_forbidden.app_error")
		})
	})

	t.Run("secondary", func(t *testing.T) {
		th := Setup(t).InitBasic()
		defer th.TearDown()
		th.App.Srv().SetLicense(model.NewTestLicense("future_features"))

		th.App.UpdateConfig(func(cfg *model.Config) {
			*cfg.ServiceSettings.EnableBotAccountCreation = true
		})

		th.Client.HTTPHeader["X-SSL-Client-Cert"] = "valid_cert_fake"

		th.App.UpdateConfig(func(cfg *model.Config) {
			*cfg.ExperimentalSettings.ClientSideCertEnable = true
			*cfg.ExperimentalSettings.ClientSideCertCheck = model.ClientSideCertCheckSecondaryAuth
		})

		t.Run("password required", func(t *testing.T) {
			th.Client.HTTPHeader["X-SSL-Client-Cert-Subject-DN"] = "C=US, ST=Maryland, L=Pasadena, O=Brent Baccala, OU=FreeSoft, CN=www.freesoft.org/emailAddress=" + th.BasicUser.Email
			_, resp, err := th.Client.Login(th.BasicUser.Email, "")
			require.Error(t, err)
			CheckBadRequestStatus(t, resp)
		})

		t.Run("successful cba login with password", func(t *testing.T) {
			th.Client.HTTPHeader["X-SSL-Client-Cert-Subject-DN"] = "C=US, ST=Maryland, L=Pasadena, O=Brent Baccala, OU=FreeSoft, CN=www.freesoft.org/emailAddress=" + th.BasicUser.Email
			user, _, err := th.Client.Login(th.BasicUser.Email, th.BasicUser.Password)
			require.NoError(t, err)
			require.NotNil(t, user)
			require.Equal(t, th.BasicUser.Id, user.Id)
		})

		t.Run("bot login rejected", func(t *testing.T) {
			bot, _, err := th.SystemAdminClient.CreateBot(&model.Bot{
				Username: "bot",
			})
			require.NoError(t, err)

			botUser, _, err := th.SystemAdminClient.GetUser(bot.UserId, "")
			require.NoError(t, err)

			_, err = th.SystemAdminClient.UpdateUserPassword(bot.UserId, "", "password")
			require.NoError(t, err)

			th.Client.HTTPHeader["X-SSL-Client-Cert-Subject-DN"] = "C=US, ST=Maryland, L=Pasadena, O=Brent Baccala, OU=FreeSoft, CN=www.freesoft.org/emailAddress=" + botUser.Email

			_, _, err = th.Client.Login(botUser.Email, "password")
			CheckErrorID(t, err, "api.user.login.bot_login_forbidden.app_error")
		})
	})
}

func TestSwitchAccount(t *testing.T) {
	th := Setup(t).InitBasic()
	defer th.TearDown()

	th.App.UpdateConfig(func(cfg *model.Config) { *cfg.GitLabSettings.Enable = true })

	th.Client.Logout()

	sr := &model.SwitchRequest{
		CurrentService: model.UserAuthServiceEmail,
		NewService:     model.UserAuthServiceGitlab,
		Email:          th.BasicUser.Email,
		Password:       th.BasicUser.Password,
	}

	link, _, err := th.Client.SwitchAccountType(sr)
	require.NoError(t, err)

	require.NotEmpty(t, link, "bad link")

	th.App.Srv().SetLicense(model.NewTestLicense())
	th.App.UpdateConfig(func(cfg *model.Config) { *cfg.ServiceSettings.ExperimentalEnableAuthenticationTransfer = false })

	sr = &model.SwitchRequest{
		CurrentService: model.UserAuthServiceEmail,
		NewService:     model.UserAuthServiceGitlab,
	}

	_, resp, err := th.Client.SwitchAccountType(sr)
	require.Error(t, err)
	CheckForbiddenStatus(t, resp)

	th.LoginBasic()

	sr = &model.SwitchRequest{
		CurrentService: model.UserAuthServiceSaml,
		NewService:     model.UserAuthServiceEmail,
		Email:          th.BasicUser.Email,
		NewPassword:    th.BasicUser.Password,
	}

	_, resp, err = th.Client.SwitchAccountType(sr)
	require.Error(t, err)
	CheckForbiddenStatus(t, resp)

	sr = &model.SwitchRequest{
		CurrentService: model.UserAuthServiceEmail,
		NewService:     model.UserAuthServiceLdap,
	}

	_, resp, err = th.Client.SwitchAccountType(sr)
	require.Error(t, err)
	CheckForbiddenStatus(t, resp)

	sr = &model.SwitchRequest{
		CurrentService: model.UserAuthServiceLdap,
		NewService:     model.UserAuthServiceEmail,
	}

	_, resp, err = th.Client.SwitchAccountType(sr)
	require.Error(t, err)
	CheckForbiddenStatus(t, resp)

	th.App.UpdateConfig(func(cfg *model.Config) { *cfg.ServiceSettings.ExperimentalEnableAuthenticationTransfer = true })

	th.LoginBasic()

	fakeAuthData := model.NewId()
	_, appErr := th.App.Srv().Store.User().UpdateAuthData(th.BasicUser.Id, model.UserAuthServiceGitlab, &fakeAuthData, th.BasicUser.Email, true)
	require.NoError(t, appErr)

	sr = &model.SwitchRequest{
		CurrentService: model.UserAuthServiceGitlab,
		NewService:     model.UserAuthServiceEmail,
		Email:          th.BasicUser.Email,
		NewPassword:    th.BasicUser.Password,
	}

	link, _, err = th.Client.SwitchAccountType(sr)
	require.NoError(t, err)

	require.Equal(t, "/login?extra=signin_change", link)

	th.Client.Logout()
	_, _, err = th.Client.Login(th.BasicUser.Email, th.BasicUser.Password)
	require.NoError(t, err)
	th.Client.Logout()

	sr = &model.SwitchRequest{
		CurrentService: model.UserAuthServiceGitlab,
		NewService:     model.ServiceGoogle,
	}

	_, resp, err = th.Client.SwitchAccountType(sr)
	require.Error(t, err)
	CheckBadRequestStatus(t, resp)

	sr = &model.SwitchRequest{
		CurrentService: model.UserAuthServiceEmail,
		NewService:     model.UserAuthServiceGitlab,
		Password:       th.BasicUser.Password,
	}

	_, resp, err = th.Client.SwitchAccountType(sr)
	require.Error(t, err)
	CheckNotFoundStatus(t, resp)

	sr = &model.SwitchRequest{
		CurrentService: model.UserAuthServiceEmail,
		NewService:     model.UserAuthServiceGitlab,
		Email:          th.BasicUser.Email,
	}

	_, resp, err = th.Client.SwitchAccountType(sr)
	require.Error(t, err)
	CheckUnauthorizedStatus(t, resp)

	sr = &model.SwitchRequest{
		CurrentService: model.UserAuthServiceGitlab,
		NewService:     model.UserAuthServiceEmail,
		Email:          th.BasicUser.Email,
		NewPassword:    th.BasicUser.Password,
	}

	_, resp, err = th.Client.SwitchAccountType(sr)
	require.Error(t, err)
	CheckUnauthorizedStatus(t, resp)
}

func assertToken(t *testing.T, th *TestHelper, token *model.UserAccessToken, expectedUserId string) {
	t.Helper()

	oldSessionToken := th.Client.AuthToken
	defer func() { th.Client.AuthToken = oldSessionToken }()

	th.Client.AuthToken = token.Token
	ruser, _, err := th.Client.GetMe("")
	require.NoError(t, err)

	assert.Equal(t, expectedUserId, ruser.Id, "returned wrong user")
}

func assertInvalidToken(t *testing.T, th *TestHelper, token *model.UserAccessToken) {
	t.Helper()

	oldSessionToken := th.Client.AuthToken
	defer func() { th.Client.AuthToken = oldSessionToken }()

	th.Client.AuthToken = token.Token
	_, resp, err := th.Client.GetMe("")
	require.Error(t, err)
	CheckUnauthorizedStatus(t, resp)
}

func TestCreateUserAccessToken(t *testing.T) {
	t.Run("create token without permission", func(t *testing.T) {
		th := Setup(t).InitBasic()
		defer th.TearDown()

		th.App.UpdateConfig(func(cfg *model.Config) { *cfg.ServiceSettings.EnableUserAccessTokens = true })

		_, resp, err := th.Client.CreateUserAccessToken(th.BasicUser.Id, "test token")
		require.Error(t, err)
		CheckForbiddenStatus(t, resp)
	})

	t.Run("system admin and local mode can create access token", func(t *testing.T) {
		th := Setup(t).InitBasic()
		defer th.TearDown()

		th.App.UpdateConfig(func(cfg *model.Config) { *cfg.ServiceSettings.EnableUserAccessTokens = true })

		th.TestForSystemAdminAndLocal(t, func(t *testing.T, client *model.Client4) {
			rtoken, _, err := client.CreateUserAccessToken(th.BasicUser.Id, "test token")
			require.NoError(t, err)

			assert.Equal(t, th.BasicUser.Id, rtoken.UserId, "wrong user id")
			assert.NotEmpty(t, rtoken.Token, "token should not be empty")
			assert.NotEmpty(t, rtoken.Id, "id should not be empty")
			assert.Equal(t, "test token", rtoken.Description, "description did not match")
			assert.True(t, rtoken.IsActive, "token should be active")
			assertToken(t, th, rtoken, th.BasicUser.Id)
		})
	})

	t.Run("create token for invalid user id", func(t *testing.T) {
		th := Setup(t).InitBasic()
		defer th.TearDown()

		th.App.UpdateConfig(func(cfg *model.Config) { *cfg.ServiceSettings.EnableUserAccessTokens = true })

		th.TestForAllClients(t, func(t *testing.T, client *model.Client4) {
			_, resp, err := client.CreateUserAccessToken("notarealuserid", "test token")
			require.Error(t, err)
			CheckBadRequestStatus(t, resp)
		})
	})

	t.Run("create token with invalid value", func(t *testing.T) {
		th := Setup(t).InitBasic()
		defer th.TearDown()

		th.App.UpdateConfig(func(cfg *model.Config) { *cfg.ServiceSettings.EnableUserAccessTokens = true })

		th.TestForAllClients(t, func(t *testing.T, client *model.Client4) {
			_, resp, err := client.CreateUserAccessToken(th.BasicUser.Id, "")
			require.Error(t, err)
			CheckBadRequestStatus(t, resp)
		})
	})

	t.Run("create token with user access tokens disabled", func(t *testing.T) {
		th := Setup(t).InitBasic()
		defer th.TearDown()

		th.App.UpdateConfig(func(cfg *model.Config) { *cfg.ServiceSettings.EnableUserAccessTokens = false })
		th.App.UpdateUserRoles(th.BasicUser.Id, model.SystemUserRoleId+" "+model.SystemUserAccessTokenRoleId, false)

		th.TestForAllClients(t, func(t *testing.T, client *model.Client4) {
			_, resp, err := client.CreateUserAccessToken(th.BasicUser.Id, "test token")
			require.Error(t, err)
			CheckNotImplementedStatus(t, resp)
		})
	})

	t.Run("create user access token", func(t *testing.T) {
		th := Setup(t).InitBasic()
		defer th.TearDown()

		th.App.UpdateConfig(func(cfg *model.Config) { *cfg.ServiceSettings.EnableUserAccessTokens = true })
		th.App.UpdateUserRoles(th.BasicUser.Id, model.SystemUserRoleId+" "+model.SystemUserAccessTokenRoleId, false)

		rtoken, _, err := th.Client.CreateUserAccessToken(th.BasicUser.Id, "test token")
		require.NoError(t, err)

		assert.Equal(t, th.BasicUser.Id, rtoken.UserId, "wrong user id")
		assert.NotEmpty(t, rtoken.Token, "token should not be empty")
		assert.NotEmpty(t, rtoken.Id, "id should not be empty")
		assert.Equal(t, "test token", rtoken.Description, "description did not match")
		assert.True(t, rtoken.IsActive, "token should be active")

		assertToken(t, th, rtoken, th.BasicUser.Id)
	})

	t.Run("create user access token as second user, without permission", func(t *testing.T) {
		th := Setup(t).InitBasic()
		defer th.TearDown()

		th.App.UpdateConfig(func(cfg *model.Config) { *cfg.ServiceSettings.EnableUserAccessTokens = true })

		_, resp, err := th.Client.CreateUserAccessToken(th.BasicUser2.Id, "test token")
		require.Error(t, err)
		CheckForbiddenStatus(t, resp)
	})

	t.Run("create user access token for basic user as as system admin", func(t *testing.T) {
		th := Setup(t).InitBasic()
		defer th.TearDown()

		th.App.UpdateConfig(func(cfg *model.Config) { *cfg.ServiceSettings.EnableUserAccessTokens = true })

		rtoken, _, err := th.SystemAdminClient.CreateUserAccessToken(th.BasicUser.Id, "test token")
		require.NoError(t, err)
		assert.Equal(t, th.BasicUser.Id, rtoken.UserId)

		oldSessionToken := th.Client.AuthToken
		defer func() { th.Client.AuthToken = oldSessionToken }()

		assertToken(t, th, rtoken, th.BasicUser.Id)
	})

	t.Run("create access token as oauth session", func(t *testing.T) {
		th := Setup(t).InitBasic()
		defer th.TearDown()

		th.App.UpdateConfig(func(cfg *model.Config) { *cfg.ServiceSettings.EnableUserAccessTokens = true })

		session, _ := th.App.GetSession(th.Client.AuthToken)
		session.IsOAuth = true
		th.App.AddSessionToCache(session)

		_, resp, err := th.Client.CreateUserAccessToken(th.BasicUser.Id, "test token")
		require.Error(t, err)
		CheckForbiddenStatus(t, resp)
	})

	t.Run("create access token for bot created by user", func(t *testing.T) {
		th := Setup(t).InitBasic()
		defer th.TearDown()

		th.App.UpdateConfig(func(cfg *model.Config) { *cfg.ServiceSettings.EnableUserAccessTokens = true })

		defer th.RestoreDefaultRolePermissions(th.SaveDefaultRolePermissions())
		th.AddPermissionToRole(model.PermissionCreateBot.Id, model.TeamUserRoleId)
		th.AddPermissionToRole(model.PermissionCreateUserAccessToken.Id, model.TeamUserRoleId)
		th.App.UpdateUserRoles(th.BasicUser.Id, model.TeamUserRoleId, false)
		th.App.UpdateConfig(func(cfg *model.Config) {
			*cfg.ServiceSettings.EnableBotAccountCreation = true
		})

		createdBot, resp, err := th.Client.CreateBot(&model.Bot{
			Username:    GenerateTestUsername(),
			DisplayName: "a bot",
			Description: "bot",
		})
		require.NoError(t, err)
		CheckCreatedStatus(t, resp)
		defer th.App.PermanentDeleteBot(createdBot.UserId)

		t.Run("without MANAGE_BOT permission", func(t *testing.T) {
			th.RemovePermissionFromRole(model.PermissionManageBots.Id, model.TeamUserRoleId)

			_, resp, err = th.Client.CreateUserAccessToken(createdBot.UserId, "test token")
			require.Error(t, err)
			CheckForbiddenStatus(t, resp)
		})

		t.Run("with MANAGE_BOTS permission", func(t *testing.T) {
			th.AddPermissionToRole(model.PermissionManageBots.Id, model.TeamUserRoleId)

			token, _, err := th.Client.CreateUserAccessToken(createdBot.UserId, "test token")
			require.NoError(t, err)
			assert.Equal(t, createdBot.UserId, token.UserId)
			assertToken(t, th, token, createdBot.UserId)
		})
	})

	t.Run("create access token for bot created by another user, only having MANAGE_BOTS permission", func(t *testing.T) {
		th := Setup(t).InitBasic()
		defer th.TearDown()

		th.App.UpdateConfig(func(cfg *model.Config) { *cfg.ServiceSettings.EnableUserAccessTokens = true })

		defer th.RestoreDefaultRolePermissions(th.SaveDefaultRolePermissions())
		th.AddPermissionToRole(model.PermissionCreateBot.Id, model.TeamUserRoleId)
		th.AddPermissionToRole(model.PermissionManageBots.Id, model.TeamUserRoleId)
		th.AddPermissionToRole(model.PermissionCreateUserAccessToken.Id, model.TeamUserRoleId)
		th.App.UpdateUserRoles(th.BasicUser.Id, model.TeamUserRoleId, false)
		th.App.UpdateConfig(func(cfg *model.Config) {
			*cfg.ServiceSettings.EnableBotAccountCreation = true
		})

		createdBot, resp, err := th.SystemAdminClient.CreateBot(&model.Bot{
			Username:    GenerateTestUsername(),
			DisplayName: "a bot",
			Description: "bot",
		})
		require.NoError(t, err)
		CheckCreatedStatus(t, resp)
		defer th.App.PermanentDeleteBot(createdBot.UserId)

		t.Run("only having MANAGE_BOTS permission", func(t *testing.T) {
			_, resp, err = th.Client.CreateUserAccessToken(createdBot.UserId, "test token")
			require.Error(t, err)
			CheckForbiddenStatus(t, resp)
		})

		t.Run("with MANAGE_OTHERS_BOTS permission", func(t *testing.T) {
			th.AddPermissionToRole(model.PermissionManageOthersBots.Id, model.TeamUserRoleId)

			rtoken, _, err := th.Client.CreateUserAccessToken(createdBot.UserId, "test token")
			require.NoError(t, err)
			assert.Equal(t, createdBot.UserId, rtoken.UserId)

			assertToken(t, th, rtoken, createdBot.UserId)
		})
	})
}

func TestGetUserAccessToken(t *testing.T) {
	t.Run("get for invalid user id", func(t *testing.T) {
		th := Setup(t).InitBasic()
		defer th.TearDown()

		th.App.UpdateConfig(func(cfg *model.Config) { *cfg.ServiceSettings.EnableUserAccessTokens = true })

		_, resp, err := th.Client.GetUserAccessToken("123")
		require.Error(t, err)
		CheckBadRequestStatus(t, resp)
	})

	t.Run("get for unknown user id", func(t *testing.T) {
		th := Setup(t).InitBasic()
		defer th.TearDown()

		th.App.UpdateConfig(func(cfg *model.Config) { *cfg.ServiceSettings.EnableUserAccessTokens = true })

		_, resp, err := th.Client.GetUserAccessToken(model.NewId())
		require.Error(t, err)
		CheckForbiddenStatus(t, resp)
	})

	t.Run("get my token", func(t *testing.T) {
		th := Setup(t).InitBasic()
		defer th.TearDown()

		th.App.UpdateConfig(func(cfg *model.Config) { *cfg.ServiceSettings.EnableUserAccessTokens = true })
		th.App.UpdateUserRoles(th.BasicUser.Id, model.SystemUserRoleId+" "+model.SystemUserAccessTokenRoleId, false)

		token, _, err := th.Client.CreateUserAccessToken(th.BasicUser.Id, "test token")
		require.NoError(t, err)

		rtoken, _, err := th.Client.GetUserAccessToken(token.Id)
		require.NoError(t, err)

		assert.Equal(t, th.BasicUser.Id, rtoken.UserId, "wrong user id")
		assert.Empty(t, rtoken.Token, "token should be blank")
		assert.NotEmpty(t, rtoken.Id, "id should not be empty")
		assert.Equal(t, "test token", rtoken.Description, "description did not match")
	})

	t.Run("get user token as system admin", func(t *testing.T) {
		th := Setup(t).InitBasic()
		defer th.TearDown()

		th.App.UpdateConfig(func(cfg *model.Config) { *cfg.ServiceSettings.EnableUserAccessTokens = true })

		th.App.UpdateUserRoles(th.BasicUser.Id, model.SystemUserRoleId+" "+model.SystemUserAccessTokenRoleId, false)

		token, _, err := th.Client.CreateUserAccessToken(th.BasicUser.Id, "test token")
		require.NoError(t, err)

		rtoken, _, err := th.SystemAdminClient.GetUserAccessToken(token.Id)
		require.NoError(t, err)

		assert.Equal(t, th.BasicUser.Id, rtoken.UserId, "wrong user id")
		assert.Empty(t, rtoken.Token, "token should be blank")
		assert.NotEmpty(t, rtoken.Id, "id should not be empty")
		assert.Equal(t, "test token", rtoken.Description, "description did not match")
	})

	t.Run("get token for bot created by user", func(t *testing.T) {
		th := Setup(t).InitBasic()
		defer th.TearDown()

		th.App.UpdateConfig(func(cfg *model.Config) { *cfg.ServiceSettings.EnableUserAccessTokens = true })

		defer th.RestoreDefaultRolePermissions(th.SaveDefaultRolePermissions())
		th.AddPermissionToRole(model.PermissionCreateBot.Id, model.TeamUserRoleId)
		th.AddPermissionToRole(model.PermissionManageBots.Id, model.TeamUserRoleId)
		th.AddPermissionToRole(model.PermissionCreateUserAccessToken.Id, model.TeamUserRoleId)
		th.AddPermissionToRole(model.PermissionReadUserAccessToken.Id, model.TeamUserRoleId)
		th.App.UpdateUserRoles(th.BasicUser.Id, model.TeamUserRoleId, false)
		th.App.UpdateConfig(func(cfg *model.Config) {
			*cfg.ServiceSettings.EnableBotAccountCreation = true
		})

		createdBot, resp, err := th.Client.CreateBot(&model.Bot{
			Username:    GenerateTestUsername(),
			DisplayName: "a bot",
			Description: "bot",
		})
		require.NoError(t, err)
		CheckCreatedStatus(t, resp)
		defer th.App.PermanentDeleteBot(createdBot.UserId)

		token, _, err := th.Client.CreateUserAccessToken(createdBot.UserId, "test token")
		require.NoError(t, err)

		t.Run("without MANAGE_BOTS permission", func(t *testing.T) {
			th.RemovePermissionFromRole(model.PermissionManageBots.Id, model.TeamUserRoleId)

			_, resp, err := th.Client.GetUserAccessToken(token.Id)
			require.Error(t, err)
			CheckForbiddenStatus(t, resp)
		})

		t.Run("with MANAGE_BOTS permission", func(t *testing.T) {
			th.AddPermissionToRole(model.PermissionManageBots.Id, model.TeamUserRoleId)

			returnedToken, _, err := th.Client.GetUserAccessToken(token.Id)
			require.NoError(t, err)

			// Actual token won't be returned.
			returnedToken.Token = token.Token
			assert.Equal(t, token, returnedToken)
		})
	})

	t.Run("get token for bot created by another user", func(t *testing.T) {
		th := Setup(t).InitBasic()
		defer th.TearDown()

		th.App.UpdateConfig(func(cfg *model.Config) { *cfg.ServiceSettings.EnableUserAccessTokens = true })

		defer th.RestoreDefaultRolePermissions(th.SaveDefaultRolePermissions())
		th.AddPermissionToRole(model.PermissionCreateBot.Id, model.TeamUserRoleId)
		th.AddPermissionToRole(model.PermissionManageBots.Id, model.TeamUserRoleId)
		th.AddPermissionToRole(model.PermissionCreateUserAccessToken.Id, model.TeamUserRoleId)
		th.AddPermissionToRole(model.PermissionReadUserAccessToken.Id, model.TeamUserRoleId)
		th.App.UpdateUserRoles(th.BasicUser.Id, model.TeamUserRoleId, false)
		th.App.UpdateConfig(func(cfg *model.Config) {
			*cfg.ServiceSettings.EnableBotAccountCreation = true
		})

		createdBot, resp, err := th.SystemAdminClient.CreateBot(&model.Bot{
			Username:    GenerateTestUsername(),
			DisplayName: "a bot",
			Description: "bot",
		})
		require.NoError(t, err)
		CheckCreatedStatus(t, resp)
		defer th.App.PermanentDeleteBot(createdBot.UserId)

		token, _, err := th.SystemAdminClient.CreateUserAccessToken(createdBot.UserId, "test token")
		require.NoError(t, err)

		t.Run("only having MANAGE_BOTS permission", func(t *testing.T) {
			_, resp, err := th.Client.GetUserAccessToken(token.Id)
			require.Error(t, err)
			CheckForbiddenStatus(t, resp)
		})

		t.Run("with MANAGE_OTHERS_BOTS permission", func(t *testing.T) {
			th.AddPermissionToRole(model.PermissionManageOthersBots.Id, model.TeamUserRoleId)

			returnedToken, _, err := th.Client.GetUserAccessToken(token.Id)
			require.NoError(t, err)

			// Actual token won't be returned.
			returnedToken.Token = token.Token
			assert.Equal(t, token, returnedToken)
		})
	})
}

func TestGetUserAccessTokensForUser(t *testing.T) {
	t.Run("multiple tokens, offset 0, limit 100", func(t *testing.T) {
		th := Setup(t).InitBasic()
		defer th.TearDown()

		th.App.UpdateConfig(func(cfg *model.Config) { *cfg.ServiceSettings.EnableUserAccessTokens = true })

		th.App.UpdateUserRoles(th.BasicUser.Id, model.SystemUserRoleId+" "+model.SystemUserAccessTokenRoleId, false)

		_, _, err := th.Client.CreateUserAccessToken(th.BasicUser.Id, "test token")
		require.NoError(t, err)

		_, _, err = th.Client.CreateUserAccessToken(th.BasicUser.Id, "test token 2")
		require.NoError(t, err)

		th.TestForAllClients(t, func(t *testing.T, client *model.Client4) {
			rtokens, _, err := client.GetUserAccessTokensForUser(th.BasicUser.Id, 0, 100)
			require.NoError(t, err)

			assert.Len(t, rtokens, 2, "should have 2 tokens")
			for _, uat := range rtokens {
				assert.Equal(t, th.BasicUser.Id, uat.UserId, "wrong user id")
			}
		})
	})

	t.Run("multiple tokens, offset 1, limit 1", func(t *testing.T) {
		th := Setup(t).InitBasic()
		defer th.TearDown()

		th.App.UpdateConfig(func(cfg *model.Config) { *cfg.ServiceSettings.EnableUserAccessTokens = true })

		th.App.UpdateUserRoles(th.BasicUser.Id, model.SystemUserRoleId+" "+model.SystemUserAccessTokenRoleId, false)

		_, _, err := th.Client.CreateUserAccessToken(th.BasicUser.Id, "test token")
		require.NoError(t, err)

		_, _, err = th.Client.CreateUserAccessToken(th.BasicUser.Id, "test token 2")
		require.NoError(t, err)

		th.TestForAllClients(t, func(t *testing.T, client *model.Client4) {
			rtokens, _, err := client.GetUserAccessTokensForUser(th.BasicUser.Id, 1, 1)
			require.NoError(t, err)

			assert.Len(t, rtokens, 1, "should have 1 tokens")
			for _, uat := range rtokens {
				assert.Equal(t, th.BasicUser.Id, uat.UserId, "wrong user id")
			}
		})
	})
}

func TestGetUserAccessTokens(t *testing.T) {
	t.Run("GetUserAccessTokens, not a system admin", func(t *testing.T) {
		th := Setup(t).InitBasic()
		defer th.TearDown()

		th.App.UpdateConfig(func(cfg *model.Config) { *cfg.ServiceSettings.EnableUserAccessTokens = true })

		th.App.UpdateUserRoles(th.BasicUser.Id, model.SystemUserRoleId+" "+model.SystemUserAccessTokenRoleId, false)

		_, resp, err := th.Client.GetUserAccessTokens(0, 100)
		require.Error(t, err)
		CheckForbiddenStatus(t, resp)
	})

	t.Run("GetUserAccessTokens, as a system admin, page 1, perPage 1", func(t *testing.T) {
		th := Setup(t).InitBasic()
		defer th.TearDown()

		th.App.UpdateConfig(func(cfg *model.Config) { *cfg.ServiceSettings.EnableUserAccessTokens = true })

		th.App.UpdateUserRoles(th.BasicUser.Id, model.SystemUserRoleId+" "+model.SystemUserAccessTokenRoleId, false)

		_, _, err := th.Client.CreateUserAccessToken(th.BasicUser.Id, "test token 2")
		require.NoError(t, err)

		_, _, err = th.Client.CreateUserAccessToken(th.BasicUser.Id, "test token 2")
		require.NoError(t, err)

		rtokens, _, err := th.SystemAdminClient.GetUserAccessTokens(1, 1)
		require.NoError(t, err)

		assert.Len(t, rtokens, 1, "should have 1 token")
	})

	t.Run("GetUserAccessTokens, as a system admin, page 0, perPage 2", func(t *testing.T) {
		th := Setup(t).InitBasic()
		defer th.TearDown()

		th.App.UpdateConfig(func(cfg *model.Config) { *cfg.ServiceSettings.EnableUserAccessTokens = true })

		th.App.UpdateUserRoles(th.BasicUser.Id, model.SystemUserRoleId+" "+model.SystemUserAccessTokenRoleId, false)

		_, _, err := th.Client.CreateUserAccessToken(th.BasicUser.Id, "test token 2")
		require.NoError(t, err)

		_, _, err = th.Client.CreateUserAccessToken(th.BasicUser.Id, "test token 2")
		require.NoError(t, err)

		rtokens, _, err := th.SystemAdminClient.GetUserAccessTokens(0, 2)
		require.NoError(t, err)

		assert.Len(t, rtokens, 2, "should have 2 tokens")
	})
}

func TestSearchUserAccessToken(t *testing.T) {
	th := Setup(t).InitBasic()
	defer th.TearDown()

	testDescription := "test token"

	th.App.UpdateConfig(func(cfg *model.Config) { *cfg.ServiceSettings.EnableUserAccessTokens = true })

	th.App.UpdateUserRoles(th.BasicUser.Id, model.SystemUserRoleId+" "+model.SystemUserAccessTokenRoleId, false)
	token, _, err := th.Client.CreateUserAccessToken(th.BasicUser.Id, testDescription)
	require.NoError(t, err)

	_, resp, err := th.Client.SearchUserAccessTokens(&model.UserAccessTokenSearch{Term: token.Id})
	require.Error(t, err)
	CheckForbiddenStatus(t, resp)

	rtokens, _, err := th.SystemAdminClient.SearchUserAccessTokens(&model.UserAccessTokenSearch{Term: th.BasicUser.Id})
	require.NoError(t, err)

	require.Len(t, rtokens, 1, "should have 1 token")

	rtokens, _, err = th.SystemAdminClient.SearchUserAccessTokens(&model.UserAccessTokenSearch{Term: token.Id})
	require.NoError(t, err)

	require.Len(t, rtokens, 1, "should have 1 token")

	rtokens, _, err = th.SystemAdminClient.SearchUserAccessTokens(&model.UserAccessTokenSearch{Term: th.BasicUser.Username})
	require.NoError(t, err)

	require.Len(t, rtokens, 1, "should have 1 token")

	rtokens, _, err = th.SystemAdminClient.SearchUserAccessTokens(&model.UserAccessTokenSearch{Term: "not found"})
	require.NoError(t, err)

	require.Empty(t, rtokens, "should have 1 tokens")
}

func TestRevokeUserAccessToken(t *testing.T) {
	t.Run("revoke user token", func(t *testing.T) {
		th := Setup(t).InitBasic()
		defer th.TearDown()

		th.App.UpdateConfig(func(cfg *model.Config) { *cfg.ServiceSettings.EnableUserAccessTokens = true })

		th.App.UpdateUserRoles(th.BasicUser.Id, model.SystemUserRoleId+" "+model.SystemUserAccessTokenRoleId, false)
		th.TestForAllClients(t, func(t *testing.T, client *model.Client4) {
			token, _, err := client.CreateUserAccessToken(th.BasicUser.Id, "test token")
			require.NoError(t, err)
			assertToken(t, th, token, th.BasicUser.Id)

			_, err = client.RevokeUserAccessToken(token.Id)
			require.NoError(t, err)

			assertInvalidToken(t, th, token)
		})
	})

	t.Run("revoke token belonging to another user", func(t *testing.T) {
		th := Setup(t).InitBasic()
		defer th.TearDown()

		th.App.UpdateConfig(func(cfg *model.Config) { *cfg.ServiceSettings.EnableUserAccessTokens = true })

		token, _, err := th.SystemAdminClient.CreateUserAccessToken(th.BasicUser2.Id, "test token")
		require.NoError(t, err)

		resp, err := th.Client.RevokeUserAccessToken(token.Id)
		require.Error(t, err)
		CheckForbiddenStatus(t, resp)
	})

	t.Run("revoke token for bot created by user", func(t *testing.T) {
		th := Setup(t).InitBasic()
		defer th.TearDown()

		th.App.UpdateConfig(func(cfg *model.Config) { *cfg.ServiceSettings.EnableUserAccessTokens = true })

		defer th.RestoreDefaultRolePermissions(th.SaveDefaultRolePermissions())
		th.AddPermissionToRole(model.PermissionCreateBot.Id, model.TeamUserRoleId)
		th.AddPermissionToRole(model.PermissionManageBots.Id, model.TeamUserRoleId)
		th.AddPermissionToRole(model.PermissionCreateUserAccessToken.Id, model.TeamUserRoleId)
		th.AddPermissionToRole(model.PermissionRevokeUserAccessToken.Id, model.TeamUserRoleId)
		th.App.UpdateUserRoles(th.BasicUser.Id, model.TeamUserRoleId, false)
		th.App.UpdateConfig(func(cfg *model.Config) {
			*cfg.ServiceSettings.EnableBotAccountCreation = true
		})

		createdBot, resp, err := th.Client.CreateBot(&model.Bot{
			Username:    GenerateTestUsername(),
			DisplayName: "a bot",
			Description: "bot",
		})
		require.NoError(t, err)
		CheckCreatedStatus(t, resp)
		defer th.App.PermanentDeleteBot(createdBot.UserId)

		token, _, err := th.Client.CreateUserAccessToken(createdBot.UserId, "test token")
		require.NoError(t, err)

		t.Run("without MANAGE_BOTS permission", func(t *testing.T) {
			th.RemovePermissionFromRole(model.PermissionManageBots.Id, model.TeamUserRoleId)

			resp, err := th.Client.RevokeUserAccessToken(token.Id)
			require.Error(t, err)
			CheckForbiddenStatus(t, resp)
		})

		t.Run("with MANAGE_BOTS permission", func(t *testing.T) {
			th.AddPermissionToRole(model.PermissionManageBots.Id, model.TeamUserRoleId)

			_, err := th.Client.RevokeUserAccessToken(token.Id)
			require.NoError(t, err)
		})
	})

	t.Run("revoke token for bot created by another user", func(t *testing.T) {
		th := Setup(t).InitBasic()
		defer th.TearDown()

		th.App.UpdateConfig(func(cfg *model.Config) { *cfg.ServiceSettings.EnableUserAccessTokens = true })

		defer th.RestoreDefaultRolePermissions(th.SaveDefaultRolePermissions())
		th.AddPermissionToRole(model.PermissionCreateBot.Id, model.TeamUserRoleId)
		th.AddPermissionToRole(model.PermissionManageBots.Id, model.TeamUserRoleId)
		th.AddPermissionToRole(model.PermissionCreateUserAccessToken.Id, model.TeamUserRoleId)
		th.AddPermissionToRole(model.PermissionRevokeUserAccessToken.Id, model.TeamUserRoleId)
		th.App.UpdateUserRoles(th.BasicUser.Id, model.TeamUserRoleId, false)
		th.App.UpdateConfig(func(cfg *model.Config) {
			*cfg.ServiceSettings.EnableBotAccountCreation = true
		})

		createdBot, resp, err := th.SystemAdminClient.CreateBot(&model.Bot{
			Username:    GenerateTestUsername(),
			DisplayName: "a bot",
			Description: "bot",
		})
		require.NoError(t, err)
		CheckCreatedStatus(t, resp)
		defer th.App.PermanentDeleteBot(createdBot.UserId)

		token, _, err := th.SystemAdminClient.CreateUserAccessToken(createdBot.UserId, "test token")
		require.NoError(t, err)

		t.Run("only having MANAGE_BOTS permission", func(t *testing.T) {
			resp, err = th.Client.RevokeUserAccessToken(token.Id)
			require.Error(t, err)
			CheckForbiddenStatus(t, resp)
		})

		t.Run("with MANAGE_OTHERS_BOTS permission", func(t *testing.T) {
			th.AddPermissionToRole(model.PermissionManageOthersBots.Id, model.TeamUserRoleId)

			_, err := th.Client.RevokeUserAccessToken(token.Id)
			require.NoError(t, err)
		})
	})
}

func TestDisableUserAccessToken(t *testing.T) {
	t.Run("disable user token", func(t *testing.T) {
		th := Setup(t).InitBasic()
		defer th.TearDown()

		th.App.UpdateConfig(func(cfg *model.Config) { *cfg.ServiceSettings.EnableUserAccessTokens = true })

		th.App.UpdateUserRoles(th.BasicUser.Id, model.SystemUserRoleId+" "+model.SystemUserAccessTokenRoleId, false)
		token, _, err := th.Client.CreateUserAccessToken(th.BasicUser.Id, "test token")
		require.NoError(t, err)
		assertToken(t, th, token, th.BasicUser.Id)

		_, err = th.Client.DisableUserAccessToken(token.Id)
		require.NoError(t, err)

		assertInvalidToken(t, th, token)
	})

	t.Run("disable token belonging to another user", func(t *testing.T) {
		th := Setup(t).InitBasic()
		defer th.TearDown()

		th.App.UpdateConfig(func(cfg *model.Config) { *cfg.ServiceSettings.EnableUserAccessTokens = true })

		token, _, err := th.SystemAdminClient.CreateUserAccessToken(th.BasicUser2.Id, "test token")
		require.NoError(t, err)

		resp, err := th.Client.DisableUserAccessToken(token.Id)
		require.Error(t, err)
		CheckForbiddenStatus(t, resp)
	})

	t.Run("disable token for bot created by user", func(t *testing.T) {
		th := Setup(t).InitBasic()
		defer th.TearDown()

		th.App.UpdateConfig(func(cfg *model.Config) { *cfg.ServiceSettings.EnableUserAccessTokens = true })

		defer th.RestoreDefaultRolePermissions(th.SaveDefaultRolePermissions())
		th.AddPermissionToRole(model.PermissionCreateBot.Id, model.TeamUserRoleId)
		th.AddPermissionToRole(model.PermissionManageBots.Id, model.TeamUserRoleId)
		th.AddPermissionToRole(model.PermissionCreateUserAccessToken.Id, model.TeamUserRoleId)
		th.AddPermissionToRole(model.PermissionRevokeUserAccessToken.Id, model.TeamUserRoleId)
		th.App.UpdateUserRoles(th.BasicUser.Id, model.TeamUserRoleId, false)
		th.App.UpdateConfig(func(cfg *model.Config) {
			*cfg.ServiceSettings.EnableBotAccountCreation = true
		})

		createdBot, resp, err := th.Client.CreateBot(&model.Bot{
			Username:    GenerateTestUsername(),
			DisplayName: "a bot",
			Description: "bot",
		})
		require.NoError(t, err)
		CheckCreatedStatus(t, resp)
		defer th.App.PermanentDeleteBot(createdBot.UserId)

		token, _, err := th.Client.CreateUserAccessToken(createdBot.UserId, "test token")
		require.NoError(t, err)

		t.Run("without MANAGE_BOTS permission", func(t *testing.T) {
			th.RemovePermissionFromRole(model.PermissionManageBots.Id, model.TeamUserRoleId)

			resp, err := th.Client.DisableUserAccessToken(token.Id)
			require.Error(t, err)
			CheckForbiddenStatus(t, resp)
		})

		t.Run("with MANAGE_BOTS permission", func(t *testing.T) {
			th.AddPermissionToRole(model.PermissionManageBots.Id, model.TeamUserRoleId)

			_, err := th.Client.DisableUserAccessToken(token.Id)
			require.NoError(t, err)
		})
	})

	t.Run("disable token for bot created by another user", func(t *testing.T) {
		th := Setup(t).InitBasic()
		defer th.TearDown()

		th.App.UpdateConfig(func(cfg *model.Config) { *cfg.ServiceSettings.EnableUserAccessTokens = true })

		defer th.RestoreDefaultRolePermissions(th.SaveDefaultRolePermissions())
		th.AddPermissionToRole(model.PermissionCreateBot.Id, model.TeamUserRoleId)
		th.AddPermissionToRole(model.PermissionManageBots.Id, model.TeamUserRoleId)
		th.AddPermissionToRole(model.PermissionCreateUserAccessToken.Id, model.TeamUserRoleId)
		th.AddPermissionToRole(model.PermissionRevokeUserAccessToken.Id, model.TeamUserRoleId)
		th.App.UpdateUserRoles(th.BasicUser.Id, model.TeamUserRoleId, false)
		th.App.UpdateConfig(func(cfg *model.Config) {
			*cfg.ServiceSettings.EnableBotAccountCreation = true
		})

		createdBot, resp, err := th.SystemAdminClient.CreateBot(&model.Bot{
			Username:    GenerateTestUsername(),
			DisplayName: "a bot",
			Description: "bot",
		})
		require.NoError(t, err)
		CheckCreatedStatus(t, resp)
		defer th.App.PermanentDeleteBot(createdBot.UserId)

		token, _, err := th.SystemAdminClient.CreateUserAccessToken(createdBot.UserId, "test token")
		require.NoError(t, err)

		t.Run("only having MANAGE_BOTS permission", func(t *testing.T) {
			resp, err = th.Client.DisableUserAccessToken(token.Id)
			require.Error(t, err)
			CheckForbiddenStatus(t, resp)
		})

		t.Run("with MANAGE_OTHERS_BOTS permission", func(t *testing.T) {
			th.AddPermissionToRole(model.PermissionManageOthersBots.Id, model.TeamUserRoleId)

			_, err := th.Client.DisableUserAccessToken(token.Id)
			require.NoError(t, err)
		})
	})
}

func TestEnableUserAccessToken(t *testing.T) {
	t.Run("enable user token", func(t *testing.T) {
		th := Setup(t).InitBasic()
		defer th.TearDown()

		th.App.UpdateConfig(func(cfg *model.Config) { *cfg.ServiceSettings.EnableUserAccessTokens = true })

		th.App.UpdateUserRoles(th.BasicUser.Id, model.SystemUserRoleId+" "+model.SystemUserAccessTokenRoleId, false)
		token, _, err := th.Client.CreateUserAccessToken(th.BasicUser.Id, "test token")
		require.NoError(t, err)
		assertToken(t, th, token, th.BasicUser.Id)

		_, err = th.Client.DisableUserAccessToken(token.Id)
		require.NoError(t, err)

		assertInvalidToken(t, th, token)

		_, err = th.Client.EnableUserAccessToken(token.Id)
		require.NoError(t, err)

		assertToken(t, th, token, th.BasicUser.Id)
	})

	t.Run("enable token belonging to another user", func(t *testing.T) {
		th := Setup(t).InitBasic()
		defer th.TearDown()

		th.App.UpdateConfig(func(cfg *model.Config) { *cfg.ServiceSettings.EnableUserAccessTokens = true })

		token, _, err := th.SystemAdminClient.CreateUserAccessToken(th.BasicUser2.Id, "test token")
		require.NoError(t, err)

		_, err = th.SystemAdminClient.DisableUserAccessToken(token.Id)
		require.NoError(t, err)

		resp, err := th.Client.DisableUserAccessToken(token.Id)
		require.Error(t, err)
		CheckForbiddenStatus(t, resp)
	})

	t.Run("enable token for bot created by user", func(t *testing.T) {
		th := Setup(t).InitBasic()
		defer th.TearDown()

		th.App.UpdateConfig(func(cfg *model.Config) { *cfg.ServiceSettings.EnableUserAccessTokens = true })

		defer th.RestoreDefaultRolePermissions(th.SaveDefaultRolePermissions())
		th.AddPermissionToRole(model.PermissionCreateBot.Id, model.TeamUserRoleId)
		th.AddPermissionToRole(model.PermissionManageBots.Id, model.TeamUserRoleId)
		th.AddPermissionToRole(model.PermissionCreateUserAccessToken.Id, model.TeamUserRoleId)
		th.AddPermissionToRole(model.PermissionRevokeUserAccessToken.Id, model.TeamUserRoleId)
		th.App.UpdateUserRoles(th.BasicUser.Id, model.TeamUserRoleId, false)
		th.App.UpdateConfig(func(cfg *model.Config) {
			*cfg.ServiceSettings.EnableBotAccountCreation = true
		})

		createdBot, resp, err := th.Client.CreateBot(&model.Bot{
			Username:    GenerateTestUsername(),
			DisplayName: "a bot",
			Description: "bot",
		})
		require.NoError(t, err)
		CheckCreatedStatus(t, resp)
		defer th.App.PermanentDeleteBot(createdBot.UserId)

		token, _, err := th.Client.CreateUserAccessToken(createdBot.UserId, "test token")
		require.NoError(t, err)

		_, err = th.Client.DisableUserAccessToken(token.Id)
		require.NoError(t, err)

		t.Run("without MANAGE_BOTS permission", func(t *testing.T) {
			th.RemovePermissionFromRole(model.PermissionManageBots.Id, model.TeamUserRoleId)

			resp, err2 := th.Client.EnableUserAccessToken(token.Id)
			require.Error(t, err2)
			CheckForbiddenStatus(t, resp)
		})

		t.Run("with MANAGE_BOTS permission", func(t *testing.T) {
			th.AddPermissionToRole(model.PermissionManageBots.Id, model.TeamUserRoleId)

			_, err = th.Client.EnableUserAccessToken(token.Id)
			require.NoError(t, err)
		})
	})

	t.Run("enable token for bot created by another user", func(t *testing.T) {
		th := Setup(t).InitBasic()
		defer th.TearDown()

		th.App.UpdateConfig(func(cfg *model.Config) { *cfg.ServiceSettings.EnableUserAccessTokens = true })

		defer th.RestoreDefaultRolePermissions(th.SaveDefaultRolePermissions())
		th.AddPermissionToRole(model.PermissionCreateBot.Id, model.TeamUserRoleId)
		th.AddPermissionToRole(model.PermissionManageBots.Id, model.TeamUserRoleId)
		th.AddPermissionToRole(model.PermissionCreateUserAccessToken.Id, model.TeamUserRoleId)
		th.AddPermissionToRole(model.PermissionRevokeUserAccessToken.Id, model.TeamUserRoleId)
		th.App.UpdateUserRoles(th.BasicUser.Id, model.TeamUserRoleId, false)
		th.App.UpdateConfig(func(cfg *model.Config) {
			*cfg.ServiceSettings.EnableBotAccountCreation = true
		})

		createdBot, resp, err := th.SystemAdminClient.CreateBot(&model.Bot{
			Username:    GenerateTestUsername(),
			DisplayName: "a bot",
			Description: "bot",
		})
		require.NoError(t, err)
		CheckCreatedStatus(t, resp)
		defer th.App.PermanentDeleteBot(createdBot.UserId)

		token, _, err := th.SystemAdminClient.CreateUserAccessToken(createdBot.UserId, "test token")
		require.NoError(t, err)

		_, err = th.SystemAdminClient.DisableUserAccessToken(token.Id)
		require.NoError(t, err)

		t.Run("only having MANAGE_BOTS permission", func(t *testing.T) {
			resp, err2 := th.Client.EnableUserAccessToken(token.Id)
			require.Error(t, err2)
			CheckForbiddenStatus(t, resp)
		})

		t.Run("with MANAGE_OTHERS_BOTS permission", func(t *testing.T) {
			th.AddPermissionToRole(model.PermissionManageOthersBots.Id, model.TeamUserRoleId)

			_, err = th.Client.EnableUserAccessToken(token.Id)
			require.NoError(t, err)
		})
	})
}

func TestUserAccessTokenInactiveUser(t *testing.T) {
	th := Setup(t).InitBasic()
	defer th.TearDown()

	testDescription := "test token"

	th.App.UpdateConfig(func(cfg *model.Config) { *cfg.ServiceSettings.EnableUserAccessTokens = true })

	th.App.UpdateUserRoles(th.BasicUser.Id, model.SystemUserRoleId+" "+model.SystemUserAccessTokenRoleId, false)
	token, _, err := th.Client.CreateUserAccessToken(th.BasicUser.Id, testDescription)
	require.NoError(t, err)

	th.Client.AuthToken = token.Token
	_, _, err = th.Client.GetMe("")
	require.NoError(t, err)

	th.App.UpdateActive(th.Context, th.BasicUser, false)

	_, resp, err := th.Client.GetMe("")
	require.Error(t, err)
	CheckUnauthorizedStatus(t, resp)
}

func TestUserAccessTokenDisableConfig(t *testing.T) {
	th := Setup(t).InitBasic()
	defer th.TearDown()

	testDescription := "test token"

	th.App.UpdateConfig(func(cfg *model.Config) { *cfg.ServiceSettings.EnableUserAccessTokens = true })

	th.App.UpdateUserRoles(th.BasicUser.Id, model.SystemUserRoleId+" "+model.SystemUserAccessTokenRoleId, false)
	token, _, err := th.Client.CreateUserAccessToken(th.BasicUser.Id, testDescription)
	require.NoError(t, err)

	oldSessionToken := th.Client.AuthToken
	th.Client.AuthToken = token.Token
	_, _, err = th.Client.GetMe("")
	require.NoError(t, err)

	th.App.UpdateConfig(func(cfg *model.Config) { *cfg.ServiceSettings.EnableUserAccessTokens = false })

	_, resp, err := th.Client.GetMe("")
	require.Error(t, err)
	CheckUnauthorizedStatus(t, resp)

	th.Client.AuthToken = oldSessionToken
	_, _, err = th.Client.GetMe("")
	require.NoError(t, err)
}

func TestUserAccessTokenDisableConfigBotsExcluded(t *testing.T) {
	th := Setup(t)
	defer th.TearDown()

	th.App.UpdateConfig(func(cfg *model.Config) {
		*cfg.ServiceSettings.EnableBotAccountCreation = true
		*cfg.ServiceSettings.EnableUserAccessTokens = false
	})

	bot, resp, err := th.SystemAdminClient.CreateBot(&model.Bot{
		Username:    GenerateTestUsername(),
		DisplayName: "a bot",
		Description: "bot",
	})
	require.NoError(t, err)
	CheckCreatedStatus(t, resp)

	rtoken, _, err := th.SystemAdminClient.CreateUserAccessToken(bot.UserId, "test token")
	th.Client.AuthToken = rtoken.Token
	require.NoError(t, err)

	_, _, err = th.Client.GetMe("")
	require.NoError(t, err)
}

func TestGetUsersByStatus(t *testing.T) {
	th := Setup(t)
	defer th.TearDown()

	team, appErr := th.App.CreateTeam(th.Context, &model.Team{
		DisplayName: "dn_" + model.NewId(),
		Name:        GenerateTestTeamName(),
		Email:       th.GenerateTestEmail(),
		Type:        model.TeamOpen,
	})

	require.Nil(t, appErr, "failed to create team")

	channel, appErr := th.App.CreateChannel(th.Context, &model.Channel{
		DisplayName: "dn_" + model.NewId(),
		Name:        "name_" + model.NewId(),
		Type:        model.ChannelTypeOpen,
		TeamId:      team.Id,
		CreatorId:   model.NewId(),
	}, false)
	require.Nil(t, appErr, "failed to create channel")

	createUserWithStatus := func(username string, status string) *model.User {
		id := model.NewId()

		user, err := th.App.CreateUser(th.Context, &model.User{
			Email:    "success+" + id + "@simulator.amazonses.com",
			Username: "un_" + username + "_" + id,
			Nickname: "nn_" + id,
			Password: "Password1",
		})
		require.Nil(t, err, "failed to create user")

		th.LinkUserToTeam(user, team)
		th.AddUserToChannel(user, channel)

		th.App.SaveAndBroadcastStatus(&model.Status{
			UserId: user.Id,
			Status: status,
			Manual: true,
		})

		return user
	}

	// Creating these out of order in case that affects results
	offlineUser1 := createUserWithStatus("offline1", model.StatusOffline)
	offlineUser2 := createUserWithStatus("offline2", model.StatusOffline)
	awayUser1 := createUserWithStatus("away1", model.StatusAway)
	awayUser2 := createUserWithStatus("away2", model.StatusAway)
	onlineUser1 := createUserWithStatus("online1", model.StatusOnline)
	onlineUser2 := createUserWithStatus("online2", model.StatusOnline)
	dndUser1 := createUserWithStatus("dnd1", model.StatusDnd)
	dndUser2 := createUserWithStatus("dnd2", model.StatusDnd)

	client := th.CreateClient()
	_, _, err := client.Login(onlineUser2.Username, "Password1")
	require.NoError(t, err)

	t.Run("sorting by status then alphabetical", func(t *testing.T) {
		usersByStatus, _, err := client.GetUsersInChannelByStatus(channel.Id, 0, 8, "")
		require.NoError(t, err)

		expectedUsersByStatus := []*model.User{
			onlineUser1,
			onlineUser2,
			awayUser1,
			awayUser2,
			dndUser1,
			dndUser2,
			offlineUser1,
			offlineUser2,
		}
		require.Equal(t, len(expectedUsersByStatus), len(usersByStatus))

		for i := range usersByStatus {
			require.Equal(t, expectedUsersByStatus[i].Id, usersByStatus[i].Id)
		}
	})

	t.Run("paging", func(t *testing.T) {
		usersByStatus, _, err := client.GetUsersInChannelByStatus(channel.Id, 0, 3, "")
		require.NoError(t, err)
		require.Len(t, usersByStatus, 3)
		require.Equal(t, onlineUser1.Id, usersByStatus[0].Id, "online users first")
		require.Equal(t, onlineUser2.Id, usersByStatus[1].Id, "online users first")
		require.Equal(t, awayUser1.Id, usersByStatus[2].Id, "expected to receive away users second")

		usersByStatus, _, err = client.GetUsersInChannelByStatus(channel.Id, 1, 3, "")
		require.NoError(t, err)

		require.Equal(t, awayUser2.Id, usersByStatus[0].Id, "expected to receive away users second")
		require.Equal(t, dndUser1.Id, usersByStatus[1].Id, "expected to receive dnd users third")
		require.Equal(t, dndUser2.Id, usersByStatus[2].Id, "expected to receive dnd users third")

		usersByStatus, _, err = client.GetUsersInChannelByStatus(channel.Id, 1, 4, "")
		require.NoError(t, err)

		require.Len(t, usersByStatus, 4)
		require.Equal(t, dndUser1.Id, usersByStatus[0].Id, "expected to receive dnd users third")
		require.Equal(t, dndUser2.Id, usersByStatus[1].Id, "expected to receive dnd users third")

		require.Equal(t, offlineUser1.Id, usersByStatus[2].Id, "expected to receive offline users last")
		require.Equal(t, offlineUser2.Id, usersByStatus[3].Id, "expected to receive offline users last")
	})
}

func TestRegisterTermsOfServiceAction(t *testing.T) {
	th := Setup(t).InitBasic()
	defer th.TearDown()

	_, err := th.Client.RegisterTermsOfServiceAction(th.BasicUser.Id, "st_1", true)
	CheckErrorID(t, err, "app.terms_of_service.get.no_rows.app_error")

	termsOfService, appErr := th.App.CreateTermsOfService("terms of service", th.BasicUser.Id)
	require.Nil(t, appErr)

	_, err = th.Client.RegisterTermsOfServiceAction(th.BasicUser.Id, termsOfService.Id, true)
	require.NoError(t, err)

	_, appErr = th.App.GetUser(th.BasicUser.Id)
	require.Nil(t, appErr)
}

func TestGetUserTermsOfService(t *testing.T) {
	th := Setup(t).InitBasic()
	defer th.TearDown()

	_, _, err := th.Client.GetUserTermsOfService(th.BasicUser.Id, "")
	CheckErrorID(t, err, "app.user_terms_of_service.get_by_user.no_rows.app_error")

	termsOfService, appErr := th.App.CreateTermsOfService("terms of service", th.BasicUser.Id)
	require.Nil(t, appErr)

	_, err = th.Client.RegisterTermsOfServiceAction(th.BasicUser.Id, termsOfService.Id, true)
	require.NoError(t, err)

	userTermsOfService, _, err := th.Client.GetUserTermsOfService(th.BasicUser.Id, "")
	require.NoError(t, err)

	assert.Equal(t, th.BasicUser.Id, userTermsOfService.UserId)
	assert.Equal(t, termsOfService.Id, userTermsOfService.TermsOfServiceId)
	assert.NotEmpty(t, userTermsOfService.CreateAt)
}

func TestLoginErrorMessage(t *testing.T) {
	th := Setup(t).InitBasic()
	defer th.TearDown()

	_, err := th.Client.Logout()
	require.NoError(t, err)

	// Email and Username enabled
	th.App.UpdateConfig(func(cfg *model.Config) {
		*cfg.EmailSettings.EnableSignInWithEmail = true
		*cfg.EmailSettings.EnableSignInWithUsername = true
	})
	_, _, err = th.Client.Login(th.BasicUser.Email, "wrong")
	CheckErrorID(t, err, "api.user.login.invalid_credentials_email_username")

	// Email enabled
	th.App.UpdateConfig(func(cfg *model.Config) {
		*cfg.EmailSettings.EnableSignInWithEmail = true
		*cfg.EmailSettings.EnableSignInWithUsername = false
	})
	_, _, err = th.Client.Login(th.BasicUser.Email, "wrong")
	CheckErrorID(t, err, "api.user.login.invalid_credentials_email")

	// Username enabled
	th.App.UpdateConfig(func(cfg *model.Config) {
		*cfg.EmailSettings.EnableSignInWithEmail = false
		*cfg.EmailSettings.EnableSignInWithUsername = true
	})
	_, _, err = th.Client.Login(th.BasicUser.Email, "wrong")
	CheckErrorID(t, err, "api.user.login.invalid_credentials_username")

	// SAML/SSO enabled
	th.App.UpdateConfig(func(cfg *model.Config) {
		*cfg.SamlSettings.Enable = true
		*cfg.SamlSettings.Verify = false
		*cfg.SamlSettings.Encrypt = false
		*cfg.SamlSettings.IdpUrl = "https://localhost/adfs/ls"
		*cfg.SamlSettings.IdpDescriptorUrl = "https://localhost/adfs/services/trust"
		*cfg.SamlSettings.IdpMetadataUrl = "https://localhost/adfs/metadata"
		*cfg.SamlSettings.ServiceProviderIdentifier = "https://localhost/login/sso/saml"
		*cfg.SamlSettings.AssertionConsumerServiceURL = "https://localhost/login/sso/saml"
		*cfg.SamlSettings.IdpCertificateFile = app.SamlIdpCertificateName
		*cfg.SamlSettings.PrivateKeyFile = app.SamlPrivateKeyName
		*cfg.SamlSettings.PublicCertificateFile = app.SamlPublicCertificateName
		*cfg.SamlSettings.EmailAttribute = "Email"
		*cfg.SamlSettings.UsernameAttribute = "Username"
		*cfg.SamlSettings.FirstNameAttribute = "FirstName"
		*cfg.SamlSettings.LastNameAttribute = "LastName"
		*cfg.SamlSettings.NicknameAttribute = ""
		*cfg.SamlSettings.PositionAttribute = ""
		*cfg.SamlSettings.LocaleAttribute = ""
	})
	_, _, err = th.Client.Login(th.BasicUser.Email, "wrong")
	CheckErrorID(t, err, "api.user.login.invalid_credentials_sso")
}

func TestLoginLockout(t *testing.T) {
	th := Setup(t).InitBasic()
	defer th.TearDown()

	_, err := th.Client.Logout()
	require.NoError(t, err)

	th.App.UpdateConfig(func(cfg *model.Config) { *cfg.ServiceSettings.MaximumLoginAttempts = 3 })
	th.App.UpdateConfig(func(cfg *model.Config) { *cfg.ServiceSettings.EnableMultifactorAuthentication = true })

	_, _, err = th.Client.Login(th.BasicUser.Email, "wrong")
	CheckErrorID(t, err, "api.user.login.invalid_credentials_email_username")
	_, _, err = th.Client.Login(th.BasicUser.Email, "wrong")
	CheckErrorID(t, err, "api.user.login.invalid_credentials_email_username")
	_, _, err = th.Client.Login(th.BasicUser.Email, "wrong")
	CheckErrorID(t, err, "api.user.login.invalid_credentials_email_username")
	_, _, err = th.Client.Login(th.BasicUser.Email, "wrong")
	CheckErrorID(t, err, "api.user.check_user_login_attempts.too_many.app_error")
	_, _, err = th.Client.Login(th.BasicUser.Email, "wrong")
	CheckErrorID(t, err, "api.user.check_user_login_attempts.too_many.app_error")

	//Check if lock is active
	_, _, err = th.Client.Login(th.BasicUser.Email, th.BasicUser.Password)
	CheckErrorID(t, err, "api.user.check_user_login_attempts.too_many.app_error")

	// Fake user has MFA enabled
	err = th.Server.Store.User().UpdateMfaActive(th.BasicUser2.Id, true)
	require.NoError(t, err)
	_, _, err = th.Client.LoginWithMFA(th.BasicUser2.Email, th.BasicUser2.Password, "000000")
	CheckErrorID(t, err, "api.user.check_user_mfa.bad_code.app_error")
	_, _, err = th.Client.LoginWithMFA(th.BasicUser2.Email, th.BasicUser2.Password, "000000")
	CheckErrorID(t, err, "api.user.check_user_mfa.bad_code.app_error")
	_, _, err = th.Client.LoginWithMFA(th.BasicUser2.Email, th.BasicUser2.Password, "000000")
	CheckErrorID(t, err, "api.user.check_user_mfa.bad_code.app_error")
	_, _, err = th.Client.LoginWithMFA(th.BasicUser2.Email, th.BasicUser2.Password, "000000")
	CheckErrorID(t, err, "api.user.check_user_login_attempts.too_many.app_error")
	_, _, err = th.Client.LoginWithMFA(th.BasicUser2.Email, th.BasicUser2.Password, "000000")
	CheckErrorID(t, err, "api.user.check_user_login_attempts.too_many.app_error")

	// Fake user has MFA disabled
	err = th.Server.Store.User().UpdateMfaActive(th.BasicUser2.Id, false)
	require.NoError(t, err)

	//Check if lock is active
	_, _, err = th.Client.Login(th.BasicUser2.Email, th.BasicUser2.Password)
	CheckErrorID(t, err, "api.user.check_user_login_attempts.too_many.app_error")
}

func TestDemoteUserToGuest(t *testing.T) {
	th := Setup(t).InitBasic()
	defer th.TearDown()

	enableGuestAccounts := *th.App.Config().GuestAccountsSettings.Enable
	defer func() {
		th.App.UpdateConfig(func(cfg *model.Config) { *cfg.GuestAccountsSettings.Enable = enableGuestAccounts })
		th.App.Srv().RemoveLicense()
	}()
	th.App.UpdateConfig(func(cfg *model.Config) { *cfg.GuestAccountsSettings.Enable = true })
	th.App.Srv().SetLicense(model.NewTestLicense())

	user := th.BasicUser

	th.TestForSystemAdminAndLocal(t, func(t *testing.T, c *model.Client4) {
		_, _, err := c.GetUser(user.Id, "")
		require.NoError(t, err)

		_, err = c.DemoteUserToGuest(user.Id)
		require.NoError(t, err)

		defer require.Nil(t, th.App.PromoteGuestToUser(th.Context, user, ""))
	}, "demote a user to guest")

	t.Run("websocket update user event", func(t *testing.T) {
		webSocketClient, err := th.CreateWebSocketClient()
		assert.NoError(t, err)
		defer webSocketClient.Close()

		webSocketClient.Listen()

		time.Sleep(300 * time.Millisecond)
		resp := <-webSocketClient.ResponseChannel
		require.Equal(t, model.StatusOk, resp.Status)

		adminWebSocketClient, err := th.CreateWebSocketSystemAdminClient()
		assert.NoError(t, err)
		defer adminWebSocketClient.Close()

		adminWebSocketClient.Listen()

		time.Sleep(300 * time.Millisecond)
		resp = <-adminWebSocketClient.ResponseChannel
		require.Equal(t, model.StatusOk, resp.Status)

		_, _, err = th.SystemAdminClient.GetUser(user.Id, "")
		require.NoError(t, err)
		_, err = th.SystemAdminClient.DemoteUserToGuest(user.Id)
		require.NoError(t, err)
		defer th.SystemAdminClient.PromoteGuestToUser(user.Id)

		assertExpectedWebsocketEvent(t, webSocketClient, model.WebsocketEventUserUpdated, func(event *model.WebSocketEvent) {
			eventUser, ok := event.GetData()["user"].(*model.User)
			require.True(t, ok, "expected user")
			assert.Equal(t, "system_guest", eventUser.Roles)
		})
		assertExpectedWebsocketEvent(t, adminWebSocketClient, model.WebsocketEventUserUpdated, func(event *model.WebSocketEvent) {
			eventUser, ok := event.GetData()["user"].(*model.User)
			require.True(t, ok, "expected user")
			assert.Equal(t, "system_guest", eventUser.Roles)
		})
	})
}

func TestPromoteGuestToUser(t *testing.T) {
	th := Setup(t).InitBasic()
	defer th.TearDown()

	enableGuestAccounts := *th.App.Config().GuestAccountsSettings.Enable
	defer func() {
		th.App.UpdateConfig(func(cfg *model.Config) { *cfg.GuestAccountsSettings.Enable = enableGuestAccounts })
		th.App.Srv().RemoveLicense()
	}()
	th.App.UpdateConfig(func(cfg *model.Config) { *cfg.GuestAccountsSettings.Enable = true })
	th.App.Srv().SetLicense(model.NewTestLicense())

	user := th.BasicUser
	th.App.UpdateUserRoles(user.Id, model.SystemGuestRoleId, false)

	th.TestForSystemAdminAndLocal(t, func(t *testing.T, c *model.Client4) {
		_, _, err := c.GetUser(user.Id, "")
		require.NoError(t, err)

		_, err = c.PromoteGuestToUser(user.Id)
		require.NoError(t, err)

		defer require.Nil(t, th.App.DemoteUserToGuest(user))
	}, "promete a guest to user")

	t.Run("websocket update user event", func(t *testing.T) {
		webSocketClient, err := th.CreateWebSocketClient()
		assert.NoError(t, err)
		defer webSocketClient.Close()

		webSocketClient.Listen()

		time.Sleep(300 * time.Millisecond)
		resp := <-webSocketClient.ResponseChannel
		require.Equal(t, model.StatusOk, resp.Status)

		adminWebSocketClient, err := th.CreateWebSocketSystemAdminClient()
		assert.NoError(t, err)
		defer adminWebSocketClient.Close()

		adminWebSocketClient.Listen()

		time.Sleep(300 * time.Millisecond)
		resp = <-adminWebSocketClient.ResponseChannel
		require.Equal(t, model.StatusOk, resp.Status)

		_, _, err = th.SystemAdminClient.GetUser(user.Id, "")
		require.NoError(t, err)
		_, err = th.SystemAdminClient.PromoteGuestToUser(user.Id)
		require.NoError(t, err)
		defer th.SystemAdminClient.DemoteUserToGuest(user.Id)

		assertExpectedWebsocketEvent(t, webSocketClient, model.WebsocketEventUserUpdated, func(event *model.WebSocketEvent) {
			eventUser, ok := event.GetData()["user"].(*model.User)
			require.True(t, ok, "expected user")
			assert.Equal(t, "system_user", eventUser.Roles)
		})
		assertExpectedWebsocketEvent(t, adminWebSocketClient, model.WebsocketEventUserUpdated, func(event *model.WebSocketEvent) {
			eventUser, ok := event.GetData()["user"].(*model.User)
			require.True(t, ok, "expected user")
			assert.Equal(t, "system_user", eventUser.Roles)
		})
	})
}

func TestVerifyUserEmailWithoutToken(t *testing.T) {
	th := Setup(t)
	defer th.TearDown()

	th.TestForSystemAdminAndLocal(t, func(t *testing.T, client *model.Client4) {
		email := th.GenerateTestEmail()
		user := model.User{Email: email, Nickname: "Darth Vader", Password: "hello1", Username: GenerateTestUsername(), Roles: model.SystemUserRoleId}
		ruser, _, _ := th.Client.CreateUser(&user)

		vuser, _, err := client.VerifyUserEmailWithoutToken(ruser.Id)
		require.NoError(t, err)
		require.Equal(t, ruser.Id, vuser.Id)
	}, "Should verify a new user")

	th.TestForSystemAdminAndLocal(t, func(t *testing.T, client *model.Client4) {
		vuser, _, err := client.VerifyUserEmailWithoutToken("randomId")
		require.Error(t, err)
		CheckErrorID(t, err, "api.context.invalid_url_param.app_error")
		require.Nil(t, vuser)
	}, "Should not be able to find user")

	t.Run("Should not be able to verify user due to permissions", func(t *testing.T) {
		user := th.CreateUser()
		vuser, _, err := th.Client.VerifyUserEmailWithoutToken(user.Id)
		require.Error(t, err)
		CheckErrorID(t, err, "api.context.permissions.app_error")
		require.Nil(t, vuser)
	})
}

func TestGetKnownUsers(t *testing.T) {
	th := Setup(t)
	defer th.TearDown()

	t1, err := th.App.CreateTeam(th.Context, &model.Team{
		DisplayName: "dn_" + model.NewId(),
		Name:        GenerateTestTeamName(),
		Email:       th.GenerateTestEmail(),
		Type:        model.TeamOpen,
	})
	require.Nil(t, err, "failed to create team")

	t2, err := th.App.CreateTeam(th.Context, &model.Team{
		DisplayName: "dn_" + model.NewId(),
		Name:        GenerateTestTeamName(),
		Email:       th.GenerateTestEmail(),
		Type:        model.TeamOpen,
	})
	require.Nil(t, err, "failed to create team")

	t3, err := th.App.CreateTeam(th.Context, &model.Team{
		DisplayName: "dn_" + model.NewId(),
		Name:        GenerateTestTeamName(),
		Email:       th.GenerateTestEmail(),
		Type:        model.TeamOpen,
	})
	require.Nil(t, err, "failed to create team")

	c1, err := th.App.CreateChannel(th.Context, &model.Channel{
		DisplayName: "dn_" + model.NewId(),
		Name:        "name_" + model.NewId(),
		Type:        model.ChannelTypeOpen,
		TeamId:      t1.Id,
		CreatorId:   model.NewId(),
	}, false)
	require.Nil(t, err, "failed to create channel")

	c2, err := th.App.CreateChannel(th.Context, &model.Channel{
		DisplayName: "dn_" + model.NewId(),
		Name:        "name_" + model.NewId(),
		Type:        model.ChannelTypeOpen,
		TeamId:      t2.Id,
		CreatorId:   model.NewId(),
	}, false)
	require.Nil(t, err, "failed to create channel")

	c3, err := th.App.CreateChannel(th.Context, &model.Channel{
		DisplayName: "dn_" + model.NewId(),
		Name:        "name_" + model.NewId(),
		Type:        model.ChannelTypeOpen,
		TeamId:      t3.Id,
		CreatorId:   model.NewId(),
	}, false)
	require.Nil(t, err, "failed to create channel")

	u1 := th.CreateUser()
	defer th.App.PermanentDeleteUser(th.Context, u1)
	u2 := th.CreateUser()
	defer th.App.PermanentDeleteUser(th.Context, u2)
	u3 := th.CreateUser()
	defer th.App.PermanentDeleteUser(th.Context, u3)
	u4 := th.CreateUser()
	defer th.App.PermanentDeleteUser(th.Context, u4)

	th.LinkUserToTeam(u1, t1)
	th.LinkUserToTeam(u1, t2)
	th.LinkUserToTeam(u2, t1)
	th.LinkUserToTeam(u3, t2)
	th.LinkUserToTeam(u4, t3)

	th.App.AddUserToChannel(u1, c1, false)
	th.App.AddUserToChannel(u1, c2, false)
	th.App.AddUserToChannel(u2, c1, false)
	th.App.AddUserToChannel(u3, c2, false)
	th.App.AddUserToChannel(u4, c3, false)

	t.Run("get know users sharing no channels", func(t *testing.T) {
		_, _, _ = th.Client.Login(u4.Email, u4.Password)
		userIds, _, err := th.Client.GetKnownUsers()
		require.NoError(t, err)
		assert.Empty(t, userIds)
	})

	t.Run("get know users sharing one channel", func(t *testing.T) {
		_, _, _ = th.Client.Login(u3.Email, u3.Password)
		userIds, _, err := th.Client.GetKnownUsers()
		require.NoError(t, err)
		assert.Len(t, userIds, 1)
		assert.Equal(t, userIds[0], u1.Id)
	})

	t.Run("get know users sharing multiple channels", func(t *testing.T) {
		_, _, _ = th.Client.Login(u1.Email, u1.Password)
		userIds, _, err := th.Client.GetKnownUsers()
		require.NoError(t, err)
		assert.Len(t, userIds, 2)
		assert.ElementsMatch(t, userIds, []string{u2.Id, u3.Id})
	})
}

func TestPublishUserTyping(t *testing.T) {
	th := Setup(t).InitBasic()
	defer th.TearDown()

	tr := model.TypingRequest{
		ChannelId: th.BasicChannel.Id,
		ParentId:  "randomparentid",
	}

	t.Run("should return ok for non-system admin when triggering typing event for own user", func(t *testing.T) {
		_, err := th.Client.PublishUserTyping(th.BasicUser.Id, tr)
		require.NoError(t, err)
	})

	t.Run("should return ok for system admin when triggering typing event for own user", func(t *testing.T) {
		th.LinkUserToTeam(th.SystemAdminUser, th.BasicTeam)
		th.AddUserToChannel(th.SystemAdminUser, th.BasicChannel)

		_, err := th.SystemAdminClient.PublishUserTyping(th.SystemAdminUser.Id, tr)
		require.NoError(t, err)
	})

	t.Run("should return forbidden for non-system admin when triggering a typing event for a different user", func(t *testing.T) {
		resp, err := th.Client.PublishUserTyping(th.BasicUser2.Id, tr)
		require.Error(t, err)
		CheckForbiddenStatus(t, resp)
	})

	t.Run("should return bad request when triggering a typing event for an invalid user id", func(t *testing.T) {
		resp, err := th.Client.PublishUserTyping("invalid", tr)
		require.Error(t, err)
		CheckErrorID(t, err, "api.context.invalid_url_param.app_error")
		CheckBadRequestStatus(t, resp)
	})

	t.Run("should send typing event via websocket when triggering a typing event for a user with a common channel", func(t *testing.T) {
		webSocketClient, err := th.CreateWebSocketClient()
		assert.NoError(t, err)
		defer webSocketClient.Close()

		webSocketClient.Listen()

		time.Sleep(300 * time.Millisecond)
		wsResp := <-webSocketClient.ResponseChannel
		require.Equal(t, model.StatusOk, wsResp.Status)

		_, err = th.SystemAdminClient.PublishUserTyping(th.BasicUser2.Id, tr)
		require.NoError(t, err)

		assertExpectedWebsocketEvent(t, webSocketClient, model.WebsocketEventTyping, func(resp *model.WebSocketEvent) {
			assert.Equal(t, th.BasicChannel.Id, resp.GetBroadcast().ChannelId)

			eventUserId, ok := resp.GetData()["user_id"].(string)
			require.True(t, ok, "expected user_id")
			assert.Equal(t, th.BasicUser2.Id, eventUserId)

			eventParentId, ok := resp.GetData()["parent_id"].(string)
			require.True(t, ok, "expected parent_id")
			assert.Equal(t, "randomparentid", eventParentId)
		})
	})

	th.Server.Busy.Set(time.Second * 10)

	t.Run("should return service unavailable for non-system admin user when triggering a typing event and server busy", func(t *testing.T) {
		resp, err := th.Client.PublishUserTyping("invalid", tr)
		require.Error(t, err)
		CheckErrorID(t, err, "api.context.server_busy.app_error")
		CheckServiceUnavailableStatus(t, resp)
	})

	t.Run("should return service unavailable for system admin user when triggering a typing event and server busy", func(t *testing.T) {
		resp, err := th.SystemAdminClient.PublishUserTyping(th.SystemAdminUser.Id, tr)
		require.Error(t, err)
		CheckErrorID(t, err, "api.context.server_busy.app_error")
		CheckServiceUnavailableStatus(t, resp)
	})
}

func TestConvertUserToBot(t *testing.T) {
	th := Setup(t).InitBasic()
	defer th.TearDown()

	bot, resp, err := th.Client.ConvertUserToBot(th.BasicUser.Id)
	require.Error(t, err)
	CheckForbiddenStatus(t, resp)
	require.Nil(t, bot)

	th.TestForSystemAdminAndLocal(t, func(t *testing.T, client *model.Client4) {
		user := model.User{Email: th.GenerateTestEmail(), Username: GenerateTestUsername(), Password: "password"}

		ruser, resp, err := client.CreateUser(&user)
		require.NoError(t, err)
		CheckCreatedStatus(t, resp)

		bot, _, err = client.ConvertUserToBot(ruser.Id)
		require.NoError(t, err)
		require.NotNil(t, bot)
		require.Equal(t, bot.UserId, ruser.Id)

		bot, _, err = client.GetBot(bot.UserId, "")
		require.NoError(t, err)
		require.NotNil(t, bot)
	})
}

func TestMigrateAuthToLDAP(t *testing.T) {
	th := Setup(t).InitBasic()
	defer th.TearDown()

	resp, err := th.Client.MigrateAuthToLdap("email", "a", false)
	require.Error(t, err)
	CheckForbiddenStatus(t, resp)

	th.TestForSystemAdminAndLocal(t, func(t *testing.T, client *model.Client4) {
		resp, err = client.MigrateAuthToLdap("email", "a", false)
		require.Error(t, err)
		CheckNotImplementedStatus(t, resp)
	})
}

func TestMigrateAuthToSAML(t *testing.T) {
	th := Setup(t).InitBasic()
	defer th.TearDown()

	resp, err := th.Client.MigrateAuthToSaml("email", map[string]string{"1": "a"}, true)
	require.Error(t, err)
	CheckForbiddenStatus(t, resp)

	th.TestForSystemAdminAndLocal(t, func(t *testing.T, client *model.Client4) {
		resp, err = client.MigrateAuthToSaml("email", map[string]string{"1": "a"}, true)
		require.Error(t, err)
		CheckNotImplementedStatus(t, resp)
	})
}
func TestUpdatePassword(t *testing.T) {
	th := Setup(t)
	defer th.TearDown()

	t.Run("Forbidden when request performed by system user on a system admin", func(t *testing.T) {
		res, err := th.Client.UpdatePassword(th.SystemAdminUser.Id, "Pa$$word11", "foobar")
		require.Error(t, err)
		CheckForbiddenStatus(t, res)
	})

	t.Run("OK when request performed by system user with requisite system permission, except if requested user is system admin", func(t *testing.T) {
		th.AddPermissionToRole(model.PermissionSysconsoleWriteUserManagementUsers.Id, model.SystemUserRoleId)
		defer th.RemovePermissionFromRole(model.PermissionSysconsoleWriteUserManagementUsers.Id, model.SystemUserRoleId)

		res, _ := th.Client.UpdatePassword(th.TeamAdminUser.Id, "Pa$$word11", "foobar")
		CheckOKStatus(t, res)

		res, err := th.Client.UpdatePassword(th.SystemAdminUser.Id, "Pa$$word11", "foobar")
		require.Error(t, err)
		CheckForbiddenStatus(t, res)
	})

	t.Run("OK when request performed by system admin, even if requested user is system admin", func(t *testing.T) {
		res, _ := th.SystemAdminClient.UpdatePassword(th.SystemAdminUser.Id, "Pa$$word11", "foobar")
		CheckOKStatus(t, res)
	})
}

func TestGetThreadsForUser(t *testing.T) {
	th := Setup(t).InitBasic()
	defer th.TearDown()
	os.Setenv("MM_FEATUREFLAGS_COLLAPSEDTHREADS", "true")
	defer os.Unsetenv("MM_FEATUREFLAGS_COLLAPSEDTHREADS")

	th.App.UpdateConfig(func(cfg *model.Config) {
		*cfg.ServiceSettings.ThreadAutoFollow = true
		*cfg.ServiceSettings.CollapsedThreads = model.CollapsedThreadsDefaultOn
	})
	t.Run("empty", func(t *testing.T) {
		client := th.Client

		_, resp, err := client.CreatePost(&model.Post{ChannelId: th.BasicChannel.Id, Message: "testMsg"})
		require.NoError(t, err)
		CheckCreatedStatus(t, resp)

		defer th.App.Srv().Store.Post().PermanentDeleteByUser(th.BasicUser.Id)

		uss, _, err := th.Client.GetUserThreads(th.BasicUser.Id, th.BasicTeam.Id, model.GetUserThreadsOpts{})
		require.NoError(t, err)
		require.Len(t, uss.Threads, 0)
	})

	t.Run("no params, 1 thread", func(t *testing.T) {
		client := th.Client

		rpost, resp, err := client.CreatePost(&model.Post{ChannelId: th.BasicChannel.Id, Message: "testMsg"})
		require.NoError(t, err)
		CheckCreatedStatus(t, resp)
		_, resp, err = client.CreatePost(&model.Post{ChannelId: th.BasicChannel.Id, Message: "testReply", RootId: rpost.Id})
		require.NoError(t, err)
		CheckCreatedStatus(t, resp)

		defer th.App.Srv().Store.Post().PermanentDeleteByUser(th.BasicUser.Id)

		uss, _, err := th.Client.GetUserThreads(th.BasicUser.Id, th.BasicTeam.Id, model.GetUserThreadsOpts{})
		require.NoError(t, err)
		require.Len(t, uss.Threads, 1)
		require.Equal(t, uss.Threads[0].PostId, rpost.Id)
		require.Equal(t, uss.Threads[0].ReplyCount, int64(1))
	})

	t.Run("extended, 1 thread", func(t *testing.T) {
		client := th.Client

		rpost, resp, err := client.CreatePost(&model.Post{ChannelId: th.BasicChannel.Id, Message: "testMsg"})
		require.NoError(t, err)
		CheckCreatedStatus(t, resp)
		_, resp, err = client.CreatePost(&model.Post{ChannelId: th.BasicChannel.Id, Message: "testReply", RootId: rpost.Id})
		require.NoError(t, err)
		CheckCreatedStatus(t, resp)

		defer th.App.Srv().Store.Post().PermanentDeleteByUser(th.BasicUser.Id)

		uss, _, err := th.Client.GetUserThreads(th.BasicUser.Id, th.BasicTeam.Id, model.GetUserThreadsOpts{
			Extended: true,
		})
		require.NoError(t, err)
		require.Len(t, uss.Threads, 1)
		require.Equal(t, uss.Threads[0].PostId, rpost.Id)
		require.Equal(t, uss.Threads[0].ReplyCount, int64(1))
		require.Equal(t, uss.Threads[0].Participants[0].Id, th.BasicUser.Id)
	})

	t.Run("deleted, 1 thread", func(t *testing.T) {
		client := th.Client

		rpost, resp, err := client.CreatePost(&model.Post{ChannelId: th.BasicChannel.Id, Message: "testMsg"})
		require.NoError(t, err)
		CheckCreatedStatus(t, resp)
		_, resp, err = client.CreatePost(&model.Post{ChannelId: th.BasicChannel.Id, Message: "testReply", RootId: rpost.Id})
		require.NoError(t, err)
		CheckCreatedStatus(t, resp)

		defer th.App.Srv().Store.Post().PermanentDeleteByUser(th.BasicUser.Id)

		uss, _, err := th.Client.GetUserThreads(th.BasicUser.Id, th.BasicTeam.Id, model.GetUserThreadsOpts{
			Deleted: false,
		})
		require.NoError(t, err)
		require.Len(t, uss.Threads, 1)
		require.Equal(t, uss.Threads[0].PostId, rpost.Id)
		require.Equal(t, uss.Threads[0].ReplyCount, int64(1))
		require.Equal(t, uss.Threads[0].Participants[0].Id, th.BasicUser.Id)

		_, err = th.Client.DeletePost(rpost.Id)
		require.NoError(t, err)

		uss, _, err = th.Client.GetUserThreads(th.BasicUser.Id, th.BasicTeam.Id, model.GetUserThreadsOpts{
			Deleted: false,
		})
		require.NoError(t, err)
		require.Len(t, uss.Threads, 0)

		uss, _, err = th.Client.GetUserThreads(th.BasicUser.Id, th.BasicTeam.Id, model.GetUserThreadsOpts{
			Deleted: true,
		})
		require.NoError(t, err)
		require.Len(t, uss.Threads, 1)
		require.Greater(t, uss.Threads[0].Post.DeleteAt, int64(0))

	})

	t.Run("paged, 30 threads", func(t *testing.T) {
		client := th.Client

		var rootIds []*model.Post
		for i := 0; i < 30; i++ {
			rpost, resp, err := client.CreatePost(&model.Post{ChannelId: th.BasicChannel.Id, Message: "testMsg"})
			require.NoError(t, err)
			CheckCreatedStatus(t, resp)
			rootIds = append(rootIds, rpost)
			_, resp, err = client.CreatePost(&model.Post{ChannelId: th.BasicChannel.Id, Message: "testReply", RootId: rpost.Id})
			require.NoError(t, err)
			CheckCreatedStatus(t, resp)
		}

		defer th.App.Srv().Store.Post().PermanentDeleteByUser(th.BasicUser.Id)

		uss, _, err := th.Client.GetUserThreads(th.BasicUser.Id, th.BasicTeam.Id, model.GetUserThreadsOpts{
			Deleted: false,
		})
		require.NoError(t, err)
		require.Len(t, uss.Threads, 30)
		require.Len(t, rootIds, 30)
		require.Equal(t, uss.Threads[0].PostId, rootIds[29].Id)
		require.Equal(t, uss.Threads[0].ReplyCount, int64(1))
		require.Equal(t, uss.Threads[0].Participants[0].Id, th.BasicUser.Id)
	})

	t.Run("paged, 10 threads before/after", func(t *testing.T) {
		client := th.Client

		var rootIds []*model.Post
		for i := 0; i < 30; i++ {
			rpost, _ := postAndCheck(t, client, &model.Post{ChannelId: th.BasicChannel.Id, Message: fmt.Sprintf("testMsg-%d", i)})
			rootIds = append(rootIds, rpost)
			postAndCheck(t, client, &model.Post{ChannelId: th.BasicChannel.Id, Message: fmt.Sprintf("testReply-%d", i), RootId: rpost.Id})
		}
		rootId := rootIds[15].Id // middle point
		rootIdBefore := rootIds[14].Id
		rootIdAfter := rootIds[16].Id

		defer th.App.Srv().Store.Post().PermanentDeleteByUser(th.BasicUser.Id)

		uss, _, err := th.Client.GetUserThreads(th.BasicUser.Id, th.BasicTeam.Id, model.GetUserThreadsOpts{
			Deleted:  false,
			PageSize: 10,
			Before:   rootId,
		})

		require.NoError(t, err)
		require.Len(t, uss.Threads, 10)
		require.Equal(t, rootIdBefore, uss.Threads[0].PostId)

		uss2, _, err := th.Client.GetUserThreads(th.BasicUser.Id, th.BasicTeam.Id, model.GetUserThreadsOpts{
			Deleted:  false,
			PageSize: 10,
			After:    rootId,
		})
		require.NoError(t, err)
		require.Len(t, uss2.Threads, 10)

		require.Equal(t, rootIdAfter, uss2.Threads[0].PostId)

		uss3, _, err := th.Client.GetUserThreads(th.BasicUser.Id, th.BasicTeam.Id, model.GetUserThreadsOpts{
			Deleted:  false,
			PageSize: 10,
			After:    rootId + "__bad",
		})
		require.NoError(t, err)
		require.NotNil(t, uss3.Threads)
		require.Len(t, uss3.Threads, 0)
	})

	t.Run("editing or reacting to reply post does not make thread unread", func(t *testing.T) {
		client := th.Client

		rootPost, _ := postAndCheck(t, client, &model.Post{ChannelId: th.BasicChannel.Id, Message: "root post"})
		replyPost, _ := postAndCheck(t, th.SystemAdminClient, &model.Post{ChannelId: th.BasicChannel.Id, Message: "reply post", RootId: rootPost.Id})
		uss, _, err := th.Client.GetUserThreads(th.BasicUser.Id, th.BasicTeam.Id, model.GetUserThreadsOpts{
			Deleted: false,
		})
		require.NoError(t, err)
		require.Equal(t, uss.TotalUnreadThreads, int64(1))
		require.Equal(t, uss.Threads[0].PostId, rootPost.Id)

		_, _, err = th.Client.UpdateThreadReadForUser(th.BasicUser.Id, th.BasicChannel.TeamId, rootPost.Id, model.GetMillis())
		require.NoError(t, err)
		uss, _, err = th.Client.GetUserThreads(th.BasicUser.Id, th.BasicTeam.Id, model.GetUserThreadsOpts{
			Deleted: false,
		})
		require.NoError(t, err)
		require.Equal(t, uss.TotalUnreadThreads, int64(0))

		// edit post
		editedReplyPostMessage := "edited " + replyPost.Message
		_, _, err = th.SystemAdminClient.PatchPost(replyPost.Id, &model.PostPatch{Message: &editedReplyPostMessage})
		require.NoError(t, err)
		uss, _, err = th.Client.GetUserThreads(th.BasicUser.Id, th.BasicTeam.Id, model.GetUserThreadsOpts{
			Deleted: false,
		})
		require.NoError(t, err)
		require.Equal(t, uss.TotalUnreadThreads, int64(0))

		// react to post
		reaction := &model.Reaction{
			UserId:    th.SystemAdminUser.Id,
			PostId:    replyPost.Id,
			EmojiName: "smile",
		}
		_, _, err = th.SystemAdminClient.SaveReaction(reaction)
		require.NoError(t, err)
		uss, _, err = th.Client.GetUserThreads(th.BasicUser.Id, th.BasicTeam.Id, model.GetUserThreadsOpts{
			Deleted: false,
		})
		require.NoError(t, err)
		require.Equal(t, uss.TotalUnreadThreads, int64(0))
	})
}

func TestThreadSocketEvents(t *testing.T) {
	th := Setup(t).InitBasic()
	defer th.TearDown()
	os.Setenv("MM_FEATUREFLAGS_COLLAPSEDTHREADS", "true")
	defer os.Unsetenv("MM_FEATUREFLAGS_COLLAPSEDTHREADS")

	th.ConfigStore.SetReadOnlyFF(false)
	defer th.ConfigStore.SetReadOnlyFF(true)

	th.App.UpdateConfig(func(cfg *model.Config) {
		*cfg.ServiceSettings.ThreadAutoFollow = true
		*cfg.ServiceSettings.CollapsedThreads = model.CollapsedThreadsDefaultOn
	})

	userWSClient, err := th.CreateWebSocketClient()
	require.NoError(t, err)
	defer userWSClient.Close()
	userWSClient.Listen()

	client := th.Client

	rpost, resp, err := client.CreatePost(&model.Post{ChannelId: th.BasicChannel.Id, Message: "testMsg"})
	require.NoError(t, err)
	CheckCreatedStatus(t, resp)

	_, appErr := th.App.CreatePostAsUser(th.Context, &model.Post{ChannelId: th.BasicChannel.Id, Message: "testReply", UserId: th.BasicUser2.Id, RootId: rpost.Id}, th.Context.Session().Id, false)
	require.Nil(t, appErr)
	defer th.App.Srv().Store.Post().PermanentDeleteByUser(th.BasicUser.Id)
	defer th.App.Srv().Store.Post().PermanentDeleteByUser(th.BasicUser2.Id)

	t.Run("Listed for update event", func(t *testing.T) {
		var caught bool
		func() {
			for {
				select {
				case ev := <-userWSClient.EventChannel:
					if ev.EventType() == model.WebsocketEventThreadUpdated {
						caught = true
						thread, err2 := model.ThreadResponseFromJson(ev.GetData()["thread"].(string))
						require.NoError(t, err2)
						for _, p := range thread.Participants {
							if p.Id != th.BasicUser.Id && p.Id != th.BasicUser2.Id {
								require.Fail(t, "invalid participants")
							}
						}
					}
				case <-time.After(1 * time.Second):
					return
				}
			}
		}()
		require.Truef(t, caught, "User should have received %s event", model.WebsocketEventThreadUpdated)
	})

	resp, err = th.Client.UpdateThreadFollowForUser(th.BasicUser.Id, th.BasicTeam.Id, rpost.Id, false)
	require.NoError(t, err)
	CheckOKStatus(t, resp)

	t.Run("Listed for follow event", func(t *testing.T) {
		var caught bool
		func() {
			for {
				select {
				case ev := <-userWSClient.EventChannel:
					if ev.EventType() == model.WebsocketEventThreadFollowChanged {
						caught = true
						require.Equal(t, ev.GetData()["state"], false)
						require.Equal(t, ev.GetData()["reply_count"], float64(1))
					}
				case <-time.After(1 * time.Second):
					return
				}
			}
		}()
		require.Truef(t, caught, "User should have received %s event", model.WebsocketEventThreadFollowChanged)
	})

	_, resp, err = th.Client.UpdateThreadReadForUser(th.BasicUser.Id, th.BasicTeam.Id, rpost.Id, 123)
	require.NoError(t, err)
	CheckOKStatus(t, resp)

	t.Run("Listed for read event", func(t *testing.T) {
		var caught bool
		func() {
			for {
				select {
				case ev := <-userWSClient.EventChannel:
					if ev.EventType() == model.WebsocketEventThreadReadChanged {
						caught = true
						require.EqualValues(t, ev.GetData()["timestamp"], 123)
					}
				case <-time.After(1 * time.Second):
					return
				}
			}
		}()

		require.Truef(t, caught, "User should have received %s event", model.WebsocketEventThreadReadChanged)
	})

}

func TestFollowThreads(t *testing.T) {
	th := Setup(t).InitBasic()
	defer th.TearDown()

	t.Run("1 thread", func(t *testing.T) {
		client := th.Client

		rpost, resp, err := client.CreatePost(&model.Post{ChannelId: th.BasicChannel.Id, Message: "testMsg"})
		require.NoError(t, err)
		CheckCreatedStatus(t, resp)
		_, resp, err = client.CreatePost(&model.Post{ChannelId: th.BasicChannel.Id, Message: "testReply", RootId: rpost.Id})
		require.NoError(t, err)
		CheckCreatedStatus(t, resp)

		defer th.App.Srv().Store.Post().PermanentDeleteByUser(th.BasicUser.Id)
		var uss *model.Threads
		uss, _, err = th.Client.GetUserThreads(th.BasicUser.Id, th.BasicTeam.Id, model.GetUserThreadsOpts{
			Deleted: false,
		})
		require.NoError(t, err)
		require.Len(t, uss.Threads, 1)

		resp, err = th.Client.UpdateThreadFollowForUser(th.BasicUser.Id, th.BasicTeam.Id, rpost.Id, false)
		require.NoError(t, err)
		CheckOKStatus(t, resp)

		uss, _, err = th.Client.GetUserThreads(th.BasicUser.Id, th.BasicTeam.Id, model.GetUserThreadsOpts{
			Deleted: false,
		})
		require.NoError(t, err)
		require.Len(t, uss.Threads, 0)

		resp, err = th.Client.UpdateThreadFollowForUser(th.BasicUser.Id, th.BasicTeam.Id, rpost.Id, true)
		require.NoError(t, err)
		CheckOKStatus(t, resp)

		uss, _, err = th.Client.GetUserThreads(th.BasicUser.Id, th.BasicTeam.Id, model.GetUserThreadsOpts{
			Deleted: false,
		})
		require.NoError(t, err)
		require.Len(t, uss.Threads, 1)
		require.GreaterOrEqual(t, uss.Threads[0].LastViewedAt, uss.Threads[0].LastReplyAt)

	})
}

func checkThreadListReplies(t *testing.T, th *TestHelper, client *model.Client4, userId string, expectedReplies, expectedThreads int, options *model.GetUserThreadsOpts) (*model.Threads, *model.Response) {
	opts := model.GetUserThreadsOpts{}
	if options != nil {
		opts = *options
	}
	u, resp, err := client.GetUserThreads(userId, th.BasicTeam.Id, opts)
	require.NoError(t, err)
	require.Len(t, u.Threads, expectedThreads)

	count := int64(0)
	sum := int64(0)
	for _, thr := range u.Threads {
		if thr.UnreadReplies > 0 {
			count += 1
		}
		sum += thr.UnreadReplies
	}
	require.EqualValues(t, expectedReplies, sum, "expectedReplies don't match")
	require.Equal(t, count, u.TotalUnreadThreads, "TotalUnreadThreads don't match")

	return u, resp
}

func postAndCheck(t *testing.T, client *model.Client4, post *model.Post) (*model.Post, *model.Response) {
	p, resp, err := client.CreatePost(post)
	require.NoError(t, err)
	CheckCreatedStatus(t, resp)
	return p, resp
}

func TestMaintainUnreadRepliesInThread(t *testing.T) {
	th := Setup(t).InitBasic()
	defer th.TearDown()
	os.Setenv("MM_FEATUREFLAGS_COLLAPSEDTHREADS", "true")
	defer os.Unsetenv("MM_FEATUREFLAGS_COLLAPSEDTHREADS")
	th.App.UpdateConfig(func(cfg *model.Config) {
		*cfg.ServiceSettings.ThreadAutoFollow = true
		*cfg.ServiceSettings.CollapsedThreads = model.CollapsedThreadsDefaultOn
	})

	client := th.Client
	defer th.App.Srv().Store.Post().PermanentDeleteByUser(th.BasicUser.Id)
	defer th.App.Srv().Store.Post().PermanentDeleteByUser(th.SystemAdminUser.Id)

	// create a post by regular user
	rpost, _ := postAndCheck(t, client, &model.Post{ChannelId: th.BasicChannel.Id, Message: "testMsg"})
	// reply with another
	postAndCheck(t, th.SystemAdminClient, &model.Post{ChannelId: th.BasicChannel.Id, Message: "testReply", RootId: rpost.Id})

	// regular user should have one thread with one reply
	checkThreadListReplies(t, th, th.Client, th.BasicUser.Id, 1, 1, nil)

	// add another reply by regular user
	postAndCheck(t, client, &model.Post{ChannelId: th.BasicChannel.Id, Message: "testReply2", RootId: rpost.Id})

	// replying to the thread clears reply count, so it should be 0
	checkThreadListReplies(t, th, th.Client, th.BasicUser.Id, 0, 1, nil)

	// the other user should have 1 reply - the reply from the regular user
	checkThreadListReplies(t, th, th.SystemAdminClient, th.SystemAdminUser.Id, 1, 1, nil)

	// mark all as read for user
	resp, err := th.Client.UpdateThreadsReadForUser(th.BasicUser.Id, th.BasicTeam.Id)
	require.NoError(t, err)
	CheckOKStatus(t, resp)

	// reply count should be 0
	checkThreadListReplies(t, th, th.Client, th.BasicUser.Id, 0, 1, nil)

	// mark other user's read state
	_, resp, err = th.SystemAdminClient.UpdateThreadReadForUser(th.SystemAdminUser.Id, th.BasicTeam.Id, rpost.Id, model.GetMillis())
	require.NoError(t, err)
	CheckOKStatus(t, resp)

	// get unread only, should return nothing
	checkThreadListReplies(t, th, th.SystemAdminClient, th.SystemAdminUser.Id, 0, 0, &model.GetUserThreadsOpts{Unread: true})

	// restore unread to an old date
	_, resp, err = th.SystemAdminClient.UpdateThreadReadForUser(th.SystemAdminUser.Id, th.BasicTeam.Id, rpost.Id, 123)
	require.NoError(t, err)
	CheckOKStatus(t, resp)

	// should have 2 unread replies now
	checkThreadListReplies(t, th, th.SystemAdminClient, th.SystemAdminUser.Id, 2, 1, &model.GetUserThreadsOpts{Unread: true})

}

func TestThreadCounts(t *testing.T) {
	th := Setup(t).InitBasic()
	defer th.TearDown()
	os.Setenv("MM_FEATUREFLAGS_COLLAPSEDTHREADS", "true")
	defer os.Unsetenv("MM_FEATUREFLAGS_COLLAPSEDTHREADS")
	th.App.UpdateConfig(func(cfg *model.Config) {
		*cfg.ServiceSettings.ThreadAutoFollow = true
		*cfg.ServiceSettings.CollapsedThreads = model.CollapsedThreadsDefaultOn
	})

	client := th.Client
	defer th.App.Srv().Store.Post().PermanentDeleteByUser(th.BasicUser.Id)
	defer th.App.Srv().Store.Post().PermanentDeleteByUser(th.SystemAdminUser.Id)

	// create a post by regular user
	rpost, _ := postAndCheck(t, client, &model.Post{ChannelId: th.BasicChannel.Id, Message: "testMsg"})
	// reply with another
	postAndCheck(t, th.SystemAdminClient, &model.Post{ChannelId: th.BasicChannel.Id, Message: "testReply", RootId: rpost.Id})

	// create another post by regular user
	rpost2, _ := postAndCheck(t, client, &model.Post{ChannelId: th.BasicChannel2.Id, Message: "testMsg1"})
	// reply with another 2 times
	postAndCheck(t, th.SystemAdminClient, &model.Post{ChannelId: th.BasicChannel2.Id, Message: "testReply2", RootId: rpost2.Id})
	postAndCheck(t, th.SystemAdminClient, &model.Post{ChannelId: th.BasicChannel2.Id, Message: "testReply22", RootId: rpost2.Id})

	// regular user should have two threads with 3 replies total
	checkThreadListReplies(t, th, th.Client, th.BasicUser.Id, 3, 2, &model.GetUserThreadsOpts{
		Deleted: false,
	})

	// delete first thread
	th.App.Srv().Store.Post().Delete(rpost.Id, model.GetMillis(), th.BasicUser.Id)

	// we should now have 1 thread with 2 replies
	checkThreadListReplies(t, th, th.Client, th.BasicUser.Id, 2, 1, &model.GetUserThreadsOpts{
		Deleted: false,
	})
	// with Deleted we should get the same as before deleting
	checkThreadListReplies(t, th, th.Client, th.BasicUser.Id, 3, 2, &model.GetUserThreadsOpts{
		Deleted: true,
	})
}

func TestSingleThreadGet(t *testing.T) {
	th := Setup(t).InitBasic()
	defer th.TearDown()
	os.Setenv("MM_FEATUREFLAGS_COLLAPSEDTHREADS", "true")
	defer os.Unsetenv("MM_FEATUREFLAGS_COLLAPSEDTHREADS")
	th.App.UpdateConfig(func(cfg *model.Config) {
		*cfg.ServiceSettings.ThreadAutoFollow = true
		*cfg.ServiceSettings.CollapsedThreads = model.CollapsedThreadsDefaultOn
	})

	client := th.Client
	defer th.App.Srv().Store.Post().PermanentDeleteByUser(th.BasicUser.Id)
	defer th.App.Srv().Store.Post().PermanentDeleteByUser(th.SystemAdminUser.Id)

	// create a post by regular user
	rpost, _ := postAndCheck(t, client, &model.Post{ChannelId: th.BasicChannel.Id, Message: "testMsg"})
	// reply with another
	postAndCheck(t, th.SystemAdminClient, &model.Post{ChannelId: th.BasicChannel.Id, Message: "testReply", RootId: rpost.Id})

	// create another thread to check that we are not returning it by mistake
	rpost2, _ := postAndCheck(t, client, &model.Post{ChannelId: th.BasicChannel2.Id, Message: "testMsg2"})
	postAndCheck(t, th.SystemAdminClient, &model.Post{ChannelId: th.BasicChannel2.Id, Message: "testReply", RootId: rpost2.Id})

	// regular user should have two threads with 3 replies total
	threads, _ := checkThreadListReplies(t, th, th.Client, th.BasicUser.Id, 2, 2, nil)

	tr, _, err := th.Client.GetUserThread(th.BasicUser.Id, th.BasicTeam.Id, threads.Threads[0].PostId, false)
	require.NoError(t, err)
	require.NotNil(t, tr)
	require.Equal(t, threads.Threads[0].PostId, tr.PostId)
	require.Empty(t, tr.Participants[0].Username)

	tr, _, err = th.Client.GetUserThread(th.BasicUser.Id, th.BasicTeam.Id, threads.Threads[0].PostId, true)
	require.NoError(t, err)
	require.NotEmpty(t, tr.Participants[0].Username)
}

func TestMaintainUnreadMentionsInThread(t *testing.T) {
	th := Setup(t).InitBasic()
	defer th.TearDown()
	client := th.Client
	os.Setenv("MM_FEATUREFLAGS_COLLAPSEDTHREADS", "true")
	defer os.Unsetenv("MM_FEATUREFLAGS_COLLAPSEDTHREADS")
	th.App.UpdateConfig(func(cfg *model.Config) {
		*cfg.ServiceSettings.ThreadAutoFollow = true
		*cfg.ServiceSettings.CollapsedThreads = model.CollapsedThreadsDefaultOn
	})
	checkThreadList := func(client *model.Client4, userId string, expectedMentions, expectedThreads int) (*model.Threads, *model.Response) {
		uss, resp, err := client.GetUserThreads(userId, th.BasicTeam.Id, model.GetUserThreadsOpts{
			Deleted: false,
		})
		require.NoError(t, err)

		require.Len(t, uss.Threads, expectedThreads)
		sum := int64(0)
		for _, thr := range uss.Threads {
			sum += thr.UnreadMentions
		}
		require.Equal(t, sum, uss.TotalUnreadMentions)
		require.EqualValues(t, expectedMentions, uss.TotalUnreadMentions)

		return uss, resp
	}

	defer th.App.Srv().Store.Post().PermanentDeleteByUser(th.BasicUser.Id)
	defer th.App.Srv().Store.Post().PermanentDeleteByUser(th.SystemAdminUser.Id)

	// create regular post
	rpost, _ := postAndCheck(t, client, &model.Post{ChannelId: th.BasicChannel.Id, Message: "testMsg"})
	// create reply and mention the original poster and another user
	postAndCheck(t, th.SystemAdminClient, &model.Post{ChannelId: th.BasicChannel.Id, Message: "testReply @" + th.BasicUser.Username + " and @" + th.BasicUser2.Username, RootId: rpost.Id})

	// basic user 1 was mentioned 1 time
	checkThreadList(th.Client, th.BasicUser.Id, 1, 1)
	// basic user 2 was mentioned 1 time
	checkThreadList(th.SystemAdminClient, th.BasicUser2.Id, 1, 1)

	// test self mention, shouldn't increase mention count
	postAndCheck(t, client, &model.Post{ChannelId: th.BasicChannel.Id, Message: "testReply @" + th.BasicUser.Username, RootId: rpost.Id})
	// count shouldn't increase
	checkThreadList(th.Client, th.BasicUser.Id, 1, 1)

	// test DM
	dm := th.CreateDmChannel(th.SystemAdminUser)
	dm_root_post, _ := postAndCheck(t, client, &model.Post{ChannelId: dm.Id, Message: "hi @" + th.SystemAdminUser.Username})

	// no changes
	checkThreadList(th.Client, th.BasicUser.Id, 1, 1)

	// post reply by the same user
	postAndCheck(t, client, &model.Post{ChannelId: dm.Id, Message: "how are you", RootId: dm_root_post.Id})

	// thread created
	checkThreadList(th.Client, th.BasicUser.Id, 1, 2)

	// post two replies by another user, without mentions. mention count should still increase since this is a DM
	postAndCheck(t, th.SystemAdminClient, &model.Post{ChannelId: dm.Id, Message: "msg1", RootId: dm_root_post.Id})
	postAndCheck(t, th.SystemAdminClient, &model.Post{ChannelId: dm.Id, Message: "msg2", RootId: dm_root_post.Id})
	// expect increment by two mentions
	checkThreadList(th.Client, th.BasicUser.Id, 3, 2)
}

func TestReadThreads(t *testing.T) {
	th := Setup(t).InitBasic()
	defer th.TearDown()
	os.Setenv("MM_FEATUREFLAGS_COLLAPSEDTHREADS", "true")
	defer os.Unsetenv("MM_FEATUREFLAGS_COLLAPSEDTHREADS")
	th.App.UpdateConfig(func(cfg *model.Config) {
		*cfg.ServiceSettings.ThreadAutoFollow = true
		*cfg.ServiceSettings.CollapsedThreads = model.CollapsedThreadsDefaultOn
	})
	client := th.Client
	t.Run("all threads", func(t *testing.T) {

		rpost, resp, err := client.CreatePost(&model.Post{ChannelId: th.BasicChannel.Id, Message: "testMsg"})
		require.NoError(t, err)
		CheckCreatedStatus(t, resp)
		_, resp, err = client.CreatePost(&model.Post{ChannelId: th.BasicChannel.Id, Message: "testReply", RootId: rpost.Id})
		require.NoError(t, err)
		CheckCreatedStatus(t, resp)
		defer th.App.Srv().Store.Post().PermanentDeleteByUser(th.BasicUser.Id)

		var uss, uss2 *model.Threads
		uss, _, err = th.Client.GetUserThreads(th.BasicUser.Id, th.BasicTeam.Id, model.GetUserThreadsOpts{
			Deleted: false,
		})
		require.NoError(t, err)
		require.Len(t, uss.Threads, 1)

		resp, err = th.Client.UpdateThreadsReadForUser(th.BasicUser.Id, th.BasicTeam.Id)
		require.NoError(t, err)
		CheckOKStatus(t, resp)

		uss2, _, err = th.Client.GetUserThreads(th.BasicUser.Id, th.BasicTeam.Id, model.GetUserThreadsOpts{
			Deleted: false,
		})
		require.NoError(t, err)
		require.Len(t, uss2.Threads, 1)
		require.Greater(t, uss2.Threads[0].LastViewedAt, uss.Threads[0].LastViewedAt)
	})

	t.Run("1 thread", func(t *testing.T) {
		defer th.App.Srv().Store.Post().PermanentDeleteByUser(th.BasicUser.Id)
		defer th.App.Srv().Store.Post().PermanentDeleteByUser(th.SystemAdminUser.Id)

		rpost, _ := postAndCheck(t, client, &model.Post{ChannelId: th.BasicChannel.Id, Message: "testMsgC1"})
		postAndCheck(t, th.SystemAdminClient, &model.Post{ChannelId: th.BasicChannel.Id, Message: "testReplyC1", RootId: rpost.Id})

		rrpost, _ := postAndCheck(t, client, &model.Post{ChannelId: th.BasicChannel2.Id, Message: "testMsgC2"})
		postAndCheck(t, th.SystemAdminClient, &model.Post{ChannelId: th.BasicChannel2.Id, Message: "testReplyC2", RootId: rrpost.Id})

		uss, _ := checkThreadListReplies(t, th, th.Client, th.BasicUser.Id, 2, 2, nil)

		_, resp, err := th.Client.UpdateThreadReadForUser(th.BasicUser.Id, th.BasicTeam.Id, rrpost.Id, model.GetMillis()+10)
		require.NoError(t, err)
		CheckOKStatus(t, resp)

		uss2, _ := checkThreadListReplies(t, th, th.Client, th.BasicUser.Id, 1, 2, nil)
		require.Greater(t, uss2.Threads[0].LastViewedAt, uss.Threads[0].LastViewedAt)

		timestamp := model.GetMillis()
		_, resp, err = th.Client.UpdateThreadReadForUser(th.BasicUser.Id, th.BasicTeam.Id, rrpost.Id, timestamp)
		require.NoError(t, err)
		CheckOKStatus(t, resp)

		uss3, _ := checkThreadListReplies(t, th, th.Client, th.BasicUser.Id, 1, 2, nil)
		require.Equal(t, uss3.Threads[0].LastViewedAt, timestamp)
	})
}

func TestMarkThreadUnreadMentionCount(t *testing.T) {
	th := Setup(t).InitBasic()
	defer th.TearDown()
	os.Setenv("MM_FEATUREFLAGS_COLLAPSEDTHREADS", "true")
	defer os.Unsetenv("MM_FEATUREFLAGS_COLLAPSEDTHREADS")
	th.App.UpdateConfig(func(cfg *model.Config) {
		*cfg.ServiceSettings.ThreadAutoFollow = true
		*cfg.ServiceSettings.CollapsedThreads = model.CollapsedThreadsDefaultOn
	})
	client := th.Client

	channel := th.BasicChannel
	user := th.BasicUser
	user2 := th.BasicUser2
	appErr := th.App.JoinChannel(th.Context, channel, user.Id)
	require.Nil(t, appErr)
	appErr = th.App.JoinChannel(th.Context, channel, user2.Id)
	require.Nil(t, appErr)

	rpost, _ := postAndCheck(t, client, &model.Post{ChannelId: th.BasicChannel.Id, Message: "testMsg @" + th.BasicUser2.Username})
	reply, _ := postAndCheck(t, client, &model.Post{ChannelId: th.BasicChannel.Id, Message: "testReply1", RootId: rpost.Id})
	postAndCheck(t, client, &model.Post{ChannelId: th.BasicChannel.Id, Message: "testReply2", RootId: rpost.Id})

	th.SystemAdminClient.UpdateThreadReadForUser(th.BasicUser2.Id, th.BasicTeam.Id, rpost.Id, model.GetMillis())

	u, _, _ := th.SystemAdminClient.GetUserThreads(th.BasicUser2.Id, th.BasicTeam.Id, model.GetUserThreadsOpts{})
	require.EqualValues(t, 0, u.TotalUnreadMentions)

	th.SystemAdminClient.UpdateThreadReadForUser(th.BasicUser2.Id, th.BasicTeam.Id, rpost.Id, rpost.CreateAt)

	u, _, _ = th.SystemAdminClient.GetUserThreads(th.BasicUser2.Id, th.BasicTeam.Id, model.GetUserThreadsOpts{})
	require.EqualValues(t, 1, u.TotalUnreadMentions)

	th.SystemAdminClient.UpdateThreadReadForUser(th.BasicUser2.Id, th.BasicTeam.Id, rpost.Id, reply.CreateAt)

	u, _, _ = th.SystemAdminClient.GetUserThreads(th.BasicUser2.Id, th.BasicTeam.Id, model.GetUserThreadsOpts{})
	require.EqualValues(t, 0, u.TotalUnreadMentions)
}

func TestPatchAndUpdateWithProviderAttributes(t *testing.T) {
	t.Run("LDAP user", func(t *testing.T) {
		th := SetupEnterprise(t).InitBasic()
		defer th.TearDown()
		user := th.CreateUserWithAuth(model.UserAuthServiceLdap)
		ldapMock := &mocks.LdapInterface{}
		ldapMock.Mock.On(
			"CheckProviderAttributes",
			mock.Anything, // app.AppIface
			mock.Anything, // *model.User
			mock.Anything, // *model.Patch
		).Return("")
		th.App.Srv().Ldap = ldapMock
		// CheckProviderAttributes should be called for both Patch and Update
		th.SystemAdminClient.PatchUser(user.Id, &model.UserPatch{})
		ldapMock.AssertNumberOfCalls(t, "CheckProviderAttributes", 1)
		th.SystemAdminClient.UpdateUser(user)
		ldapMock.AssertNumberOfCalls(t, "CheckProviderAttributes", 2)
	})
	t.Run("SAML user", func(t *testing.T) {
		t.Run("with LDAP sync", func(t *testing.T) {
			th := SetupEnterprise(t).InitBasic()
			defer th.TearDown()
			th.SetupLdapConfig()
			th.SetupSamlConfig()
			th.App.UpdateConfig(func(cfg *model.Config) {
				*cfg.SamlSettings.EnableSyncWithLdap = true
			})
			user := th.CreateUserWithAuth(model.UserAuthServiceSaml)
			ldapMock := &mocks.LdapInterface{}
			ldapMock.Mock.On(
				"CheckProviderAttributes", mock.Anything, mock.Anything, mock.Anything,
			).Return("")
			th.App.Srv().Ldap = ldapMock
			th.SystemAdminClient.PatchUser(user.Id, &model.UserPatch{})
			ldapMock.AssertNumberOfCalls(t, "CheckProviderAttributes", 1)
			th.SystemAdminClient.UpdateUser(user)
			ldapMock.AssertNumberOfCalls(t, "CheckProviderAttributes", 2)
		})
		t.Run("without LDAP sync", func(t *testing.T) {
			th := SetupEnterprise(t).InitBasic()
			defer th.TearDown()
			user := th.CreateUserWithAuth(model.UserAuthServiceSaml)
			samlMock := &mocks.SamlInterface{}
			samlMock.Mock.On(
				"CheckProviderAttributes", mock.Anything, mock.Anything, mock.Anything,
			).Return("")
			th.App.Srv().Saml = samlMock
			th.SystemAdminClient.PatchUser(user.Id, &model.UserPatch{})
			samlMock.AssertNumberOfCalls(t, "CheckProviderAttributes", 1)
			th.SystemAdminClient.UpdateUser(user)
			samlMock.AssertNumberOfCalls(t, "CheckProviderAttributes", 2)
		})
	})
	t.Run("OpenID user", func(t *testing.T) {
		th := SetupEnterprise(t).InitBasic()
		defer th.TearDown()
		user := th.CreateUserWithAuth(model.ServiceOpenid)
		// OAUTH users cannot change these fields
		for _, fieldName := range []string{
			"FirstName",
			"LastName",
		} {
			patch := user.ToPatch()
			patch.SetField(fieldName, "something new")
			conflictField := th.App.CheckProviderAttributes(user, patch)
			require.NotEqual(t, "", conflictField)
		}
	})
	t.Run("Patch username", func(t *testing.T) {
		th := SetupEnterprise(t).InitBasic()
		defer th.TearDown()
		// For non-email users, the username must be changed through the provider
		for _, authService := range []string{
			model.UserAuthServiceLdap,
			model.UserAuthServiceSaml,
			model.ServiceOpenid,
		} {
			user := th.CreateUserWithAuth(authService)
			patch := &model.UserPatch{Username: model.NewString("something new")}
			conflictField := th.App.CheckProviderAttributes(user, patch)
			require.NotEqual(t, "", conflictField)
		}
	})
}

func TestSetProfileImageWithProviderAttributes(t *testing.T) {
	data, err := testutils.ReadTestFile("test.png")
	require.NoError(t, err)

	type imageTestCase struct {
		testName      string
		ldapAttrIsSet bool
		shouldPass    bool
	}

	doImageTest := func(t *testing.T, th *TestHelper, user *model.User, testCase imageTestCase) {
		client := th.SystemAdminClient
		t.Run(testCase.testName, func(t *testing.T) {
			th.App.UpdateConfig(func(cfg *model.Config) {
				if testCase.ldapAttrIsSet {
					*cfg.LdapSettings.PictureAttribute = "jpegPhoto"
				} else {
					*cfg.LdapSettings.PictureAttribute = ""
				}
			})
			resp, err2 := client.SetProfileImage(user.Id, data)
			if testCase.shouldPass {
				require.NoError(t, err2)
			} else {
				require.Error(t, err2)
				checkHTTPStatus(t, resp, http.StatusConflict)
			}
		})
	}
	doCleanup := func(t *testing.T, th *TestHelper, user *model.User) {
		info := &model.FileInfo{Path: "users/" + user.Id + "/profile.png"}
		err = th.cleanupTestFile(info)
		require.NoError(t, err)
	}

	t.Run("LDAP user", func(t *testing.T) {
		testCases := []imageTestCase{
			{"profile picture attribute is set", true, false},
			{"profile picture attribute is not set", false, true},
		}
		th := SetupEnterprise(t).InitBasic()
		defer th.TearDown()
		th.SetupLdapConfig()
		user := th.CreateUserWithAuth(model.UserAuthServiceLdap)
		for _, testCase := range testCases {
			doImageTest(t, th, user, testCase)
		}
		doCleanup(t, th, user)
	})

	t.Run("SAML user", func(t *testing.T) {
		th := SetupEnterprise(t).InitBasic()
		defer th.TearDown()
		th.SetupLdapConfig()
		th.SetupSamlConfig()
		user := th.CreateUserWithAuth(model.UserAuthServiceSaml)

		t.Run("with LDAP sync", func(t *testing.T) {
			th.App.UpdateConfig(func(cfg *model.Config) {
				*cfg.SamlSettings.EnableSyncWithLdap = true
			})
			testCases := []imageTestCase{
				{"profile picture attribute is set", true, false},
				{"profile picture attribute is not set", false, true},
			}
			for _, testCase := range testCases {
				doImageTest(t, th, user, testCase)
			}
		})
		t.Run("without LDAP sync", func(t *testing.T) {
			th.App.UpdateConfig(func(cfg *model.Config) {
				*cfg.SamlSettings.EnableSyncWithLdap = false
			})
			testCases := []imageTestCase{
				{"profile picture attribute is set", true, true},
				{"profile picture attribute is not set", false, true},
			}
			for _, testCase := range testCases {
				doImageTest(t, th, user, testCase)
			}
		})
		doCleanup(t, th, user)
	})
}<|MERGE_RESOLUTION|>--- conflicted
+++ resolved
@@ -2758,13 +2758,8 @@
 	CheckForbiddenStatus(t, resp)
 
 	th.TestForSystemAdminAndLocal(t, func(t *testing.T, client *model.Client4) {
-<<<<<<< HEAD
-		_, resp := client.UpdateUserMfa(th.BasicUser.Id, "12345", false)
-		CheckNoError(t, resp)
-=======
 		_, err = client.UpdateUserMfa(th.BasicUser.Id, "12345", false)
 		require.NoError(t, err)
->>>>>>> cbba2f1c
 	})
 }
 
