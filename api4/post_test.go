// Copyright (c) 2015-present Mattermost, Inc. All Rights Reserved.
// See LICENSE.txt for license information.

package api4

import (
	"context"
	"encoding/json"
	"errors"
	"fmt"
	"net/http"
	"net/http/httptest"
	"net/url"
	"os"
	"reflect"
	"sort"
	"strings"
	"testing"
	"time"

	"github.com/stretchr/testify/assert"
	"github.com/stretchr/testify/require"

	"github.com/mattermost/mattermost-server/v6/app"
	"github.com/mattermost/mattermost-server/v6/model"
	"github.com/mattermost/mattermost-server/v6/plugin/plugintest/mock"
	"github.com/mattermost/mattermost-server/v6/store/storetest/mocks"
	"github.com/mattermost/mattermost-server/v6/utils"
	"github.com/mattermost/mattermost-server/v6/utils/testutils"
)

func TestCreatePost(t *testing.T) {
	th := Setup(t).InitBasic()
	defer th.TearDown()
	client := th.Client

	post := &model.Post{ChannelId: th.BasicChannel.Id, Message: "#hashtag a" + model.NewId() + "a", Props: model.StringInterface{model.PropsAddChannelMember: "no good"}}

	rpost, resp, err2 := client.CreatePost(post)
	require.NoError(t, err2)
	CheckCreatedStatus(t, resp)

	require.Equal(t, post.Message, rpost.Message, "message didn't match")
	require.Equal(t, "#hashtag", rpost.Hashtags, "hashtag didn't match")
	require.Empty(t, rpost.FileIds)
	require.Equal(t, 0, int(rpost.EditAt), "newly created post shouldn't have EditAt set")
	require.Nil(t, rpost.GetProp(model.PropsAddChannelMember), "newly created post shouldn't have Props['add_channel_member'] set")

	post.RootId = rpost.Id
	post.ParentId = rpost.Id
	_, _, err2 = client.CreatePost(post)
	require.NoError(t, err2)

	post.RootId = "junk"
	_, resp, err2 = client.CreatePost(post)
	require.Error(t, err2)
	CheckBadRequestStatus(t, resp)

	post.RootId = rpost.Id
	post.ParentId = "junk"
	_, resp, err2 = client.CreatePost(post)
	require.Error(t, err2)
	CheckBadRequestStatus(t, resp)

	post2 := &model.Post{ChannelId: th.BasicChannel2.Id, Message: "zz" + model.NewId() + "a", CreateAt: 123}
	rpost2, _, _ := client.CreatePost(post2)
	require.NotEqual(t, post2.CreateAt, rpost2.CreateAt, "create at should not match")

	t.Run("with file uploaded by same user", func(t *testing.T) {
		fileResp, _, err := client.UploadFile([]byte("data"), th.BasicChannel.Id, "test")
		require.NoError(t, err)
		fileId := fileResp.FileInfos[0].Id

		postWithFiles, _, err := client.CreatePost(&model.Post{
			ChannelId: th.BasicChannel.Id,
			Message:   "with files",
			FileIds:   model.StringArray{fileId},
		})
		require.NoError(t, err)
		assert.Equal(t, model.StringArray{fileId}, postWithFiles.FileIds)

		actualPostWithFiles, _, err := client.GetPost(postWithFiles.Id, "")
		require.NoError(t, err)
		assert.Equal(t, model.StringArray{fileId}, actualPostWithFiles.FileIds)
	})

	t.Run("with file uploaded by different user", func(t *testing.T) {
		fileResp, _, err := th.SystemAdminClient.UploadFile([]byte("data"), th.BasicChannel.Id, "test")
		require.NoError(t, err)
		fileId := fileResp.FileInfos[0].Id

		postWithFiles, _, err := client.CreatePost(&model.Post{
			ChannelId: th.BasicChannel.Id,
			Message:   "with files",
			FileIds:   model.StringArray{fileId},
		})
		require.NoError(t, err)
		assert.Empty(t, postWithFiles.FileIds)

		actualPostWithFiles, _, err := client.GetPost(postWithFiles.Id, "")
		require.NoError(t, err)
		assert.Empty(t, actualPostWithFiles.FileIds)
	})

	t.Run("with file uploaded by nouser", func(t *testing.T) {
		fileInfo, appErr := th.App.UploadFile(th.Context, []byte("data"), th.BasicChannel.Id, "test")
		require.Nil(t, appErr)
		fileId := fileInfo.Id

		postWithFiles, _, err := client.CreatePost(&model.Post{
			ChannelId: th.BasicChannel.Id,
			Message:   "with files",
			FileIds:   model.StringArray{fileId},
		})
		require.NoError(t, err)
		assert.Equal(t, model.StringArray{fileId}, postWithFiles.FileIds)

		actualPostWithFiles, _, err := client.GetPost(postWithFiles.Id, "")
		require.NoError(t, err)
		assert.Equal(t, model.StringArray{fileId}, actualPostWithFiles.FileIds)
	})

	t.Run("Create posts without the USE_CHANNEL_MENTIONS Permission - returns ephemeral message with mentions and no ephemeral message without mentions", func(t *testing.T) {
		WebSocketClient, err := th.CreateWebSocketClient()
		WebSocketClient.Listen()
		require.NoError(t, err)

		defer th.RestoreDefaultRolePermissions(th.SaveDefaultRolePermissions())

		th.RemovePermissionFromRole(model.PermissionUseChannelMentions.Id, model.ChannelUserRoleId)

		post.RootId = rpost.Id
		post.ParentId = rpost.Id
		post.Message = "a post with no channel mentions"
		_, _, err = client.CreatePost(post)
		require.NoError(t, err)

		// Message with no channel mentions should result in no ephemeral message
		timeout := time.After(300 * time.Millisecond)
		waiting := true
		for waiting {
			select {
			case event := <-WebSocketClient.EventChannel:
				require.NotEqual(t, model.WebsocketEventEphemeralMessage, event.EventType(), "should not have ephemeral message event")
			case <-timeout:
				waiting = false
			}
		}

		post.RootId = rpost.Id
		post.ParentId = rpost.Id
		post.Message = "a post with @channel"
		_, _, err = client.CreatePost(post)
		require.NoError(t, err)

		post.RootId = rpost.Id
		post.ParentId = rpost.Id
		post.Message = "a post with @all"
		_, _, err = client.CreatePost(post)
		require.NoError(t, err)

		post.RootId = rpost.Id
		post.ParentId = rpost.Id
		post.Message = "a post with @here"
		_, _, err = client.CreatePost(post)
		require.NoError(t, err)

		timeout = time.After(600 * time.Millisecond)
		eventsToGo := 3 // 3 Posts created with @ mentions should result in 3 websocket events
		for eventsToGo > 0 {
			select {
			case event := <-WebSocketClient.EventChannel:
				if event.EventType() == model.WebsocketEventEphemeralMessage {
					require.Equal(t, model.WebsocketEventEphemeralMessage, event.EventType())
					eventsToGo = eventsToGo - 1
				}
			case <-timeout:
				require.Fail(t, "Should have received ephemeral message event and not timedout")
				eventsToGo = 0
			}
		}
	})

	post.RootId = ""
	post.ParentId = ""
	post.Type = model.PostTypeSystemGeneric
	_, resp, err := client.CreatePost(post)
	require.Error(t, err)
	CheckBadRequestStatus(t, resp)

	post.Type = ""
	post.RootId = rpost2.Id
	post.ParentId = rpost2.Id
	_, resp, err = client.CreatePost(post)
	require.Error(t, err)
	CheckBadRequestStatus(t, resp)

	post.RootId = ""
	post.ParentId = ""
	post.ChannelId = "junk"
	_, resp, err = client.CreatePost(post)
	require.Error(t, err)
	CheckForbiddenStatus(t, resp)

	post.ChannelId = model.NewId()
	_, resp, err = client.CreatePost(post)
	require.Error(t, err)
	CheckForbiddenStatus(t, resp)

	r, err := client.DoApiPost("/posts", "garbage")
	require.Error(t, err)
	require.Equal(t, http.StatusBadRequest, r.StatusCode)

	client.Logout()
	_, resp, err = client.CreatePost(post)
	require.Error(t, err)
	CheckUnauthorizedStatus(t, resp)

	post.ChannelId = th.BasicChannel.Id
	post.CreateAt = 123
	rpost, _, err = th.SystemAdminClient.CreatePost(post)
	require.NoError(t, err)
	require.Equal(t, post.CreateAt, rpost.CreateAt, "create at should match")
}

func TestCreatePostEphemeral(t *testing.T) {
	th := Setup(t).InitBasic()
	defer th.TearDown()
	client := th.SystemAdminClient

	ephemeralPost := &model.PostEphemeral{
		UserID: th.BasicUser2.Id,
		Post:   &model.Post{ChannelId: th.BasicChannel.Id, Message: "a" + model.NewId() + "a", Props: model.StringInterface{model.PropsAddChannelMember: "no good"}},
	}

	rpost, resp, err := client.CreatePostEphemeral(ephemeralPost)
	require.NoError(t, err)
	CheckCreatedStatus(t, resp)
	require.Equal(t, ephemeralPost.Post.Message, rpost.Message, "message didn't match")
	require.Equal(t, 0, int(rpost.EditAt), "newly created ephemeral post shouldn't have EditAt set")

	r, err := client.DoApiPost("/posts/ephemeral", "garbage")
	require.Error(t, err)
	require.Equal(t, http.StatusBadRequest, r.StatusCode)

	client.Logout()
	_, resp, err = client.CreatePostEphemeral(ephemeralPost)
	require.Error(t, err)
	CheckUnauthorizedStatus(t, resp)

	client = th.Client
	_, resp, err = client.CreatePostEphemeral(ephemeralPost)
	require.Error(t, err)
	CheckForbiddenStatus(t, resp)
}

func testCreatePostWithOutgoingHook(
	t *testing.T,
	hookContentType, expectedContentType, message, triggerWord string,
	fileIds []string,
	triggerWhen int,
	commentPostType bool,
) {
	th := Setup(t).InitBasic()
	defer th.TearDown()
	user := th.SystemAdminUser
	team := th.BasicTeam
	channel := th.BasicChannel

	enableOutgoingWebhooks := *th.App.Config().ServiceSettings.EnableOutgoingWebhooks
	allowedUntrustedInternalConnections := *th.App.Config().ServiceSettings.AllowedUntrustedInternalConnections
	defer func() {
		th.App.UpdateConfig(func(cfg *model.Config) { *cfg.ServiceSettings.EnableOutgoingWebhooks = enableOutgoingWebhooks })
		th.App.UpdateConfig(func(cfg *model.Config) {
			*cfg.ServiceSettings.AllowedUntrustedInternalConnections = allowedUntrustedInternalConnections
		})
	}()

	th.App.UpdateConfig(func(cfg *model.Config) { *cfg.ServiceSettings.EnableOutgoingWebhooks = true })
	th.App.UpdateConfig(func(cfg *model.Config) {
		*cfg.ServiceSettings.AllowedUntrustedInternalConnections = "localhost,127.0.0.1"
	})

	var hook *model.OutgoingWebhook
	var post *model.Post

	// Create a test server that is the target of the outgoing webhook. It will
	// validate the webhook body fields and write to the success channel on
	// success/failure.
	success := make(chan bool)
	wait := make(chan bool, 1)
	ts := httptest.NewServer(http.HandlerFunc(func(w http.ResponseWriter, r *http.Request) {
		<-wait

		requestContentType := r.Header.Get("Content-Type")
		if requestContentType != expectedContentType {
			t.Logf("Content-Type is %s, should be %s", requestContentType, expectedContentType)
			success <- false
			return
		}

		expectedPayload := &model.OutgoingWebhookPayload{
			Token:       hook.Token,
			TeamId:      hook.TeamId,
			TeamDomain:  team.Name,
			ChannelId:   post.ChannelId,
			ChannelName: channel.Name,
			Timestamp:   post.CreateAt,
			UserId:      post.UserId,
			UserName:    user.Username,
			PostId:      post.Id,
			Text:        post.Message,
			TriggerWord: triggerWord,
			FileIds:     strings.Join(post.FileIds, ","),
		}

		// depending on the Content-Type, we expect to find a JSON or form encoded payload
		if requestContentType == "application/json" {
			decoder := json.NewDecoder(r.Body)
			o := &model.OutgoingWebhookPayload{}
			decoder.Decode(&o)

			if !reflect.DeepEqual(expectedPayload, o) {
				t.Logf("JSON payload is %+v, should be %+v", o, expectedPayload)
				success <- false
				return
			}
		} else {
			err := r.ParseForm()
			if err != nil {
				t.Logf("Error parsing form: %q", err)
				success <- false
				return
			}

			expectedFormValues, _ := url.ParseQuery(expectedPayload.ToFormValues())

			if !reflect.DeepEqual(expectedFormValues, r.Form) {
				t.Logf("Form values are: %q\n, should be: %q\n", r.Form, expectedFormValues)
				success <- false
				return
			}
		}

		respPostType := "" //if is empty or post will do a normal post.
		if commentPostType {
			respPostType = model.OutgoingHookResponseTypeComment
		}

		outGoingHookResponse := &model.OutgoingWebhookResponse{
			Text:         model.NewString("some test text"),
			Username:     "TestCommandServer",
			IconURL:      "https://www.mattermost.org/wp-content/uploads/2016/04/icon.png",
			Type:         "custom_as",
			ResponseType: respPostType,
		}

		fmt.Fprint(w, outGoingHookResponse.ToJson())
		success <- true
	}))
	defer ts.Close()

	// create an outgoing webhook, passing it the test server URL
	var triggerWords []string
	if triggerWord != "" {
		triggerWords = []string{triggerWord}
	}

	hook = &model.OutgoingWebhook{
		ChannelId:    channel.Id,
		TeamId:       team.Id,
		ContentType:  hookContentType,
		TriggerWords: triggerWords,
		TriggerWhen:  triggerWhen,
		CallbackURLs: []string{ts.URL},
	}

	hook, _, err := th.SystemAdminClient.CreateOutgoingWebhook(hook)
	require.NoError(t, err)

	// create a post to trigger the webhook
	post = &model.Post{
		ChannelId: channel.Id,
		Message:   message,
		FileIds:   fileIds,
	}

	post, _, err = th.SystemAdminClient.CreatePost(post)
	require.NoError(t, err)

	wait <- true

	// We wait for the test server to write to the success channel and we make
	// the test fail if that doesn't happen before the timeout.
	select {
	case ok := <-success:
		require.True(t, ok, "Test server did send an invalid webhook.")
	case <-time.After(time.Second):
		require.FailNow(t, "Timeout, test server did not send the webhook.")
	}

	if commentPostType {
		time.Sleep(time.Millisecond * 100)
		postList, _, err := th.SystemAdminClient.GetPostThread(post.Id, "", false)
		require.NoError(t, err)
		require.Equal(t, post.Id, postList.Order[0], "wrong order")

		_, ok := postList.Posts[post.Id]
		require.True(t, ok, "should have had post")
		require.Len(t, postList.Posts, 2, "should have 2 posts")
	}
}

func TestCreatePostWithOutgoingHook_form_urlencoded(t *testing.T) {
	testCreatePostWithOutgoingHook(t, "application/x-www-form-urlencoded", "application/x-www-form-urlencoded", "triggerword lorem ipsum", "triggerword", []string{"file_id_1"}, app.TriggerwordsExactMatch, false)
	testCreatePostWithOutgoingHook(t, "application/x-www-form-urlencoded", "application/x-www-form-urlencoded", "triggerwordaaazzz lorem ipsum", "triggerword", []string{"file_id_1"}, app.TriggerwordsStartsWith, false)
	testCreatePostWithOutgoingHook(t, "application/x-www-form-urlencoded", "application/x-www-form-urlencoded", "", "", []string{"file_id_1"}, app.TriggerwordsExactMatch, false)
	testCreatePostWithOutgoingHook(t, "application/x-www-form-urlencoded", "application/x-www-form-urlencoded", "", "", []string{"file_id_1"}, app.TriggerwordsStartsWith, false)
	testCreatePostWithOutgoingHook(t, "application/x-www-form-urlencoded", "application/x-www-form-urlencoded", "triggerword lorem ipsum", "triggerword", []string{"file_id_1"}, app.TriggerwordsExactMatch, true)
	testCreatePostWithOutgoingHook(t, "application/x-www-form-urlencoded", "application/x-www-form-urlencoded", "triggerwordaaazzz lorem ipsum", "triggerword", []string{"file_id_1"}, app.TriggerwordsStartsWith, true)
}

func TestCreatePostWithOutgoingHook_json(t *testing.T) {
	testCreatePostWithOutgoingHook(t, "application/json", "application/json", "triggerword lorem ipsum", "triggerword", []string{"file_id_1, file_id_2"}, app.TriggerwordsExactMatch, false)
	testCreatePostWithOutgoingHook(t, "application/json", "application/json", "triggerwordaaazzz lorem ipsum", "triggerword", []string{"file_id_1, file_id_2"}, app.TriggerwordsStartsWith, false)
	testCreatePostWithOutgoingHook(t, "application/json", "application/json", "triggerword lorem ipsum", "", []string{"file_id_1"}, app.TriggerwordsExactMatch, false)
	testCreatePostWithOutgoingHook(t, "application/json", "application/json", "triggerwordaaazzz lorem ipsum", "", []string{"file_id_1"}, app.TriggerwordsStartsWith, false)
	testCreatePostWithOutgoingHook(t, "application/json", "application/json", "triggerword lorem ipsum", "triggerword", []string{"file_id_1, file_id_2"}, app.TriggerwordsExactMatch, true)
	testCreatePostWithOutgoingHook(t, "application/json", "application/json", "triggerwordaaazzz lorem ipsum", "", []string{"file_id_1"}, app.TriggerwordsStartsWith, true)
}

// hooks created before we added the ContentType field should be considered as
// application/x-www-form-urlencoded
func TestCreatePostWithOutgoingHook_no_content_type(t *testing.T) {
	testCreatePostWithOutgoingHook(t, "", "application/x-www-form-urlencoded", "triggerword lorem ipsum", "triggerword", []string{"file_id_1"}, app.TriggerwordsExactMatch, false)
	testCreatePostWithOutgoingHook(t, "", "application/x-www-form-urlencoded", "triggerwordaaazzz lorem ipsum", "triggerword", []string{"file_id_1"}, app.TriggerwordsStartsWith, false)
	testCreatePostWithOutgoingHook(t, "", "application/x-www-form-urlencoded", "triggerword lorem ipsum", "", []string{"file_id_1, file_id_2"}, app.TriggerwordsExactMatch, false)
	testCreatePostWithOutgoingHook(t, "", "application/x-www-form-urlencoded", "triggerwordaaazzz lorem ipsum", "", []string{"file_id_1, file_id_2"}, app.TriggerwordsStartsWith, false)
	testCreatePostWithOutgoingHook(t, "", "application/x-www-form-urlencoded", "triggerword lorem ipsum", "triggerword", []string{"file_id_1"}, app.TriggerwordsExactMatch, true)
	testCreatePostWithOutgoingHook(t, "", "application/x-www-form-urlencoded", "triggerword lorem ipsum", "", []string{"file_id_1, file_id_2"}, app.TriggerwordsExactMatch, true)
}

func TestCreatePostPublic(t *testing.T) {
	th := Setup(t).InitBasic()
	defer th.TearDown()
	client := th.Client

	post := &model.Post{ChannelId: th.BasicChannel.Id, Message: "#hashtag a" + model.NewId() + "a"}

	user := model.User{Email: th.GenerateTestEmail(), Nickname: "Joram Wilander", Password: "hello1", Username: GenerateTestUsername(), Roles: model.SystemUserRoleId}

	ruser, _, err := client.CreateUser(&user)
	require.NoError(t, err)

	client.Login(user.Email, user.Password)

	_, resp, err := client.CreatePost(post)
	require.Error(t, err)
	CheckForbiddenStatus(t, resp)

	th.App.UpdateUserRoles(ruser.Id, model.SystemUserRoleId+" "+model.SystemPostAllPublicRoleId, false)
	th.App.Srv().InvalidateAllCaches()

	client.Login(user.Email, user.Password)

	_, _, err = client.CreatePost(post)
	require.NoError(t, err)

	post.ChannelId = th.BasicPrivateChannel.Id
	_, resp, err = client.CreatePost(post)
	require.Error(t, err)
	CheckForbiddenStatus(t, resp)

	th.App.UpdateUserRoles(ruser.Id, model.SystemUserRoleId, false)
	th.App.JoinUserToTeam(th.Context, th.BasicTeam, ruser, "")
	th.App.UpdateTeamMemberRoles(th.BasicTeam.Id, ruser.Id, model.TeamUserRoleId+" "+model.TeamPostAllPublicRoleId)
	th.App.Srv().InvalidateAllCaches()

	client.Login(user.Email, user.Password)

	post.ChannelId = th.BasicPrivateChannel.Id
	_, resp, err = client.CreatePost(post)
	require.Error(t, err)
	CheckForbiddenStatus(t, resp)

	post.ChannelId = th.BasicChannel.Id
	_, _, err = client.CreatePost(post)
	require.NoError(t, err)
}

func TestCreatePostAll(t *testing.T) {
	th := Setup(t).InitBasic()
	defer th.TearDown()
	client := th.Client

	post := &model.Post{ChannelId: th.BasicChannel.Id, Message: "#hashtag a" + model.NewId() + "a"}

	user := model.User{Email: th.GenerateTestEmail(), Nickname: "Joram Wilander", Password: "hello1", Username: GenerateTestUsername(), Roles: model.SystemUserRoleId}

	directChannel, _ := th.App.GetOrCreateDirectChannel(th.Context, th.BasicUser.Id, th.BasicUser2.Id)

	ruser, _, err := client.CreateUser(&user)
	require.NoError(t, err)

	client.Login(user.Email, user.Password)

	_, resp, err := client.CreatePost(post)
	require.Error(t, err)
	CheckForbiddenStatus(t, resp)

	th.App.UpdateUserRoles(ruser.Id, model.SystemUserRoleId+" "+model.SystemPostAllRoleId, false)
	th.App.Srv().InvalidateAllCaches()

	client.Login(user.Email, user.Password)

	_, _, err = client.CreatePost(post)
	require.NoError(t, err)

	post.ChannelId = th.BasicPrivateChannel.Id
	_, _, err = client.CreatePost(post)
	require.NoError(t, err)

	post.ChannelId = directChannel.Id
	_, _, err = client.CreatePost(post)
	require.NoError(t, err)

	th.App.UpdateUserRoles(ruser.Id, model.SystemUserRoleId, false)
	th.App.JoinUserToTeam(th.Context, th.BasicTeam, ruser, "")
	th.App.UpdateTeamMemberRoles(th.BasicTeam.Id, ruser.Id, model.TeamUserRoleId+" "+model.TeamPostAllRoleId)
	th.App.Srv().InvalidateAllCaches()

	client.Login(user.Email, user.Password)

	post.ChannelId = th.BasicPrivateChannel.Id
	_, _, err = client.CreatePost(post)
	require.NoError(t, err)

	post.ChannelId = th.BasicChannel.Id
	_, _, err = client.CreatePost(post)
	require.NoError(t, err)

	post.ChannelId = directChannel.Id
	_, resp, err = client.CreatePost(post)
	require.Error(t, err)
	CheckForbiddenStatus(t, resp)
}

func TestCreatePostSendOutOfChannelMentions(t *testing.T) {
	th := Setup(t).InitBasic()
	defer th.TearDown()
	client := th.Client

	WebSocketClient, err := th.CreateWebSocketClient()
	require.NoError(t, err)
	WebSocketClient.Listen()

	inChannelUser := th.CreateUser()
	th.LinkUserToTeam(inChannelUser, th.BasicTeam)
	th.App.AddUserToChannel(inChannelUser, th.BasicChannel, false)

	post1 := &model.Post{ChannelId: th.BasicChannel.Id, Message: "@" + inChannelUser.Username}
	_, resp, err := client.CreatePost(post1)
	require.NoError(t, err)
	CheckCreatedStatus(t, resp)

	timeout := time.After(300 * time.Millisecond)
	waiting := true
	for waiting {
		select {
		case event := <-WebSocketClient.EventChannel:
			require.NotEqual(t, model.WebsocketEventEphemeralMessage, event.EventType(), "should not have ephemeral message event")
		case <-timeout:
			waiting = false
		}
	}

	outOfChannelUser := th.CreateUser()
	th.LinkUserToTeam(outOfChannelUser, th.BasicTeam)

	post2 := &model.Post{ChannelId: th.BasicChannel.Id, Message: "@" + outOfChannelUser.Username}
	_, resp, err = client.CreatePost(post2)
	require.NoError(t, err)
	CheckCreatedStatus(t, resp)

	timeout = time.After(300 * time.Millisecond)
	waiting = true
	for waiting {
		select {
		case event := <-WebSocketClient.EventChannel:
			if event.EventType() != model.WebsocketEventEphemeralMessage {
				// Ignore any other events
				continue
			}

			wpost := model.PostFromJson(strings.NewReader(event.GetData()["post"].(string)))

			acm, ok := wpost.GetProp(model.PropsAddChannelMember).(map[string]interface{})
			require.True(t, ok, "should have received ephemeral post with 'add_channel_member' in props")
			require.True(t, acm["post_id"] != nil, "should not be nil")
			require.True(t, acm["user_ids"] != nil, "should not be nil")
			require.True(t, acm["usernames"] != nil, "should not be nil")
			waiting = false
		case <-timeout:
			require.FailNow(t, "timed out waiting for ephemeral message event")
		}
	}
}

func TestCreatePostCheckOnlineStatus(t *testing.T) {
	th := Setup(t).InitBasic()
	defer th.TearDown()

	api := Init(th.App, th.Server.Router)
	session, _ := th.App.GetSession(th.Client.AuthToken)

	cli := th.CreateClient()
	_, _, err := cli.Login(th.BasicUser2.Username, th.BasicUser2.Password)
	require.NoError(t, err)

	wsClient, err := th.CreateWebSocketClientWithClient(cli)
	require.NoError(t, err)
	defer wsClient.Close()

	wsClient.Listen()

	waitForEvent := func(isSetOnline bool) {
		timeout := time.After(5 * time.Second)
		for {
			select {
			case ev := <-wsClient.EventChannel:
				if ev.EventType() == model.WebsocketEventPosted {
					assert.True(t, ev.GetData()["set_online"].(bool) == isSetOnline)
					return
				}
			case <-timeout:
				// We just skip the test instead of failing because waiting for more than 5 seconds
				// to get a response does not make sense, and it will unnecessarily slow down
				// the tests further in an already congested CI environment.
				t.Skip("timed out waiting for event")
			}
		}
	}

	handler := api.ApiHandler(createPost)
	resp := httptest.NewRecorder()
	post := &model.Post{
		ChannelId: th.BasicChannel.Id,
		Message:   "some message",
	}

	req := httptest.NewRequest("POST", "/api/v4/posts?set_online=false", strings.NewReader(post.ToJson()))
	req.Header.Set(model.HeaderAuth, "Bearer "+session.Token)

	handler.ServeHTTP(resp, req)
	assert.Equal(t, http.StatusCreated, resp.Code)
	waitForEvent(false)

	_, appErr := th.App.GetStatus(th.BasicUser.Id)
	require.NotNil(t, appErr)
	assert.Equal(t, "app.status.get.missing.app_error", appErr.Id)

	req = httptest.NewRequest("POST", "/api/v4/posts", strings.NewReader(post.ToJson()))
	req.Header.Set(model.HeaderAuth, "Bearer "+session.Token)

	handler.ServeHTTP(resp, req)
	assert.Equal(t, http.StatusCreated, resp.Code)
	waitForEvent(true)

	st, appErr := th.App.GetStatus(th.BasicUser.Id)
	require.Nil(t, appErr)
	assert.Equal(t, "online", st.Status)
}

func TestUpdatePost(t *testing.T) {
	th := Setup(t).InitBasic()
	defer th.TearDown()
	client := th.Client
	channel := th.BasicChannel

	th.App.Srv().SetLicense(model.NewTestLicense())

	fileIds := make([]string, 3)
	data, err2 := testutils.ReadTestFile("test.png")
	require.NoError(t, err2)
	for i := 0; i < len(fileIds); i++ {
		fileResp, _, err := client.UploadFile(data, channel.Id, "test.png")
		require.NoError(t, err)
		fileIds[i] = fileResp.FileInfos[0].Id
	}

	rpost, appErr := th.App.CreatePost(th.Context, &model.Post{
		UserId:    th.BasicUser.Id,
		ChannelId: channel.Id,
		Message:   "zz" + model.NewId() + "a",
		FileIds:   fileIds,
	}, channel, false, true)
	require.Nil(t, appErr)

	assert.Equal(t, rpost.Message, rpost.Message, "full name didn't match")
	assert.EqualValues(t, 0, rpost.EditAt, "Newly created post shouldn't have EditAt set")
	assert.Equal(t, model.StringArray(fileIds), rpost.FileIds, "FileIds should have been set")

	t.Run("same message, fewer files", func(t *testing.T) {
		msg := "zz" + model.NewId() + " update post"
		rpost.Message = msg
		rpost.UserId = ""

		rupost, _, err := client.UpdatePost(rpost.Id, &model.Post{
			Id:      rpost.Id,
			Message: rpost.Message,
			FileIds: fileIds[0:2], // one fewer file id
		})
		require.NoError(t, err)

		assert.Equal(t, rupost.Message, msg, "failed to updates")
		assert.NotEqual(t, 0, rupost.EditAt, "EditAt not updated for post")
		assert.Equal(t, model.StringArray(fileIds), rupost.FileIds, "FileIds should have not have been updated")

		actual, _, err := client.GetPost(rpost.Id, "")
		require.NoError(t, err)

		assert.Equal(t, actual.Message, msg, "failed to updates")
		assert.NotEqual(t, 0, actual.EditAt, "EditAt not updated for post")
		assert.Equal(t, model.StringArray(fileIds), actual.FileIds, "FileIds should have not have been updated")
	})

	t.Run("new message, invalid props", func(t *testing.T) {
		msg1 := "#hashtag a" + model.NewId() + " update post again"
		rpost.Message = msg1
		rpost.AddProp(model.PropsAddChannelMember, "no good")
		rrupost, _, err := client.UpdatePost(rpost.Id, rpost)
		require.NoError(t, err)

		assert.Equal(t, msg1, rrupost.Message, "failed to update message")
		assert.Equal(t, "#hashtag", rrupost.Hashtags, "failed to update hashtags")
		assert.Nil(t, rrupost.GetProp(model.PropsAddChannelMember), "failed to sanitize Props['add_channel_member'], should be nil")

		actual, _, err := client.GetPost(rpost.Id, "")
		require.NoError(t, err)

		assert.Equal(t, msg1, actual.Message, "failed to update message")
		assert.Equal(t, "#hashtag", actual.Hashtags, "failed to update hashtags")
		assert.Nil(t, actual.GetProp(model.PropsAddChannelMember), "failed to sanitize Props['add_channel_member'], should be nil")
	})

	t.Run("join/leave post", func(t *testing.T) {
		var rpost2 *model.Post
		rpost2, appErr = th.App.CreatePost(th.Context, &model.Post{
			ChannelId: channel.Id,
			Message:   "zz" + model.NewId() + "a",
			Type:      model.PostTypeJoinLeave,
			UserId:    th.BasicUser.Id,
		}, channel, false, true)
		require.Nil(t, appErr)

		up2 := &model.Post{
			Id:        rpost2.Id,
			ChannelId: channel.Id,
			Message:   "zz" + model.NewId() + " update post 2",
		}
		_, resp, err := client.UpdatePost(rpost2.Id, up2)
		require.Error(t, err)
		CheckBadRequestStatus(t, resp)
	})

	rpost3, appErr := th.App.CreatePost(th.Context, &model.Post{
		ChannelId: channel.Id,
		Message:   "zz" + model.NewId() + "a",
		UserId:    th.BasicUser.Id,
	}, channel, false, true)
	require.Nil(t, appErr)

	t.Run("new message, add files", func(t *testing.T) {
		up3 := &model.Post{
			Id:        rpost3.Id,
			ChannelId: channel.Id,
			Message:   "zz" + model.NewId() + " update post 3",
			FileIds:   fileIds[0:2],
		}
		rrupost3, _, err := client.UpdatePost(rpost3.Id, up3)
		require.NoError(t, err)
		assert.Empty(t, rrupost3.FileIds)

		actual, _, err := client.GetPost(rpost.Id, "")
		require.NoError(t, err)
		assert.Equal(t, model.StringArray(fileIds), actual.FileIds)
	})

	t.Run("add slack attachments", func(t *testing.T) {
		up4 := &model.Post{
			Id:        rpost3.Id,
			ChannelId: channel.Id,
			Message:   "zz" + model.NewId() + " update post 3",
		}
		up4.AddProp("attachments", []model.SlackAttachment{
			{
				Text: "Hello World",
			},
		})
		rrupost3, _, err := client.UpdatePost(rpost3.Id, up4)
		require.NoError(t, err)
		assert.NotEqual(t, rpost3.EditAt, rrupost3.EditAt)
		assert.NotEqual(t, rpost3.Attachments(), rrupost3.Attachments())
	})

	t.Run("logged out", func(t *testing.T) {
		client.Logout()
		_, resp, err := client.UpdatePost(rpost.Id, rpost)
		require.Error(t, err)
		CheckUnauthorizedStatus(t, resp)
	})

	t.Run("different user", func(t *testing.T) {
		th.LoginBasic2()
		_, resp, err := client.UpdatePost(rpost.Id, rpost)
		require.Error(t, err)
		CheckForbiddenStatus(t, resp)

		client.Logout()
	})

	t.Run("different user, but team admin", func(t *testing.T) {
		th.LoginTeamAdmin()
		_, resp, err := client.UpdatePost(rpost.Id, rpost)
		require.Error(t, err)
		CheckForbiddenStatus(t, resp)

		client.Logout()
	})

	t.Run("different user, but system admin", func(t *testing.T) {
		_, _, err := th.SystemAdminClient.UpdatePost(rpost.Id, rpost)
		require.NoError(t, err)
	})
}

func TestUpdateOthersPostInDirectMessageChannel(t *testing.T) {
	// This test checks that a sysadmin with the "EDIT_OTHERS_POSTS" permission can edit someone else's post in a
	// channel without a team (DM/GM). This indirectly checks for the proper cascading all the way to system-wide roles
	// on the user object of permissions based on a post in a channel with no team ID.
	th := Setup(t).InitBasic()
	defer th.TearDown()

	dmChannel := th.CreateDmChannel(th.SystemAdminUser)

	post := &model.Post{
		Message:       "asd",
		ChannelId:     dmChannel.Id,
		PendingPostId: model.NewId() + ":" + fmt.Sprint(model.GetMillis()),
		UserId:        th.BasicUser.Id,
		CreateAt:      0,
	}

	post, _, err := th.Client.CreatePost(post)
	require.NoError(t, err)

	post.Message = "changed"
	_, _, err = th.SystemAdminClient.UpdatePost(post.Id, post)
	require.NoError(t, err)
}

func TestPatchPost(t *testing.T) {
	th := Setup(t).InitBasic()
	defer th.TearDown()
	client := th.Client
	channel := th.BasicChannel

	th.App.Srv().SetLicense(model.NewTestLicense())

	fileIDs := make([]string, 3)
	data, err2 := testutils.ReadTestFile("test.png")
	require.NoError(t, err2)
	for i := 0; i < len(fileIDs); i++ {
		fileResp, _, err := client.UploadFile(data, channel.Id, "test.png")
		require.NoError(t, err)
		fileIDs[i] = fileResp.FileInfos[0].Id
	}
	sort.Strings(fileIDs)

	post := &model.Post{
		ChannelId:    channel.Id,
		IsPinned:     true,
		Message:      "#hashtag a message",
		Props:        model.StringInterface{"channel_header": "old_header"},
		FileIds:      fileIDs[0:2],
		HasReactions: true,
	}
	post, _, err := client.CreatePost(post)
	require.NoError(t, err)

	var rpost *model.Post
	t.Run("new message, props, files, HasReactions bit", func(t *testing.T) {
		patch := &model.PostPatch{}

		patch.IsPinned = model.NewBool(false)
		patch.Message = model.NewString("#otherhashtag other message")
		patch.Props = &model.StringInterface{"channel_header": "new_header"}
		patchFileIds := model.StringArray(fileIDs) // one extra file
		patch.FileIds = &patchFileIds
		patch.HasReactions = model.NewBool(false)

		rpost, _, err = client.PatchPost(post.Id, patch)
		require.NoError(t, err)

		assert.False(t, rpost.IsPinned, "IsPinned did not update properly")
		assert.Equal(t, "#otherhashtag other message", rpost.Message, "Message did not update properly")
		assert.Equal(t, *patch.Props, rpost.GetProps(), "Props did not update properly")
		assert.Equal(t, "#otherhashtag", rpost.Hashtags, "Message did not update properly")
		assert.Equal(t, model.StringArray(fileIDs[0:2]), rpost.FileIds, "FileIds should not update")
		assert.False(t, rpost.HasReactions, "HasReactions did not update properly")
	})

	t.Run("add slack attachments", func(t *testing.T) {
		patch2 := &model.PostPatch{}
		attachments := []model.SlackAttachment{
			{
				Text: "Hello World",
			},
		}
		patch2.Props = &model.StringInterface{"attachments": attachments}

		rpost2, _, err := client.PatchPost(post.Id, patch2)
		require.NoError(t, err)
		assert.NotEmpty(t, rpost2.GetProp("attachments"))
		assert.NotEqual(t, rpost.EditAt, rpost2.EditAt)
	})

	t.Run("invalid requests", func(t *testing.T) {
		r, err := client.DoApiPut("/posts/"+post.Id+"/patch", "garbage")
		require.EqualError(t, err, ": Invalid or missing post in request body., ")
		require.Equal(t, http.StatusBadRequest, r.StatusCode, "wrong status code")

		patch := &model.PostPatch{}
		_, resp, err := client.PatchPost("junk", patch)
		require.Error(t, err)
		CheckBadRequestStatus(t, resp)
	})

	t.Run("unknown post", func(t *testing.T) {
		patch := &model.PostPatch{}
		_, resp, err := client.PatchPost(GenerateTestId(), patch)
		require.Error(t, err)
		CheckForbiddenStatus(t, resp)
	})

	t.Run("logged out", func(t *testing.T) {
		client.Logout()
		patch := &model.PostPatch{}
		_, resp, err := client.PatchPost(post.Id, patch)
		require.Error(t, err)
		CheckUnauthorizedStatus(t, resp)
	})

	t.Run("different user", func(t *testing.T) {
		th.LoginBasic2()
		patch := &model.PostPatch{}
		_, resp, err := client.PatchPost(post.Id, patch)
		require.Error(t, err)
		CheckForbiddenStatus(t, resp)
	})

	t.Run("different user, but team admin", func(t *testing.T) {
		th.LoginTeamAdmin()
		patch := &model.PostPatch{}
		_, resp, err := client.PatchPost(post.Id, patch)
		require.Error(t, err)
		CheckForbiddenStatus(t, resp)
	})

	t.Run("different user, but system admin", func(t *testing.T) {
		patch := &model.PostPatch{}
		_, _, err := th.SystemAdminClient.PatchPost(post.Id, patch)
		require.NoError(t, err)
	})

	t.Run("edit others posts permission can function independently of edit own post", func(t *testing.T) {
		th.LoginBasic2()
		patch := &model.PostPatch{}
		_, resp, err := client.PatchPost(post.Id, patch)
		require.Error(t, err)
		CheckForbiddenStatus(t, resp)

		// Add permission to edit others'
		defer th.RestoreDefaultRolePermissions(th.SaveDefaultRolePermissions())
		th.RemovePermissionFromRole(model.PermissionEditPost.Id, model.ChannelUserRoleId)
		th.AddPermissionToRole(model.PermissionEditOthersPosts.Id, model.ChannelUserRoleId)

		_, _, err = client.PatchPost(post.Id, patch)
		require.NoError(t, err)
	})
}

func TestPinPost(t *testing.T) {
	th := Setup(t).InitBasic()
	defer th.TearDown()
	client := th.Client

	post := th.BasicPost
	_, err := client.PinPost(post.Id)
	require.NoError(t, err)

	rpost, appErr := th.App.GetSinglePost(post.Id)
	require.Nil(t, appErr)
	require.True(t, rpost.IsPinned, "failed to pin post")

	resp, err := client.PinPost("junk")
	require.Error(t, err)
	CheckBadRequestStatus(t, resp)

	resp, err = client.PinPost(GenerateTestId())
	require.Error(t, err)
	CheckForbiddenStatus(t, resp)

<<<<<<< HEAD
	Client.Logout()
	_, resp = Client.PinPost(post.Id)
=======
	t.Run("unable-to-pin-post-in-read-only-town-square", func(t *testing.T) {
		townSquareIsReadOnly := *th.App.Config().TeamSettings.ExperimentalTownSquareIsReadOnly
		th.App.Srv().SetLicense(model.NewTestLicense())
		th.App.UpdateConfig(func(cfg *model.Config) { *cfg.TeamSettings.ExperimentalTownSquareIsReadOnly = true })

		defer th.App.Srv().RemoveLicense()
		defer th.App.UpdateConfig(func(cfg *model.Config) { *cfg.TeamSettings.ExperimentalTownSquareIsReadOnly = townSquareIsReadOnly })

		channel, appErr := th.App.GetChannelByName("town-square", th.BasicTeam.Id, true)
		assert.Nil(t, appErr)
		adminPost := th.CreatePostWithClient(th.SystemAdminClient, channel)

		resp, err = client.PinPost(adminPost.Id)
		require.Error(t, err)
		CheckForbiddenStatus(t, resp)
	})

	client.Logout()
	resp, err = client.PinPost(post.Id)
	require.Error(t, err)
>>>>>>> cbba2f1c
	CheckUnauthorizedStatus(t, resp)

	_, err = th.SystemAdminClient.PinPost(post.Id)
	require.NoError(t, err)
}

func TestUnpinPost(t *testing.T) {
	th := Setup(t).InitBasic()
	defer th.TearDown()
	client := th.Client

	pinnedPost := th.CreatePinnedPost()
	_, err := client.UnpinPost(pinnedPost.Id)
	require.NoError(t, err)

	rpost, appErr := th.App.GetSinglePost(pinnedPost.Id)
	require.Nil(t, appErr)
	require.False(t, rpost.IsPinned)

	resp, err := client.UnpinPost("junk")
	require.Error(t, err)
	CheckBadRequestStatus(t, resp)

	resp, err = client.UnpinPost(GenerateTestId())
	require.Error(t, err)
	CheckForbiddenStatus(t, resp)

	client.Logout()
	resp, err = client.UnpinPost(pinnedPost.Id)
	require.Error(t, err)
	CheckUnauthorizedStatus(t, resp)

	_, err = th.SystemAdminClient.UnpinPost(pinnedPost.Id)
	require.NoError(t, err)
}

func TestGetPostsForChannel(t *testing.T) {
	th := Setup(t).InitBasic()
	defer th.TearDown()
	client := th.Client

	post1 := th.CreatePost()
	post2 := th.CreatePost()
	post3 := &model.Post{ChannelId: th.BasicChannel.Id, Message: "zz" + model.NewId() + "a", RootId: post1.Id}
	post3, _, _ = client.CreatePost(post3)

	time.Sleep(300 * time.Millisecond)
	since := model.GetMillis()
	time.Sleep(300 * time.Millisecond)

	post4 := th.CreatePost()

	th.TestForAllClients(t, func(t *testing.T, c *model.Client4) {
		posts, resp, err := c.GetPostsForChannel(th.BasicChannel.Id, 0, 60, "", false)
		require.NoError(t, err)
		require.Equal(t, post4.Id, posts.Order[0], "wrong order")
		require.Equal(t, post3.Id, posts.Order[1], "wrong order")
		require.Equal(t, post2.Id, posts.Order[2], "wrong order")
		require.Equal(t, post1.Id, posts.Order[3], "wrong order")

		posts, resp, _ = c.GetPostsForChannel(th.BasicChannel.Id, 0, 3, resp.Etag, false)
		CheckEtag(t, posts, resp)

		posts, _, err = c.GetPostsForChannel(th.BasicChannel.Id, 0, 3, "", false)
		require.NoError(t, err)
		require.Len(t, posts.Order, 3, "wrong number returned")

		_, ok := posts.Posts[post3.Id]
		require.True(t, ok, "missing comment")
		_, ok = posts.Posts[post1.Id]
		require.True(t, ok, "missing root post")

		posts, _, err = c.GetPostsForChannel(th.BasicChannel.Id, 1, 1, "", false)
		require.NoError(t, err)
		require.Equal(t, post3.Id, posts.Order[0], "wrong order")

		posts, _, err = c.GetPostsForChannel(th.BasicChannel.Id, 10000, 10000, "", false)
		require.NoError(t, err)
		require.Empty(t, posts.Order, "should be no posts")
	})

	post5 := th.CreatePost()

	th.TestForAllClients(t, func(t *testing.T, c *model.Client4) {
		posts, _, err := c.GetPostsSince(th.BasicChannel.Id, since, false)
		require.NoError(t, err)
		require.Len(t, posts.Posts, 2, "should return 2 posts")

		// "since" query to return empty NextPostId and PrevPostId
		require.Equal(t, "", posts.NextPostId, "should return an empty NextPostId")
		require.Equal(t, "", posts.PrevPostId, "should return an empty PrevPostId")

		found := make([]bool, 2)
		for _, p := range posts.Posts {
			require.LessOrEqual(t, since, p.CreateAt, "bad create at for post returned")

			if p.Id == post4.Id {
				found[0] = true
			} else if p.Id == post5.Id {
				found[1] = true
			}
		}
		for _, f := range found {
			require.True(t, f, "missing post")
		}

		_, resp, err := c.GetPostsForChannel("", 0, 60, "", false)
		require.Error(t, err)
		CheckBadRequestStatus(t, resp)

		_, resp, err = c.GetPostsForChannel("junk", 0, 60, "", false)
		require.Error(t, err)
		CheckBadRequestStatus(t, resp)
	})

	_, resp, err := client.GetPostsForChannel(model.NewId(), 0, 60, "", false)
	require.Error(t, err)
	CheckForbiddenStatus(t, resp)

	client.Logout()
	_, resp, err = client.GetPostsForChannel(model.NewId(), 0, 60, "", false)
	require.Error(t, err)
	CheckUnauthorizedStatus(t, resp)

	// more tests for next_post_id, prev_post_id, and order
	// There are 12 posts composed of first 2 system messages and 10 created posts
	client.Login(th.BasicUser.Email, th.BasicUser.Password)
	th.CreatePost() // post6
	post7 := th.CreatePost()
	post8 := th.CreatePost()
	th.CreatePost() // post9
	post10 := th.CreatePost()

	var posts *model.PostList
	th.TestForAllClients(t, func(t *testing.T, c *model.Client4) {
		// get the system post IDs posted before the created posts above
		posts, _, err = c.GetPostsBefore(th.BasicChannel.Id, post1.Id, 0, 2, "", false)
		require.NoError(t, err)
		systemPostId1 := posts.Order[1]

		// similar to '/posts'
		posts, _, err = c.GetPostsForChannel(th.BasicChannel.Id, 0, 60, "", false)
		require.NoError(t, err)
		require.Len(t, posts.Order, 12, "expected 12 posts")
		require.Equal(t, post10.Id, posts.Order[0], "posts not in order")
		require.Equal(t, systemPostId1, posts.Order[11], "posts not in order")
		require.Equal(t, "", posts.NextPostId, "should return an empty NextPostId")
		require.Equal(t, "", posts.PrevPostId, "should return an empty PrevPostId")

		// similar to '/posts?per_page=3'
		posts, _, err = c.GetPostsForChannel(th.BasicChannel.Id, 0, 3, "", false)
		require.NoError(t, err)
		require.Len(t, posts.Order, 3, "expected 3 posts")
		require.Equal(t, post10.Id, posts.Order[0], "posts not in order")
		require.Equal(t, post8.Id, posts.Order[2], "should return 3 posts and match order")
		require.Equal(t, "", posts.NextPostId, "should return an empty NextPostId")
		require.Equal(t, post7.Id, posts.PrevPostId, "should return post7.Id as PrevPostId")

		// similar to '/posts?per_page=3&page=1'
		posts, _, err = c.GetPostsForChannel(th.BasicChannel.Id, 1, 3, "", false)
		require.NoError(t, err)
		require.Len(t, posts.Order, 3, "expected 3 posts")
		require.Equal(t, post7.Id, posts.Order[0], "posts not in order")
		require.Equal(t, post5.Id, posts.Order[2], "posts not in order")
		require.Equal(t, post8.Id, posts.NextPostId, "should return post8.Id as NextPostId")
		require.Equal(t, post4.Id, posts.PrevPostId, "should return post4.Id as PrevPostId")

		// similar to '/posts?per_page=3&page=2'
		posts, _, err = c.GetPostsForChannel(th.BasicChannel.Id, 2, 3, "", false)
		require.NoError(t, err)
		require.Len(t, posts.Order, 3, "expected 3 posts")
		require.Equal(t, post4.Id, posts.Order[0], "posts not in order")
		require.Equal(t, post2.Id, posts.Order[2], "should return 3 posts and match order")
		require.Equal(t, post5.Id, posts.NextPostId, "should return post5.Id as NextPostId")
		require.Equal(t, post1.Id, posts.PrevPostId, "should return post1.Id as PrevPostId")

		// similar to '/posts?per_page=3&page=3'
		posts, _, err = c.GetPostsForChannel(th.BasicChannel.Id, 3, 3, "", false)
		require.NoError(t, err)
		require.Len(t, posts.Order, 3, "expected 3 posts")
		require.Equal(t, post1.Id, posts.Order[0], "posts not in order")
		require.Equal(t, systemPostId1, posts.Order[2], "should return 3 posts and match order")
		require.Equal(t, post2.Id, posts.NextPostId, "should return post2.Id as NextPostId")
		require.Equal(t, "", posts.PrevPostId, "should return an empty PrevPostId")

		// similar to '/posts?per_page=3&page=4'
		posts, _, err = c.GetPostsForChannel(th.BasicChannel.Id, 4, 3, "", false)
		require.NoError(t, err)
		require.Empty(t, posts.Order, "should return 0 post")
		require.Equal(t, "", posts.NextPostId, "should return an empty NextPostId")
		require.Equal(t, "", posts.PrevPostId, "should return an empty PrevPostId")
	})
}

func TestGetFlaggedPostsForUser(t *testing.T) {
	th := Setup(t).InitBasic()
	defer th.TearDown()
	client := th.Client
	user := th.BasicUser
	team1 := th.BasicTeam
	channel1 := th.BasicChannel
	post1 := th.CreatePost()
	channel2 := th.CreatePublicChannel()
	post2 := th.CreatePostWithClient(client, channel2)

	preference := model.Preference{
		UserId:   user.Id,
		Category: model.PreferenceCategoryFlaggedPost,
		Name:     post1.Id,
		Value:    "true",
	}
	_, err := client.UpdatePreferences(user.Id, &model.Preferences{preference})
	require.NoError(t, err)
	preference.Name = post2.Id
	_, err = client.UpdatePreferences(user.Id, &model.Preferences{preference})
	require.NoError(t, err)

	opl := model.NewPostList()
	opl.AddPost(post1)
	opl.AddOrder(post1.Id)

	rpl, _, err := client.GetFlaggedPostsForUserInChannel(user.Id, channel1.Id, 0, 10)
	require.NoError(t, err)

	require.Len(t, rpl.Posts, 1, "should have returned 1 post")
	require.Equal(t, opl.Posts, rpl.Posts, "posts should have matched")

	rpl, _, err = client.GetFlaggedPostsForUserInChannel(user.Id, channel1.Id, 0, 1)
	require.NoError(t, err)
	require.Len(t, rpl.Posts, 1, "should have returned 1 post")

	rpl, _, err = client.GetFlaggedPostsForUserInChannel(user.Id, channel1.Id, 1, 1)
	require.NoError(t, err)
	require.Empty(t, rpl.Posts)

	rpl, _, err = client.GetFlaggedPostsForUserInChannel(user.Id, GenerateTestId(), 0, 10)
	require.NoError(t, err)
	require.Empty(t, rpl.Posts)

	rpl, _, err = client.GetFlaggedPostsForUserInChannel(user.Id, "junk", 0, 10)
	require.Error(t, err)
	require.Nil(t, rpl)

	opl.AddPost(post2)
	opl.AddOrder(post2.Id)

	rpl, _, err = client.GetFlaggedPostsForUserInTeam(user.Id, team1.Id, 0, 10)
	require.NoError(t, err)
	require.Len(t, rpl.Posts, 2, "should have returned 2 posts")
	require.Equal(t, opl.Posts, rpl.Posts, "posts should have matched")

	rpl, _, err = client.GetFlaggedPostsForUserInTeam(user.Id, team1.Id, 0, 1)
	require.NoError(t, err)
	require.Len(t, rpl.Posts, 1, "should have returned 1 post")

	rpl, _, err = client.GetFlaggedPostsForUserInTeam(user.Id, team1.Id, 1, 1)
	require.NoError(t, err)
	require.Len(t, rpl.Posts, 1, "should have returned 1 post")

	rpl, _, err = client.GetFlaggedPostsForUserInTeam(user.Id, team1.Id, 1000, 10)
	require.NoError(t, err)
	require.Empty(t, rpl.Posts)

	rpl, _, err = client.GetFlaggedPostsForUserInTeam(user.Id, GenerateTestId(), 0, 10)
	require.NoError(t, err)
	require.Empty(t, rpl.Posts)

	rpl, _, err = client.GetFlaggedPostsForUserInTeam(user.Id, "junk", 0, 10)
	require.Error(t, err)
	require.Nil(t, rpl)

	channel3 := th.CreatePrivateChannel()
	post4 := th.CreatePostWithClient(client, channel3)

	preference.Name = post4.Id
	client.UpdatePreferences(user.Id, &model.Preferences{preference})

	opl.AddPost(post4)
	opl.AddOrder(post4.Id)

	rpl, _, err = client.GetFlaggedPostsForUser(user.Id, 0, 10)
	require.NoError(t, err)
	require.Len(t, rpl.Posts, 3, "should have returned 3 posts")
	require.Equal(t, opl.Posts, rpl.Posts, "posts should have matched")

	rpl, _, err = client.GetFlaggedPostsForUser(user.Id, 0, 2)
	require.NoError(t, err)
	require.Len(t, rpl.Posts, 2, "should have returned 2 posts")

	rpl, _, err = client.GetFlaggedPostsForUser(user.Id, 2, 2)
	require.NoError(t, err)
	require.Len(t, rpl.Posts, 1, "should have returned 1 post")

	rpl, _, err = client.GetFlaggedPostsForUser(user.Id, 1000, 10)
	require.NoError(t, err)
	require.Empty(t, rpl.Posts)

	channel4 := th.CreateChannelWithClient(th.SystemAdminClient, model.ChannelTypePrivate)
	post5 := th.CreatePostWithClient(th.SystemAdminClient, channel4)

	preference.Name = post5.Id
	resp, err := client.UpdatePreferences(user.Id, &model.Preferences{preference})
	require.Error(t, err)
	CheckForbiddenStatus(t, resp)

	rpl, _, err = client.GetFlaggedPostsForUser(user.Id, 0, 10)
	require.NoError(t, err)
	require.Len(t, rpl.Posts, 3, "should have returned 3 posts")
	require.Equal(t, opl.Posts, rpl.Posts, "posts should have matched")

	th.AddUserToChannel(user, channel4)
	_, err = client.UpdatePreferences(user.Id, &model.Preferences{preference})
	require.NoError(t, err)

	rpl, _, err = client.GetFlaggedPostsForUser(user.Id, 0, 10)
	require.NoError(t, err)

	opl.AddPost(post5)
	opl.AddOrder(post5.Id)
	require.Len(t, rpl.Posts, 4, "should have returned 4 posts")
	require.Equal(t, opl.Posts, rpl.Posts, "posts should have matched")

	appErr := th.App.RemoveUserFromChannel(th.Context, user.Id, "", channel4)
	assert.Nil(t, appErr, "unable to remove user from channel")

	rpl, _, err = client.GetFlaggedPostsForUser(user.Id, 0, 10)
	require.NoError(t, err)

	opl2 := model.NewPostList()
	opl2.AddPost(post1)
	opl2.AddOrder(post1.Id)
	opl2.AddPost(post2)
	opl2.AddOrder(post2.Id)
	opl2.AddPost(post4)
	opl2.AddOrder(post4.Id)

	require.Len(t, rpl.Posts, 3, "should have returned 3 posts")
	require.Equal(t, opl2.Posts, rpl.Posts, "posts should have matched")

	_, resp, err = client.GetFlaggedPostsForUser("junk", 0, 10)
	require.Error(t, err)
	CheckBadRequestStatus(t, resp)

	_, resp, err = client.GetFlaggedPostsForUser(GenerateTestId(), 0, 10)
	require.Error(t, err)
	CheckForbiddenStatus(t, resp)

	client.Logout()

	_, resp, err = client.GetFlaggedPostsForUserInChannel(user.Id, channel1.Id, 0, 10)
	require.Error(t, err)
	CheckUnauthorizedStatus(t, resp)

	_, resp, err = client.GetFlaggedPostsForUserInTeam(user.Id, team1.Id, 0, 10)
	require.Error(t, err)
	CheckUnauthorizedStatus(t, resp)

	_, resp, err = client.GetFlaggedPostsForUser(user.Id, 0, 10)
	require.Error(t, err)
	CheckUnauthorizedStatus(t, resp)

	_, _, err = th.SystemAdminClient.GetFlaggedPostsForUserInChannel(user.Id, channel1.Id, 0, 10)
	require.NoError(t, err)

	_, _, err = th.SystemAdminClient.GetFlaggedPostsForUserInTeam(user.Id, team1.Id, 0, 10)
	require.NoError(t, err)

	_, _, err = th.SystemAdminClient.GetFlaggedPostsForUser(user.Id, 0, 10)
	require.NoError(t, err)

	mockStore := mocks.Store{}
	mockPostStore := mocks.PostStore{}
	mockPostStore.On("GetFlaggedPosts", mock.AnythingOfType("string"), mock.AnythingOfType("int"), mock.AnythingOfType("int")).Return(nil, errors.New("some-error"))
	mockPostStore.On("ClearCaches").Return()
	mockStore.On("Team").Return(th.App.Srv().Store.Team())
	mockStore.On("Channel").Return(th.App.Srv().Store.Channel())
	mockStore.On("User").Return(th.App.Srv().Store.User())
	mockStore.On("Scheme").Return(th.App.Srv().Store.Scheme())
	mockStore.On("Post").Return(&mockPostStore)
	mockStore.On("FileInfo").Return(th.App.Srv().Store.FileInfo())
	mockStore.On("Webhook").Return(th.App.Srv().Store.Webhook())
	mockStore.On("System").Return(th.App.Srv().Store.System())
	mockStore.On("License").Return(th.App.Srv().Store.License())
	mockStore.On("Role").Return(th.App.Srv().Store.Role())
	mockStore.On("Close").Return(nil)
	th.App.Srv().Store = &mockStore

	_, resp, err = th.SystemAdminClient.GetFlaggedPostsForUser(user.Id, 0, 10)
	require.Error(t, err)
	CheckInternalErrorStatus(t, resp)
}

func TestGetPostsBefore(t *testing.T) {
	th := Setup(t).InitBasic()
	defer th.TearDown()
	client := th.Client

	post1 := th.CreatePost()
	post2 := th.CreatePost()
	post3 := th.CreatePost()
	post4 := th.CreatePost()
	post5 := th.CreatePost()

	posts, _, err := client.GetPostsBefore(th.BasicChannel.Id, post3.Id, 0, 100, "", false)
	require.NoError(t, err)

	found := make([]bool, 2)
	for _, p := range posts.Posts {
		if p.Id == post1.Id {
			found[0] = true
		} else if p.Id == post2.Id {
			found[1] = true
		}

		require.NotEqual(t, post4.Id, p.Id, "returned posts after")
		require.NotEqual(t, post5.Id, p.Id, "returned posts after")
	}

	for _, f := range found {
		require.True(t, f, "missing post")
	}

	require.Equal(t, post3.Id, posts.NextPostId, "should match NextPostId")
	require.Equal(t, "", posts.PrevPostId, "should match empty PrevPostId")

	posts, _, err = client.GetPostsBefore(th.BasicChannel.Id, post4.Id, 1, 1, "", false)
	require.NoError(t, err)
	require.Len(t, posts.Posts, 1, "too many posts returned")
	require.Equal(t, post2.Id, posts.Order[0], "should match returned post")
	require.Equal(t, post3.Id, posts.NextPostId, "should match NextPostId")
	require.Equal(t, post1.Id, posts.PrevPostId, "should match PrevPostId")

	_, resp, err := client.GetPostsBefore(th.BasicChannel.Id, "junk", 1, 1, "", false)
	require.Error(t, err)
	CheckBadRequestStatus(t, resp)

	posts, _, err = client.GetPostsBefore(th.BasicChannel.Id, post5.Id, 0, 3, "", false)
	require.NoError(t, err)
	require.Len(t, posts.Posts, 3, "should match length of posts returned")
	require.Equal(t, post4.Id, posts.Order[0], "should match returned post")
	require.Equal(t, post2.Id, posts.Order[2], "should match returned post")
	require.Equal(t, post5.Id, posts.NextPostId, "should match NextPostId")
	require.Equal(t, post1.Id, posts.PrevPostId, "should match PrevPostId")

	// get the system post IDs posted before the created posts above
	posts, _, err = client.GetPostsBefore(th.BasicChannel.Id, post1.Id, 0, 2, "", false)
	require.NoError(t, err)
	systemPostId2 := posts.Order[0]
	systemPostId1 := posts.Order[1]

	posts, _, err = client.GetPostsBefore(th.BasicChannel.Id, post5.Id, 1, 3, "", false)
	require.NoError(t, err)
	require.Len(t, posts.Posts, 3, "should match length of posts returned")
	require.Equal(t, post1.Id, posts.Order[0], "should match returned post")
	require.Equal(t, systemPostId2, posts.Order[1], "should match returned post")
	require.Equal(t, systemPostId1, posts.Order[2], "should match returned post")
	require.Equal(t, post2.Id, posts.NextPostId, "should match NextPostId")
	require.Equal(t, "", posts.PrevPostId, "should return empty PrevPostId")

	// more tests for next_post_id, prev_post_id, and order
	// There are 12 posts composed of first 2 system messages and 10 created posts
	post6 := th.CreatePost()
	th.CreatePost() // post7
	post8 := th.CreatePost()
	post9 := th.CreatePost()
	th.CreatePost() // post10

	// similar to '/posts?before=post9'
	posts, _, err = client.GetPostsBefore(th.BasicChannel.Id, post9.Id, 0, 60, "", false)
	require.NoError(t, err)
	require.Len(t, posts.Order, 10, "expected 10 posts")
	require.Equal(t, post8.Id, posts.Order[0], "posts not in order")
	require.Equal(t, systemPostId1, posts.Order[9], "posts not in order")
	require.Equal(t, post9.Id, posts.NextPostId, "should return post9.Id as NextPostId")
	require.Equal(t, "", posts.PrevPostId, "should return an empty PrevPostId")

	// similar to '/posts?before=post9&per_page=3'
	posts, _, err = client.GetPostsBefore(th.BasicChannel.Id, post9.Id, 0, 3, "", false)
	require.NoError(t, err)
	require.Len(t, posts.Order, 3, "expected 3 posts")
	require.Equal(t, post8.Id, posts.Order[0], "posts not in order")
	require.Equal(t, post6.Id, posts.Order[2], "should return 3 posts and match order")
	require.Equal(t, post9.Id, posts.NextPostId, "should return post9.Id as NextPostId")
	require.Equal(t, post5.Id, posts.PrevPostId, "should return post5.Id as PrevPostId")

	// similar to '/posts?before=post9&per_page=3&page=1'
	posts, _, err = client.GetPostsBefore(th.BasicChannel.Id, post9.Id, 1, 3, "", false)
	require.NoError(t, err)
	require.Len(t, posts.Order, 3, "expected 3 posts")
	require.Equal(t, post5.Id, posts.Order[0], "posts not in order")
	require.Equal(t, post3.Id, posts.Order[2], "posts not in order")
	require.Equal(t, post6.Id, posts.NextPostId, "should return post6.Id as NextPostId")
	require.Equal(t, post2.Id, posts.PrevPostId, "should return post2.Id as PrevPostId")

	// similar to '/posts?before=post9&per_page=3&page=2'
	posts, _, err = client.GetPostsBefore(th.BasicChannel.Id, post9.Id, 2, 3, "", false)
	require.NoError(t, err)
	require.Len(t, posts.Order, 3, "expected 3 posts")
	require.Equal(t, post2.Id, posts.Order[0], "posts not in order")
	require.Equal(t, systemPostId2, posts.Order[2], "posts not in order")
	require.Equal(t, post3.Id, posts.NextPostId, "should return post3.Id as NextPostId")
	require.Equal(t, systemPostId1, posts.PrevPostId, "should return systemPostId1 as PrevPostId")

	// similar to '/posts?before=post1&per_page=3'
	posts, _, err = client.GetPostsBefore(th.BasicChannel.Id, post1.Id, 0, 3, "", false)
	require.NoError(t, err)
	require.Len(t, posts.Order, 2, "expected 2 posts")
	require.Equal(t, systemPostId2, posts.Order[0], "posts not in order")
	require.Equal(t, systemPostId1, posts.Order[1], "posts not in order")
	require.Equal(t, post1.Id, posts.NextPostId, "should return post1.Id as NextPostId")
	require.Equal(t, "", posts.PrevPostId, "should return an empty PrevPostId")

	// similar to '/posts?before=systemPostId1'
	posts, _, err = client.GetPostsBefore(th.BasicChannel.Id, systemPostId1, 0, 60, "", false)
	require.NoError(t, err)
	require.Empty(t, posts.Order, "should return 0 post")
	require.Equal(t, systemPostId1, posts.NextPostId, "should return systemPostId1 as NextPostId")
	require.Equal(t, "", posts.PrevPostId, "should return an empty PrevPostId")

	// similar to '/posts?before=systemPostId1&per_page=60&page=1'
	posts, _, err = client.GetPostsBefore(th.BasicChannel.Id, systemPostId1, 1, 60, "", false)
	require.NoError(t, err)
	require.Empty(t, posts.Order, "should return 0 posts")
	require.Equal(t, "", posts.NextPostId, "should return an empty NextPostId")
	require.Equal(t, "", posts.PrevPostId, "should return an empty PrevPostId")

	// similar to '/posts?before=non-existent-post'
	nonExistentPostId := model.NewId()
	posts, _, err = client.GetPostsBefore(th.BasicChannel.Id, nonExistentPostId, 0, 60, "", false)
	require.NoError(t, err)
	require.Empty(t, posts.Order, "should return 0 post")
	require.Equal(t, nonExistentPostId, posts.NextPostId, "should return nonExistentPostId as NextPostId")
	require.Equal(t, "", posts.PrevPostId, "should return an empty PrevPostId")
}

func TestGetPostsAfter(t *testing.T) {
	th := Setup(t).InitBasic()
	defer th.TearDown()
	client := th.Client

	post1 := th.CreatePost()
	post2 := th.CreatePost()
	post3 := th.CreatePost()
	post4 := th.CreatePost()
	post5 := th.CreatePost()

	posts, _, err := client.GetPostsAfter(th.BasicChannel.Id, post3.Id, 0, 100, "", false)
	require.NoError(t, err)

	found := make([]bool, 2)
	for _, p := range posts.Posts {
		if p.Id == post4.Id {
			found[0] = true
		} else if p.Id == post5.Id {
			found[1] = true
		}
		require.NotEqual(t, post1.Id, p.Id, "returned posts before")
		require.NotEqual(t, post2.Id, p.Id, "returned posts before")
	}

	for _, f := range found {
		require.True(t, f, "missing post")
	}
	require.Equal(t, "", posts.NextPostId, "should match empty NextPostId")
	require.Equal(t, post3.Id, posts.PrevPostId, "should match PrevPostId")

	posts, _, err = client.GetPostsAfter(th.BasicChannel.Id, post2.Id, 1, 1, "", false)
	require.NoError(t, err)
	require.Len(t, posts.Posts, 1, "too many posts returned")
	require.Equal(t, post4.Id, posts.Order[0], "should match returned post")
	require.Equal(t, post5.Id, posts.NextPostId, "should match NextPostId")
	require.Equal(t, post3.Id, posts.PrevPostId, "should match PrevPostId")

	_, resp, err := client.GetPostsAfter(th.BasicChannel.Id, "junk", 1, 1, "", false)
	require.Error(t, err)
	CheckBadRequestStatus(t, resp)

	posts, _, err = client.GetPostsAfter(th.BasicChannel.Id, post1.Id, 0, 3, "", false)
	require.NoError(t, err)
	require.Len(t, posts.Posts, 3, "should match length of posts returned")
	require.Equal(t, post4.Id, posts.Order[0], "should match returned post")
	require.Equal(t, post2.Id, posts.Order[2], "should match returned post")
	require.Equal(t, post5.Id, posts.NextPostId, "should match NextPostId")
	require.Equal(t, post1.Id, posts.PrevPostId, "should match PrevPostId")

	posts, _, err = client.GetPostsAfter(th.BasicChannel.Id, post1.Id, 1, 3, "", false)
	require.NoError(t, err)
	require.Len(t, posts.Posts, 1, "should match length of posts returned")
	require.Equal(t, post5.Id, posts.Order[0], "should match returned post")
	require.Equal(t, "", posts.NextPostId, "should match NextPostId")
	require.Equal(t, post4.Id, posts.PrevPostId, "should match PrevPostId")

	// more tests for next_post_id, prev_post_id, and order
	// There are 12 posts composed of first 2 system messages and 10 created posts
	post6 := th.CreatePost()
	th.CreatePost() // post7
	post8 := th.CreatePost()
	post9 := th.CreatePost()
	post10 := th.CreatePost()

	// similar to '/posts?after=post2'
	posts, _, err = client.GetPostsAfter(th.BasicChannel.Id, post2.Id, 0, 60, "", false)
	require.NoError(t, err)
	require.Len(t, posts.Order, 8, "expected 8 posts")
	require.Equal(t, post10.Id, posts.Order[0], "should match order")
	require.Equal(t, post3.Id, posts.Order[7], "should match order")
	require.Equal(t, "", posts.NextPostId, "should return an empty NextPostId")
	require.Equal(t, post2.Id, posts.PrevPostId, "should return post2.Id as PrevPostId")

	// similar to '/posts?after=post2&per_page=3'
	posts, _, err = client.GetPostsAfter(th.BasicChannel.Id, post2.Id, 0, 3, "", false)
	require.NoError(t, err)
	require.Len(t, posts.Order, 3, "expected 3 posts")
	require.Equal(t, post5.Id, posts.Order[0], "should match order")
	require.Equal(t, post3.Id, posts.Order[2], "should return 3 posts and match order")
	require.Equal(t, post6.Id, posts.NextPostId, "should return post6.Id as NextPostId")
	require.Equal(t, post2.Id, posts.PrevPostId, "should return post2.Id as PrevPostId")

	// similar to '/posts?after=post2&per_page=3&page=1'
	posts, _, err = client.GetPostsAfter(th.BasicChannel.Id, post2.Id, 1, 3, "", false)
	require.NoError(t, err)
	require.Len(t, posts.Order, 3, "expected 3 posts")
	require.Equal(t, post8.Id, posts.Order[0], "should match order")
	require.Equal(t, post6.Id, posts.Order[2], "should match order")
	require.Equal(t, post9.Id, posts.NextPostId, "should return post9.Id as NextPostId")
	require.Equal(t, post5.Id, posts.PrevPostId, "should return post5.Id as PrevPostId")

	// similar to '/posts?after=post2&per_page=3&page=2'
	posts, _, err = client.GetPostsAfter(th.BasicChannel.Id, post2.Id, 2, 3, "", false)
	require.NoError(t, err)
	require.Len(t, posts.Order, 2, "expected 2 posts")
	require.Equal(t, post10.Id, posts.Order[0], "should match order")
	require.Equal(t, post9.Id, posts.Order[1], "should match order")
	require.Equal(t, "", posts.NextPostId, "should return an empty NextPostId")
	require.Equal(t, post8.Id, posts.PrevPostId, "should return post8.Id as PrevPostId")

	// similar to '/posts?after=post10'
	posts, _, err = client.GetPostsAfter(th.BasicChannel.Id, post10.Id, 0, 60, "", false)
	require.NoError(t, err)
	require.Empty(t, posts.Order, "should return 0 post")
	require.Equal(t, "", posts.NextPostId, "should return an empty NextPostId")
	require.Equal(t, post10.Id, posts.PrevPostId, "should return post10.Id as PrevPostId")

	// similar to '/posts?after=post10&page=1'
	posts, _, err = client.GetPostsAfter(th.BasicChannel.Id, post10.Id, 1, 60, "", false)
	require.NoError(t, err)
	require.Empty(t, posts.Order, "should return 0 post")
	require.Equal(t, "", posts.NextPostId, "should return an empty NextPostId")
	require.Equal(t, "", posts.PrevPostId, "should return an empty PrevPostId")

	// similar to '/posts?after=non-existent-post'
	nonExistentPostId := model.NewId()
	posts, _, err = client.GetPostsAfter(th.BasicChannel.Id, nonExistentPostId, 0, 60, "", false)
	require.NoError(t, err)
	require.Empty(t, posts.Order, "should return 0 post")
	require.Equal(t, "", posts.NextPostId, "should return an empty NextPostId")
	require.Equal(t, nonExistentPostId, posts.PrevPostId, "should return nonExistentPostId as PrevPostId")
}

func TestGetPostsForChannelAroundLastUnread(t *testing.T) {
	th := Setup(t).InitBasic()
	defer th.TearDown()
	client := th.Client
	userId := th.BasicUser.Id
	channelId := th.BasicChannel.Id

	// 12 posts = 2 systems posts + 10 created posts below
	post1 := th.CreatePost()
	post2 := th.CreatePost()
	post3 := th.CreatePost()
	post4 := th.CreatePost()
	post5 := th.CreatePost()
	replyPost := &model.Post{ChannelId: channelId, Message: model.NewId(), RootId: post4.Id, ParentId: post4.Id}
	post6, _, err := client.CreatePost(replyPost)
	require.NoError(t, err)
	post7, _, err := client.CreatePost(replyPost)
	require.NoError(t, err)
	post8, _, err := client.CreatePost(replyPost)
	require.NoError(t, err)
	post9, _, err := client.CreatePost(replyPost)
	require.NoError(t, err)
	post10, _, err := client.CreatePost(replyPost)
	require.NoError(t, err)

	postIdNames := map[string]string{
		post1.Id:  "post1",
		post2.Id:  "post2",
		post3.Id:  "post3",
		post4.Id:  "post4",
		post5.Id:  "post5",
		post6.Id:  "post6 (reply to post4)",
		post7.Id:  "post7 (reply to post4)",
		post8.Id:  "post8 (reply to post4)",
		post9.Id:  "post9 (reply to post4)",
		post10.Id: "post10 (reply to post4)",
	}

	namePost := func(postId string) string {
		name, ok := postIdNames[postId]
		if ok {
			return name
		}

		return fmt.Sprintf("unknown (%s)", postId)
	}

	namePosts := func(postIds []string) []string {
		namedPostIds := make([]string, 0, len(postIds))
		for _, postId := range postIds {
			namedPostIds = append(namedPostIds, namePost(postId))
		}

		return namedPostIds
	}

	namePostsMap := func(posts map[string]*model.Post) []string {
		namedPostIds := make([]string, 0, len(posts))
		for postId := range posts {
			namedPostIds = append(namedPostIds, namePost(postId))
		}
		sort.Strings(namedPostIds)

		return namedPostIds
	}

	assertPostList := func(t *testing.T, expected, actual *model.PostList) {
		t.Helper()

		require.Equal(t, namePosts(expected.Order), namePosts(actual.Order), "unexpected post order")
		require.Equal(t, namePostsMap(expected.Posts), namePostsMap(actual.Posts), "unexpected posts")
		require.Equal(t, namePost(expected.NextPostId), namePost(actual.NextPostId), "unexpected next post id")
		require.Equal(t, namePost(expected.PrevPostId), namePost(actual.PrevPostId), "unexpected prev post id")
	}

	// Setting limit_after to zero should fail with a 400 BadRequest.
	posts, resp, err := client.GetPostsAroundLastUnread(userId, channelId, 20, 0, false)
	require.Error(t, err)
	CheckErrorID(t, err, "api.context.invalid_url_param.app_error")
	require.Equal(t, http.StatusBadRequest, resp.StatusCode)
	require.Nil(t, posts)

	// All returned posts are all read by the user, since it's created by the user itself.
	posts, _, err = client.GetPostsAroundLastUnread(userId, channelId, 20, 20, false)
	require.NoError(t, err)
	require.Len(t, posts.Order, 12, "Should return 12 posts only since there's no unread post")

	// Set channel member's last viewed to 0.
	// All returned posts are latest posts as if all previous posts were already read by the user.
	channelMember, err := th.App.Srv().Store.Channel().GetMember(context.Background(), channelId, userId)
	require.NoError(t, err)
	channelMember.LastViewedAt = 0
	_, err = th.App.Srv().Store.Channel().UpdateMember(channelMember)
	require.NoError(t, err)
	th.App.Srv().Store.Post().InvalidateLastPostTimeCache(channelId)

	posts, _, err = client.GetPostsAroundLastUnread(userId, channelId, 20, 20, false)
	require.NoError(t, err)

	require.Len(t, posts.Order, 12, "Should return 12 posts only since there's no unread post")

	// get the first system post generated before the created posts above
	posts, _, err = client.GetPostsBefore(th.BasicChannel.Id, post1.Id, 0, 2, "", false)
	require.NoError(t, err)
	systemPost0 := posts.Posts[posts.Order[0]]
	postIdNames[systemPost0.Id] = "system post 0"
	systemPost1 := posts.Posts[posts.Order[1]]
	postIdNames[systemPost1.Id] = "system post 1"

	// Set channel member's last viewed before post1.
	channelMember, err = th.App.Srv().Store.Channel().GetMember(context.Background(), channelId, userId)
	require.NoError(t, err)
	channelMember.LastViewedAt = post1.CreateAt - 1
	_, err = th.App.Srv().Store.Channel().UpdateMember(channelMember)
	require.NoError(t, err)
	th.App.Srv().Store.Post().InvalidateLastPostTimeCache(channelId)

	posts, _, err = client.GetPostsAroundLastUnread(userId, channelId, 3, 3, false)
	require.NoError(t, err)

	assertPostList(t, &model.PostList{
		Order: []string{post3.Id, post2.Id, post1.Id, systemPost0.Id, systemPost1.Id},
		Posts: map[string]*model.Post{
			systemPost0.Id: systemPost0,
			systemPost1.Id: systemPost1,
			post1.Id:       post1,
			post2.Id:       post2,
			post3.Id:       post3,
		},
		NextPostId: post4.Id,
		PrevPostId: "",
	}, posts)

	// Set channel member's last viewed before post6.
	channelMember, err = th.App.Srv().Store.Channel().GetMember(context.Background(), channelId, userId)
	require.NoError(t, err)
	channelMember.LastViewedAt = post6.CreateAt - 1
	_, err = th.App.Srv().Store.Channel().UpdateMember(channelMember)
	require.NoError(t, err)
	th.App.Srv().Store.Post().InvalidateLastPostTimeCache(channelId)

	posts, _, err = client.GetPostsAroundLastUnread(userId, channelId, 3, 3, false)
	require.NoError(t, err)

	assertPostList(t, &model.PostList{
		Order: []string{post8.Id, post7.Id, post6.Id, post5.Id, post4.Id, post3.Id},
		Posts: map[string]*model.Post{
			post3.Id:  post3,
			post4.Id:  post4,
			post5.Id:  post5,
			post6.Id:  post6,
			post7.Id:  post7,
			post8.Id:  post8,
			post9.Id:  post9,
			post10.Id: post10,
		},
		NextPostId: post9.Id,
		PrevPostId: post2.Id,
	}, posts)

	// Set channel member's last viewed before post10.
	channelMember, err = th.App.Srv().Store.Channel().GetMember(context.Background(), channelId, userId)
	require.NoError(t, err)
	channelMember.LastViewedAt = post10.CreateAt - 1
	_, err = th.App.Srv().Store.Channel().UpdateMember(channelMember)
	require.NoError(t, err)
	th.App.Srv().Store.Post().InvalidateLastPostTimeCache(channelId)

	posts, _, err = client.GetPostsAroundLastUnread(userId, channelId, 3, 3, false)
	require.NoError(t, err)

	assertPostList(t, &model.PostList{
		Order: []string{post10.Id, post9.Id, post8.Id, post7.Id},
		Posts: map[string]*model.Post{
			post4.Id:  post4,
			post6.Id:  post6,
			post7.Id:  post7,
			post8.Id:  post8,
			post9.Id:  post9,
			post10.Id: post10,
		},
		NextPostId: "",
		PrevPostId: post6.Id,
	}, posts)

	// Set channel member's last viewed equal to post10.
	channelMember, err = th.App.Srv().Store.Channel().GetMember(context.Background(), channelId, userId)
	require.NoError(t, err)
	channelMember.LastViewedAt = post10.CreateAt
	_, err = th.App.Srv().Store.Channel().UpdateMember(channelMember)
	require.NoError(t, err)
	th.App.Srv().Store.Post().InvalidateLastPostTimeCache(channelId)

	posts, _, err = client.GetPostsAroundLastUnread(userId, channelId, 3, 3, false)
	require.NoError(t, err)

	assertPostList(t, &model.PostList{
		Order: []string{post10.Id, post9.Id, post8.Id},
		Posts: map[string]*model.Post{
			post4.Id:  post4,
			post6.Id:  post6,
			post7.Id:  post7,
			post8.Id:  post8,
			post9.Id:  post9,
			post10.Id: post10,
		},
		NextPostId: "",
		PrevPostId: post7.Id,
	}, posts)

	// Set channel member's last viewed to just before a new reply to a previous thread, not
	// otherwise in the requested window.
	post11 := th.CreatePost()
	post12, _, err := client.CreatePost(&model.Post{
		ChannelId: channelId,
		Message:   model.NewId(),
		RootId:    post4.Id,
		ParentId:  post4.Id,
	})
	require.NoError(t, err)
	post13 := th.CreatePost()

	postIdNames[post11.Id] = "post11"
	postIdNames[post12.Id] = "post12 (reply to post4)"
	postIdNames[post13.Id] = "post13"

	channelMember, err = th.App.Srv().Store.Channel().GetMember(context.Background(), channelId, userId)
	require.NoError(t, err)
	channelMember.LastViewedAt = post12.CreateAt - 1
	_, err = th.App.Srv().Store.Channel().UpdateMember(channelMember)
	require.NoError(t, err)
	th.App.Srv().Store.Post().InvalidateLastPostTimeCache(channelId)

	posts, _, err = client.GetPostsAroundLastUnread(userId, channelId, 1, 2, false)
	require.NoError(t, err)

	assertPostList(t, &model.PostList{
		Order: []string{post13.Id, post12.Id, post11.Id},
		Posts: map[string]*model.Post{
			post4.Id:  post4,
			post6.Id:  post6,
			post7.Id:  post7,
			post8.Id:  post8,
			post9.Id:  post9,
			post10.Id: post10,
			post11.Id: post11,
			post12.Id: post12,
			post13.Id: post13,
		},
		NextPostId: "",
		PrevPostId: post10.Id,
	}, posts)
}

func TestGetPost(t *testing.T) {
	th := Setup(t).InitBasic()
	defer th.TearDown()
	// TODO: migrate this entirely to the subtest's client
	// once the other methods are migrated too.
	client := th.Client

	var privatePost *model.Post
	th.TestForAllClients(t, func(t *testing.T, c *model.Client4) {
		t.Helper()

		post, resp, err := c.GetPost(th.BasicPost.Id, "")
		require.NoError(t, err)

		require.Equal(t, th.BasicPost.Id, post.Id, "post ids don't match")

		post, resp, _ = c.GetPost(th.BasicPost.Id, resp.Etag)
		CheckEtag(t, post, resp)

		_, resp, err = c.GetPost("", "")
		require.Error(t, err)
		CheckNotFoundStatus(t, resp)

		_, resp, err = c.GetPost("junk", "")
		require.Error(t, err)
		CheckBadRequestStatus(t, resp)

		_, resp, err = c.GetPost(model.NewId(), "")
		require.Error(t, err)
		CheckNotFoundStatus(t, resp)

		client.RemoveUserFromChannel(th.BasicChannel.Id, th.BasicUser.Id)

		// Channel is public, should be able to read post
		_, _, err = c.GetPost(th.BasicPost.Id, "")
		require.NoError(t, err)

		privatePost = th.CreatePostWithClient(client, th.BasicPrivateChannel)

		_, _, err = c.GetPost(privatePost.Id, "")
		require.NoError(t, err)
	})

	client.RemoveUserFromChannel(th.BasicPrivateChannel.Id, th.BasicUser.Id)

	// Channel is private, should not be able to read post
	_, resp, err := client.GetPost(privatePost.Id, "")
	require.Error(t, err)
	CheckForbiddenStatus(t, resp)

	// But local client should.
	_, _, err = th.LocalClient.GetPost(privatePost.Id, "")
	require.NoError(t, err)

	client.Logout()

	// Normal client should get unauthorized, but local client should get 404.
	_, resp, err = client.GetPost(model.NewId(), "")
	require.Error(t, err)
	CheckUnauthorizedStatus(t, resp)

	_, resp, err = th.LocalClient.GetPost(model.NewId(), "")
	require.Error(t, err)
	CheckNotFoundStatus(t, resp)
}

func TestDeletePost(t *testing.T) {
	th := Setup(t).InitBasic()
	defer th.TearDown()
	client := th.Client

	resp, err := client.DeletePost("")
	require.Error(t, err)
	CheckNotFoundStatus(t, resp)

	resp, err = client.DeletePost("junk")
	require.Error(t, err)
	CheckBadRequestStatus(t, resp)

	resp, err = client.DeletePost(th.BasicPost.Id)
	require.Error(t, err)
	CheckForbiddenStatus(t, resp)

	client.Login(th.TeamAdminUser.Email, th.TeamAdminUser.Password)
	_, err = client.DeletePost(th.BasicPost.Id)
	require.NoError(t, err)

	post := th.CreatePost()
	user := th.CreateUser()

	client.Logout()
	client.Login(user.Email, user.Password)

	resp, err = client.DeletePost(post.Id)
	require.Error(t, err)
	CheckForbiddenStatus(t, resp)

	client.Logout()
	resp, err = client.DeletePost(model.NewId())
	require.Error(t, err)
	CheckUnauthorizedStatus(t, resp)

	_, err = th.SystemAdminClient.DeletePost(post.Id)
	require.NoError(t, err)
}

func TestDeletePostMessage(t *testing.T) {
	th := Setup(t).InitBasic()
	th.LinkUserToTeam(th.SystemAdminUser, th.BasicTeam)
	th.App.AddUserToChannel(th.SystemAdminUser, th.BasicChannel, false)

	defer th.TearDown()

	testCases := []struct {
		description string
		client      *model.Client4
		delete_by   interface{}
	}{
		{"Do not send delete_by to regular user", th.Client, nil},
		{"Send delete_by to system admin user", th.SystemAdminClient, th.SystemAdminUser.Id},
	}

	for _, tc := range testCases {
		t.Run(tc.description, func(t *testing.T) {
			wsClient, err := th.CreateWebSocketClientWithClient(tc.client)
			require.NoError(t, err)
			defer wsClient.Close()

			wsClient.Listen()

			post := th.CreatePost()

			_, err = th.SystemAdminClient.DeletePost(post.Id)
			require.NoError(t, err)

			timeout := time.After(5 * time.Second)

			for {
				select {
				case ev := <-wsClient.EventChannel:
					if ev.EventType() == model.WebsocketEventPostDeleted {
						assert.Equal(t, tc.delete_by, ev.GetData()["delete_by"])
						return
					}
				case <-timeout:
					// We just skip the test instead of failing because waiting for more than 5 seconds
					// to get a response does not make sense, and it will unnecessarily slow down
					// the tests further in an already congested CI environment.
					t.Skip("timed out waiting for event")
				}
			}
		})
	}
}

func TestGetPostThread(t *testing.T) {
	th := Setup(t).InitBasic()
	defer th.TearDown()
	client := th.Client

	post := &model.Post{ChannelId: th.BasicChannel.Id, Message: "zz" + model.NewId() + "a", RootId: th.BasicPost.Id}
	post, _, _ = client.CreatePost(post)

	list, resp, err := client.GetPostThread(th.BasicPost.Id, "", false)
	require.NoError(t, err)

	var list2 *model.PostList
	list2, resp, _ = client.GetPostThread(th.BasicPost.Id, resp.Etag, false)
	CheckEtag(t, list2, resp)
	require.Equal(t, th.BasicPost.Id, list.Order[0], "wrong order")

	_, ok := list.Posts[th.BasicPost.Id]
	require.True(t, ok, "should have had post")

	_, ok = list.Posts[post.Id]
	require.True(t, ok, "should have had post")

	_, resp, err = client.GetPostThread("junk", "", false)
	require.Error(t, err)
	CheckBadRequestStatus(t, resp)

	_, resp, err = client.GetPostThread(model.NewId(), "", false)
	require.Error(t, err)
	CheckNotFoundStatus(t, resp)

	client.RemoveUserFromChannel(th.BasicChannel.Id, th.BasicUser.Id)

	// Channel is public, should be able to read post
	_, _, err = client.GetPostThread(th.BasicPost.Id, "", false)
	require.NoError(t, err)

	privatePost := th.CreatePostWithClient(client, th.BasicPrivateChannel)

	_, _, err = client.GetPostThread(privatePost.Id, "", false)
	require.NoError(t, err)

	client.RemoveUserFromChannel(th.BasicPrivateChannel.Id, th.BasicUser.Id)

	// Channel is private, should not be able to read post
	_, resp, err = client.GetPostThread(privatePost.Id, "", false)
	require.Error(t, err)
	CheckForbiddenStatus(t, resp)

	client.Logout()
	_, resp, err = client.GetPostThread(model.NewId(), "", false)
	require.Error(t, err)
	CheckUnauthorizedStatus(t, resp)

	_, _, err = th.SystemAdminClient.GetPostThread(th.BasicPost.Id, "", false)
	require.NoError(t, err)
}

func TestSearchPosts(t *testing.T) {
	th := Setup(t).InitBasic()
	defer th.TearDown()
	experimentalViewArchivedChannels := *th.App.Config().TeamSettings.ExperimentalViewArchivedChannels
	defer func() {
		th.App.UpdateConfig(func(cfg *model.Config) {
			cfg.TeamSettings.ExperimentalViewArchivedChannels = &experimentalViewArchivedChannels
		})
	}()
	th.App.UpdateConfig(func(cfg *model.Config) {
		*cfg.TeamSettings.ExperimentalViewArchivedChannels = true
	})

	th.LoginBasic()
	client := th.Client

	message := "search for post1"
	_ = th.CreateMessagePost(message)

	message = "search for post2"
	post2 := th.CreateMessagePost(message)

	message = "#hashtag search for post3"
	post3 := th.CreateMessagePost(message)

	message = "hashtag for post4"
	_ = th.CreateMessagePost(message)

	archivedChannel := th.CreatePublicChannel()
	_ = th.CreateMessagePostWithClient(th.Client, archivedChannel, "#hashtag for post3")
	th.Client.DeleteChannel(archivedChannel.Id)

	terms := "search"
	isOrSearch := false
	timezoneOffset := 5
	searchParams := model.SearchParameter{
		Terms:          &terms,
		IsOrSearch:     &isOrSearch,
		TimeZoneOffset: &timezoneOffset,
	}
	posts, _, err := client.SearchPostsWithParams(th.BasicTeam.Id, &searchParams)
	require.NoError(t, err)
	require.Len(t, posts.Order, 3, "wrong search")

	terms = "search"
	page := 0
	perPage := 2
	searchParams = model.SearchParameter{
		Terms:          &terms,
		IsOrSearch:     &isOrSearch,
		TimeZoneOffset: &timezoneOffset,
		Page:           &page,
		PerPage:        &perPage,
	}
	posts2, _, err := client.SearchPostsWithParams(th.BasicTeam.Id, &searchParams)
	require.NoError(t, err)
	// We don't support paging for DB search yet, modify this when we do.
	require.Len(t, posts2.Order, 3, "Wrong number of posts")
	assert.Equal(t, posts.Order[0], posts2.Order[0])
	assert.Equal(t, posts.Order[1], posts2.Order[1])

	page = 1
	searchParams = model.SearchParameter{
		Terms:          &terms,
		IsOrSearch:     &isOrSearch,
		TimeZoneOffset: &timezoneOffset,
		Page:           &page,
		PerPage:        &perPage,
	}
	posts2, _, err = client.SearchPostsWithParams(th.BasicTeam.Id, &searchParams)
	require.NoError(t, err)
	// We don't support paging for DB search yet, modify this when we do.
	require.Empty(t, posts2.Order, "Wrong number of posts")

	posts, _, err = client.SearchPosts(th.BasicTeam.Id, "search", false)
	require.NoError(t, err)
	require.Len(t, posts.Order, 3, "wrong search")

	posts, _, err = client.SearchPosts(th.BasicTeam.Id, "post2", false)
	require.NoError(t, err)
	require.Len(t, posts.Order, 1, "wrong number of posts")
	require.Equal(t, post2.Id, posts.Order[0], "wrong search")

	posts, _, err = client.SearchPosts(th.BasicTeam.Id, "#hashtag", false)
	require.NoError(t, err)
	require.Len(t, posts.Order, 1, "wrong number of posts")
	require.Equal(t, post3.Id, posts.Order[0], "wrong search")

	terms = "#hashtag"
	includeDeletedChannels := true
	searchParams = model.SearchParameter{
		Terms:                  &terms,
		IsOrSearch:             &isOrSearch,
		TimeZoneOffset:         &timezoneOffset,
		IncludeDeletedChannels: &includeDeletedChannels,
	}
	posts, _, err = client.SearchPostsWithParams(th.BasicTeam.Id, &searchParams)
	require.NoError(t, err)
	require.Len(t, posts.Order, 2, "wrong search")

	th.App.UpdateConfig(func(cfg *model.Config) {
		*cfg.TeamSettings.ExperimentalViewArchivedChannels = false
	})

	posts, _, err = client.SearchPostsWithParams(th.BasicTeam.Id, &searchParams)
	require.NoError(t, err)
	require.Len(t, posts.Order, 1, "wrong search")

	posts, _, _ = client.SearchPosts(th.BasicTeam.Id, "*", false)
	require.Empty(t, posts.Order, "searching for just * shouldn't return any results")

	posts, _, err = client.SearchPosts(th.BasicTeam.Id, "post1 post2", true)
	require.NoError(t, err)
	require.Len(t, posts.Order, 2, "wrong search results")

	_, resp, err := client.SearchPosts("junk", "#sgtitlereview", false)
	require.Error(t, err)
	CheckBadRequestStatus(t, resp)

	_, resp, err = client.SearchPosts(model.NewId(), "#sgtitlereview", false)
	require.Error(t, err)
	CheckForbiddenStatus(t, resp)

	_, resp, err = client.SearchPosts(th.BasicTeam.Id, "", false)
	require.Error(t, err)
	CheckBadRequestStatus(t, resp)

	client.Logout()
	_, resp, err = client.SearchPosts(th.BasicTeam.Id, "#sgtitlereview", false)
	require.Error(t, err)
	CheckUnauthorizedStatus(t, resp)
}

func TestSearchHashtagPosts(t *testing.T) {
	th := Setup(t).InitBasic()
	defer th.TearDown()
	th.LoginBasic()
	client := th.Client

	message := "#sgtitlereview with space"
	assert.NotNil(t, th.CreateMessagePost(message))

	message = "#sgtitlereview\n with return"
	assert.NotNil(t, th.CreateMessagePost(message))

	message = "no hashtag"
	assert.NotNil(t, th.CreateMessagePost(message))

	posts, _, err := client.SearchPosts(th.BasicTeam.Id, "#sgtitlereview", false)
	require.NoError(t, err)
	require.Len(t, posts.Order, 2, "wrong search results")

	client.Logout()
	_, resp, err := client.SearchPosts(th.BasicTeam.Id, "#sgtitlereview", false)
	require.Error(t, err)
	CheckUnauthorizedStatus(t, resp)
}

func TestSearchPostsInChannel(t *testing.T) {
	th := Setup(t).InitBasic()
	defer th.TearDown()
	th.LoginBasic()
	client := th.Client

	channel := th.CreatePublicChannel()

	message := "sgtitlereview with space"
	_ = th.CreateMessagePost(message)

	message = "sgtitlereview\n with return"
	_ = th.CreateMessagePostWithClient(client, th.BasicChannel2, message)

	message = "other message with no return"
	_ = th.CreateMessagePostWithClient(client, th.BasicChannel2, message)

	message = "other message with no return"
	_ = th.CreateMessagePostWithClient(client, channel, message)

	posts, _, _ := client.SearchPosts(th.BasicTeam.Id, "channel:", false)
	require.Empty(t, posts.Order, "wrong number of posts for search 'channel:'")

	posts, _, _ = client.SearchPosts(th.BasicTeam.Id, "in:", false)
	require.Empty(t, posts.Order, "wrong number of posts for search 'in:'")

	posts, _, _ = client.SearchPosts(th.BasicTeam.Id, "channel:"+th.BasicChannel.Name, false)
	require.Lenf(t, posts.Order, 2, "wrong number of posts returned for search 'channel:%v'", th.BasicChannel.Name)

	posts, _, _ = client.SearchPosts(th.BasicTeam.Id, "in:"+th.BasicChannel2.Name, false)
	require.Lenf(t, posts.Order, 2, "wrong number of posts returned for search 'in:%v'", th.BasicChannel2.Name)

	posts, _, _ = client.SearchPosts(th.BasicTeam.Id, "channel:"+th.BasicChannel2.Name, false)
	require.Lenf(t, posts.Order, 2, "wrong number of posts for search 'channel:%v'", th.BasicChannel2.Name)

	posts, _, _ = client.SearchPosts(th.BasicTeam.Id, "ChAnNeL:"+th.BasicChannel2.Name, false)
	require.Lenf(t, posts.Order, 2, "wrong number of posts for search 'ChAnNeL:%v'", th.BasicChannel2.Name)

	posts, _, _ = client.SearchPosts(th.BasicTeam.Id, "sgtitlereview", false)
	require.Lenf(t, posts.Order, 2, "wrong number of posts for search 'sgtitlereview'")

	posts, _, _ = client.SearchPosts(th.BasicTeam.Id, "sgtitlereview channel:"+th.BasicChannel.Name, false)
	require.Lenf(t, posts.Order, 1, "wrong number of posts for search 'sgtitlereview channel:%v'", th.BasicChannel.Name)

	posts, _, _ = client.SearchPosts(th.BasicTeam.Id, "sgtitlereview in: "+th.BasicChannel2.Name, false)
	require.Lenf(t, posts.Order, 1, "wrong number of posts for search 'sgtitlereview in: %v'", th.BasicChannel2.Name)

	posts, _, _ = client.SearchPosts(th.BasicTeam.Id, "sgtitlereview channel: "+th.BasicChannel2.Name, false)
	require.Lenf(t, posts.Order, 1, "wrong number of posts for search 'sgtitlereview channel: %v'", th.BasicChannel2.Name)

	posts, _, _ = client.SearchPosts(th.BasicTeam.Id, "channel: "+th.BasicChannel2.Name+" channel: "+channel.Name, false)
	require.Lenf(t, posts.Order, 3, "wrong number of posts for 'channel: %v channel: %v'", th.BasicChannel2.Name, channel.Name)
}

func TestSearchPostsFromUser(t *testing.T) {
	th := Setup(t).InitBasic()
	defer th.TearDown()
	client := th.Client

	th.LoginTeamAdmin()
	user := th.CreateUser()
	th.LinkUserToTeam(user, th.BasicTeam)
	th.App.AddUserToChannel(user, th.BasicChannel, false)
	th.App.AddUserToChannel(user, th.BasicChannel2, false)

	message := "sgtitlereview with space"
	_ = th.CreateMessagePost(message)

	client.Logout()
	th.LoginBasic2()

	message = "sgtitlereview\n with return"
	_ = th.CreateMessagePostWithClient(client, th.BasicChannel2, message)

	posts, _, _ := client.SearchPosts(th.BasicTeam.Id, "from: "+th.TeamAdminUser.Username, false)
	require.Lenf(t, posts.Order, 2, "wrong number of posts for search 'from: %v'", th.TeamAdminUser.Username)

	posts, _, _ = client.SearchPosts(th.BasicTeam.Id, "from: "+th.BasicUser2.Username, false)
	require.Lenf(t, posts.Order, 1, "wrong number of posts for search 'from: %v", th.BasicUser2.Username)

	posts, _, _ = client.SearchPosts(th.BasicTeam.Id, "from: "+th.BasicUser2.Username+" sgtitlereview", false)
	require.Lenf(t, posts.Order, 1, "wrong number of posts for search 'from: %v'", th.BasicUser2.Username)

	message = "hullo"
	_ = th.CreateMessagePost(message)

	posts, _, _ = client.SearchPosts(th.BasicTeam.Id, "from: "+th.BasicUser2.Username+" in:"+th.BasicChannel.Name, false)
	require.Len(t, posts.Order, 1, "wrong number of posts for search 'from: %v in:", th.BasicUser2.Username, th.BasicChannel.Name)

	client.Login(user.Email, user.Password)

	// wait for the join/leave messages to be created for user3 since they're done asynchronously
	time.Sleep(100 * time.Millisecond)

	posts, _, _ = client.SearchPosts(th.BasicTeam.Id, "from: "+th.BasicUser2.Username, false)
	require.Lenf(t, posts.Order, 2, "wrong number of posts for search 'from: %v'", th.BasicUser2.Username)

	posts, _, _ = client.SearchPosts(th.BasicTeam.Id, "from: "+th.BasicUser2.Username+" from: "+user.Username, false)
	require.Lenf(t, posts.Order, 2, "wrong number of posts for search 'from: %v from: %v'", th.BasicUser2.Username, user.Username)

	posts, _, _ = client.SearchPosts(th.BasicTeam.Id, "from: "+th.BasicUser2.Username+" from: "+user.Username+" in:"+th.BasicChannel2.Name, false)
	require.Len(t, posts.Order, 1, "wrong number of posts")

	message = "coconut"
	_ = th.CreateMessagePostWithClient(client, th.BasicChannel2, message)

	posts, _, _ = client.SearchPosts(th.BasicTeam.Id, "from: "+th.BasicUser2.Username+" from: "+user.Username+" in:"+th.BasicChannel2.Name+" coconut", false)
	require.Len(t, posts.Order, 1, "wrong number of posts")
}

func TestSearchPostsWithDateFlags(t *testing.T) {
	th := Setup(t).InitBasic()
	defer th.TearDown()
	th.LoginBasic()
	client := th.Client

	message := "sgtitlereview\n with return"
	createDate := time.Date(2018, 8, 1, 5, 0, 0, 0, time.UTC)
	_ = th.CreateMessagePostNoClient(th.BasicChannel, message, utils.MillisFromTime(createDate))

	message = "other message with no return"
	createDate = time.Date(2018, 8, 2, 5, 0, 0, 0, time.UTC)
	_ = th.CreateMessagePostNoClient(th.BasicChannel, message, utils.MillisFromTime(createDate))

	message = "other message with no return"
	createDate = time.Date(2018, 8, 3, 5, 0, 0, 0, time.UTC)
	_ = th.CreateMessagePostNoClient(th.BasicChannel, message, utils.MillisFromTime(createDate))

	posts, _, _ := client.SearchPosts(th.BasicTeam.Id, "return", false)
	require.Len(t, posts.Order, 3, "wrong number of posts")

	posts, _, _ = client.SearchPosts(th.BasicTeam.Id, "on:", false)
	require.Empty(t, posts.Order, "wrong number of posts")

	posts, _, _ = client.SearchPosts(th.BasicTeam.Id, "after:", false)
	require.Empty(t, posts.Order, "wrong number of posts")

	posts, _, _ = client.SearchPosts(th.BasicTeam.Id, "before:", false)
	require.Empty(t, posts.Order, "wrong number of posts")

	posts, _, _ = client.SearchPosts(th.BasicTeam.Id, "on:2018-08-01", false)
	require.Len(t, posts.Order, 1, "wrong number of posts")

	posts, _, _ = client.SearchPosts(th.BasicTeam.Id, "after:2018-08-01", false)
	resultCount := 0
	for _, post := range posts.Posts {
		if post.UserId == th.BasicUser.Id {
			resultCount = resultCount + 1
		}
	}
	require.Equal(t, 2, resultCount, "wrong number of posts")

	posts, _, _ = client.SearchPosts(th.BasicTeam.Id, "before:2018-08-02", false)
	require.Len(t, posts.Order, 1, "wrong number of posts")

	posts, _, _ = client.SearchPosts(th.BasicTeam.Id, "before:2018-08-03 after:2018-08-02", false)
	require.Empty(t, posts.Order, "wrong number of posts")

	posts, _, _ = client.SearchPosts(th.BasicTeam.Id, "before:2018-08-03 after:2018-08-01", false)
	require.Len(t, posts.Order, 1, "wrong number of posts")
}

func TestGetFileInfosForPost(t *testing.T) {
	th := Setup(t).InitBasic()
	defer th.TearDown()
	client := th.Client

	fileIds := make([]string, 3)
	data, err := testutils.ReadTestFile("test.png")
	require.NoError(t, err)
	for i := 0; i < 3; i++ {
		fileResp, _, _ := client.UploadFile(data, th.BasicChannel.Id, "test.png")
		fileIds[i] = fileResp.FileInfos[0].Id
	}

	post := &model.Post{ChannelId: th.BasicChannel.Id, Message: "zz" + model.NewId() + "a", FileIds: fileIds}
	post, _, _ = client.CreatePost(post)

	infos, resp, err := client.GetFileInfosForPost(post.Id, "")
	require.NoError(t, err)

	require.Len(t, infos, 3, "missing file infos")

	found := false
	for _, info := range infos {
		if info.Id == fileIds[0] {
			found = true
		}
	}

	require.True(t, found, "missing file info")

	infos, resp, _ = client.GetFileInfosForPost(post.Id, resp.Etag)
	CheckEtag(t, infos, resp)

	infos, _, err = client.GetFileInfosForPost(th.BasicPost.Id, "")
	require.NoError(t, err)

	require.Empty(t, infos, "should have no file infos")

	_, resp, err = client.GetFileInfosForPost("junk", "")
	require.Error(t, err)
	CheckBadRequestStatus(t, resp)

	_, resp, err = client.GetFileInfosForPost(model.NewId(), "")
	require.Error(t, err)
	CheckForbiddenStatus(t, resp)

	client.Logout()
	_, resp, err = client.GetFileInfosForPost(model.NewId(), "")
	require.Error(t, err)
	CheckUnauthorizedStatus(t, resp)

	_, _, err = th.SystemAdminClient.GetFileInfosForPost(th.BasicPost.Id, "")
	require.NoError(t, err)
}

func TestSetChannelUnread(t *testing.T) {
	th := Setup(t).InitBasic()
	defer th.TearDown()

	u1 := th.BasicUser
	u2 := th.BasicUser2
	s2, _ := th.App.GetSession(th.Client.AuthToken)
	th.Client.Login(u1.Email, u1.Password)
	c1 := th.BasicChannel
	c1toc2 := &model.ChannelView{ChannelId: th.BasicChannel2.Id, PrevChannelId: c1.Id}
	now := utils.MillisFromTime(time.Now())
	th.CreateMessagePostNoClient(c1, "AAA", now)
	p2 := th.CreateMessagePostNoClient(c1, "BBB", now+10)
	th.CreateMessagePostNoClient(c1, "CCC", now+20)

	pp1 := th.CreateMessagePostNoClient(th.BasicPrivateChannel, "Sssh!", now)
	pp2 := th.CreateMessagePostNoClient(th.BasicPrivateChannel, "You Sssh!", now+10)
	require.NotNil(t, pp1)
	require.NotNil(t, pp2)

	// Ensure that post have been read
	unread, err := th.App.GetChannelUnread(c1.Id, u1.Id)
	require.Nil(t, err)
	require.Equal(t, int64(4), unread.MsgCount)
	unread, appErr := th.App.GetChannelUnread(c1.Id, u2.Id)
	require.Nil(t, appErr)
	require.Equal(t, int64(4), unread.MsgCount)
	_, appErr = th.App.ViewChannel(c1toc2, u2.Id, s2.Id, false)
	require.Nil(t, appErr)
	unread, appErr = th.App.GetChannelUnread(c1.Id, u2.Id)
	require.Nil(t, appErr)
	require.Equal(t, int64(0), unread.MsgCount)

	t.Run("Unread last one", func(t *testing.T) {
		r, err := th.Client.SetPostUnread(u1.Id, p2.Id, true)
		require.NoError(t, err)
		CheckOKStatus(t, r)
		unread, appErr := th.App.GetChannelUnread(c1.Id, u1.Id)
		require.Nil(t, appErr)
		assert.Equal(t, int64(2), unread.MsgCount)
	})

	t.Run("Unread on a private channel", func(t *testing.T) {
		r, _ := th.Client.SetPostUnread(u1.Id, pp2.Id, true)
		assert.Equal(t, 200, r.StatusCode)
		unread, appErr := th.App.GetChannelUnread(th.BasicPrivateChannel.Id, u1.Id)
		require.Nil(t, appErr)
		assert.Equal(t, int64(1), unread.MsgCount)
		r, _ = th.Client.SetPostUnread(u1.Id, pp1.Id, true)
		assert.Equal(t, 200, r.StatusCode)
		unread, appErr = th.App.GetChannelUnread(th.BasicPrivateChannel.Id, u1.Id)
		require.Nil(t, appErr)
		assert.Equal(t, int64(2), unread.MsgCount)
	})

	t.Run("Can't unread an imaginary post", func(t *testing.T) {
		r, _ := th.Client.SetPostUnread(u1.Id, "invalid4ofngungryquinj976y", true)
		assert.Equal(t, http.StatusForbidden, r.StatusCode)
	})

	// let's create another user to test permissions
	u3 := th.CreateUser()
	c3 := th.CreateClient()
	c3.Login(u3.Email, u3.Password)

	t.Run("Can't unread channels you don't belong to", func(t *testing.T) {
		r, _ := c3.SetPostUnread(u3.Id, pp1.Id, true)
		assert.Equal(t, http.StatusForbidden, r.StatusCode)
	})

	t.Run("Can't unread users you don't have permission to edit", func(t *testing.T) {
		r, _ := c3.SetPostUnread(u1.Id, pp1.Id, true)
		assert.Equal(t, http.StatusForbidden, r.StatusCode)
	})

	t.Run("Can't unread if user is not logged in", func(t *testing.T) {
		th.Client.Logout()
		response, err := th.Client.SetPostUnread(u1.Id, p2.Id, true)
		require.Error(t, err)
		CheckUnauthorizedStatus(t, response)
	})
}

func TestSetPostUnreadWithoutCollapsedThreads(t *testing.T) {
	os.Setenv("MM_FEATUREFLAGS_COLLAPSEDTHREADS", "true")
	defer os.Unsetenv("MM_FEATUREFLAGS_COLLAPSEDTHREADS")
	th := Setup(t).InitBasic()
	defer th.TearDown()
	th.App.UpdateConfig(func(cfg *model.Config) {
		*cfg.ServiceSettings.ThreadAutoFollow = true
		*cfg.ServiceSettings.CollapsedThreads = model.CollapsedThreadsDefaultOn
	})

	// user2: first root mention @user1
	//   - user1: hello
	//   - user2: mention @u1
	//   - user1: another repoy
	//   - user2: another mention @u1
	// user1: a root post
	// user2: Another root mention @u1
	user1Mention := " @" + th.BasicUser.Username
	rootPost1, appErr := th.App.CreatePost(th.Context, &model.Post{UserId: th.BasicUser2.Id, CreateAt: model.GetMillis(), ChannelId: th.BasicChannel.Id, Message: "first root mention" + user1Mention}, th.BasicChannel, false, false)
	require.Nil(t, appErr)
	_, appErr = th.App.CreatePost(th.Context, &model.Post{RootId: rootPost1.Id, UserId: th.BasicUser.Id, CreateAt: model.GetMillis(), ChannelId: th.BasicChannel.Id, Message: "hello"}, th.BasicChannel, false, false)
	require.Nil(t, appErr)
	replyPost1, appErr := th.App.CreatePost(th.Context, &model.Post{RootId: rootPost1.Id, UserId: th.BasicUser2.Id, CreateAt: model.GetMillis(), ChannelId: th.BasicChannel.Id, Message: "mention" + user1Mention}, th.BasicChannel, false, false)
	require.Nil(t, appErr)
	_, appErr = th.App.CreatePost(th.Context, &model.Post{RootId: rootPost1.Id, UserId: th.BasicUser.Id, CreateAt: model.GetMillis(), ChannelId: th.BasicChannel.Id, Message: "another reply"}, th.BasicChannel, false, false)
	require.Nil(t, appErr)
	_, appErr = th.App.CreatePost(th.Context, &model.Post{RootId: rootPost1.Id, UserId: th.BasicUser2.Id, CreateAt: model.GetMillis(), ChannelId: th.BasicChannel.Id, Message: "another mention" + user1Mention}, th.BasicChannel, false, false)
	require.Nil(t, appErr)
	_, appErr = th.App.CreatePost(th.Context, &model.Post{UserId: th.BasicUser.Id, CreateAt: model.GetMillis(), ChannelId: th.BasicChannel.Id, Message: "a root post"}, th.BasicChannel, false, false)
	require.Nil(t, appErr)
	_, appErr = th.App.CreatePost(th.Context, &model.Post{UserId: th.BasicUser2.Id, CreateAt: model.GetMillis(), ChannelId: th.BasicChannel.Id, Message: "another root mention" + user1Mention}, th.BasicChannel, false, false)
	require.Nil(t, appErr)

	t.Run("Mark reply post as unread", func(t *testing.T) {
		_, err := th.Client.SetPostUnread(th.BasicUser.Id, replyPost1.Id, false)
		require.NoError(t, err)
		channelUnread, appErr := th.App.GetChannelUnread(th.BasicChannel.Id, th.BasicUser.Id)
		require.Nil(t, appErr)

		require.Equal(t, int64(3), channelUnread.MentionCount)
		//  MentionCountRoot should be zero so that supported clients don't show a mention badge for the channel
		require.Equal(t, int64(0), channelUnread.MentionCountRoot)

		require.Equal(t, int64(5), channelUnread.MsgCount)
		//  MentionCountRoot should be zero so that supported clients don't show the channel as unread
		require.Equal(t, channelUnread.MsgCountRoot, int64(0))

		threadMembership, appErr := th.App.GetThreadMembershipForUser(th.BasicUser.Id, rootPost1.Id)
		require.Nil(t, appErr)
		thread, appErr := th.App.GetThreadForUser(th.BasicTeam.Id, threadMembership, false)
		require.Nil(t, appErr)
		require.Equal(t, int64(2), thread.UnreadMentions)
		require.Equal(t, int64(3), thread.UnreadReplies)
	})

	t.Run("Mark root post as unread", func(t *testing.T) {
		_, err := th.Client.SetPostUnread(th.BasicUser.Id, rootPost1.Id, false)
		require.NoError(t, err)
		channelUnread, appErr := th.App.GetChannelUnread(th.BasicChannel.Id, th.BasicUser.Id)
		require.Nil(t, appErr)

		require.Equal(t, int64(4), channelUnread.MentionCount)
		require.Equal(t, int64(2), channelUnread.MentionCountRoot)

		require.Equal(t, int64(7), channelUnread.MsgCount)
		require.Equal(t, int64(3), channelUnread.MsgCountRoot)
	})
}<|MERGE_RESOLUTION|>--- conflicted
+++ resolved
@@ -1011,31 +1011,9 @@
 	require.Error(t, err)
 	CheckForbiddenStatus(t, resp)
 
-<<<<<<< HEAD
-	Client.Logout()
-	_, resp = Client.PinPost(post.Id)
-=======
-	t.Run("unable-to-pin-post-in-read-only-town-square", func(t *testing.T) {
-		townSquareIsReadOnly := *th.App.Config().TeamSettings.ExperimentalTownSquareIsReadOnly
-		th.App.Srv().SetLicense(model.NewTestLicense())
-		th.App.UpdateConfig(func(cfg *model.Config) { *cfg.TeamSettings.ExperimentalTownSquareIsReadOnly = true })
-
-		defer th.App.Srv().RemoveLicense()
-		defer th.App.UpdateConfig(func(cfg *model.Config) { *cfg.TeamSettings.ExperimentalTownSquareIsReadOnly = townSquareIsReadOnly })
-
-		channel, appErr := th.App.GetChannelByName("town-square", th.BasicTeam.Id, true)
-		assert.Nil(t, appErr)
-		adminPost := th.CreatePostWithClient(th.SystemAdminClient, channel)
-
-		resp, err = client.PinPost(adminPost.Id)
-		require.Error(t, err)
-		CheckForbiddenStatus(t, resp)
-	})
-
 	client.Logout()
 	resp, err = client.PinPost(post.Id)
 	require.Error(t, err)
->>>>>>> cbba2f1c
 	CheckUnauthorizedStatus(t, resp)
 
 	_, err = th.SystemAdminClient.PinPost(post.Id)
