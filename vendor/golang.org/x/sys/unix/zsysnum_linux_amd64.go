// go run linux/mksysnum.go -Wall -Werror -static -I/tmp/include -m64 /tmp/include/asm/unistd.h
// Code generated by the command above; see README.md. DO NOT EDIT.

//go:build amd64 && linux
// +build amd64,linux

package unix

const (
<<<<<<< HEAD
	SYS_READ                   = 0
	SYS_WRITE                  = 1
	SYS_OPEN                   = 2
	SYS_CLOSE                  = 3
	SYS_STAT                   = 4
	SYS_FSTAT                  = 5
	SYS_LSTAT                  = 6
	SYS_POLL                   = 7
	SYS_LSEEK                  = 8
	SYS_MMAP                   = 9
	SYS_MPROTECT               = 10
	SYS_MUNMAP                 = 11
	SYS_BRK                    = 12
	SYS_RT_SIGACTION           = 13
	SYS_RT_SIGPROCMASK         = 14
	SYS_RT_SIGRETURN           = 15
	SYS_IOCTL                  = 16
	SYS_PREAD64                = 17
	SYS_PWRITE64               = 18
	SYS_READV                  = 19
	SYS_WRITEV                 = 20
	SYS_ACCESS                 = 21
	SYS_PIPE                   = 22
	SYS_SELECT                 = 23
	SYS_SCHED_YIELD            = 24
	SYS_MREMAP                 = 25
	SYS_MSYNC                  = 26
	SYS_MINCORE                = 27
	SYS_MADVISE                = 28
	SYS_SHMGET                 = 29
	SYS_SHMAT                  = 30
	SYS_SHMCTL                 = 31
	SYS_DUP                    = 32
	SYS_DUP2                   = 33
	SYS_PAUSE                  = 34
	SYS_NANOSLEEP              = 35
	SYS_GETITIMER              = 36
	SYS_ALARM                  = 37
	SYS_SETITIMER              = 38
	SYS_GETPID                 = 39
	SYS_SENDFILE               = 40
	SYS_SOCKET                 = 41
	SYS_CONNECT                = 42
	SYS_ACCEPT                 = 43
	SYS_SENDTO                 = 44
	SYS_RECVFROM               = 45
	SYS_SENDMSG                = 46
	SYS_RECVMSG                = 47
	SYS_SHUTDOWN               = 48
	SYS_BIND                   = 49
	SYS_LISTEN                 = 50
	SYS_GETSOCKNAME            = 51
	SYS_GETPEERNAME            = 52
	SYS_SOCKETPAIR             = 53
	SYS_SETSOCKOPT             = 54
	SYS_GETSOCKOPT             = 55
	SYS_CLONE                  = 56
	SYS_FORK                   = 57
	SYS_VFORK                  = 58
	SYS_EXECVE                 = 59
	SYS_EXIT                   = 60
	SYS_WAIT4                  = 61
	SYS_KILL                   = 62
	SYS_UNAME                  = 63
	SYS_SEMGET                 = 64
	SYS_SEMOP                  = 65
	SYS_SEMCTL                 = 66
	SYS_SHMDT                  = 67
	SYS_MSGGET                 = 68
	SYS_MSGSND                 = 69
	SYS_MSGRCV                 = 70
	SYS_MSGCTL                 = 71
	SYS_FCNTL                  = 72
	SYS_FLOCK                  = 73
	SYS_FSYNC                  = 74
	SYS_FDATASYNC              = 75
	SYS_TRUNCATE               = 76
	SYS_FTRUNCATE              = 77
	SYS_GETDENTS               = 78
	SYS_GETCWD                 = 79
	SYS_CHDIR                  = 80
	SYS_FCHDIR                 = 81
	SYS_RENAME                 = 82
	SYS_MKDIR                  = 83
	SYS_RMDIR                  = 84
	SYS_CREAT                  = 85
	SYS_LINK                   = 86
	SYS_UNLINK                 = 87
	SYS_SYMLINK                = 88
	SYS_READLINK               = 89
	SYS_CHMOD                  = 90
	SYS_FCHMOD                 = 91
	SYS_CHOWN                  = 92
	SYS_FCHOWN                 = 93
	SYS_LCHOWN                 = 94
	SYS_UMASK                  = 95
	SYS_GETTIMEOFDAY           = 96
	SYS_GETRLIMIT              = 97
	SYS_GETRUSAGE              = 98
	SYS_SYSINFO                = 99
	SYS_TIMES                  = 100
	SYS_PTRACE                 = 101
	SYS_GETUID                 = 102
	SYS_SYSLOG                 = 103
	SYS_GETGID                 = 104
	SYS_SETUID                 = 105
	SYS_SETGID                 = 106
	SYS_GETEUID                = 107
	SYS_GETEGID                = 108
	SYS_SETPGID                = 109
	SYS_GETPPID                = 110
	SYS_GETPGRP                = 111
	SYS_SETSID                 = 112
	SYS_SETREUID               = 113
	SYS_SETREGID               = 114
	SYS_GETGROUPS              = 115
	SYS_SETGROUPS              = 116
	SYS_SETRESUID              = 117
	SYS_GETRESUID              = 118
	SYS_SETRESGID              = 119
	SYS_GETRESGID              = 120
	SYS_GETPGID                = 121
	SYS_SETFSUID               = 122
	SYS_SETFSGID               = 123
	SYS_GETSID                 = 124
	SYS_CAPGET                 = 125
	SYS_CAPSET                 = 126
	SYS_RT_SIGPENDING          = 127
	SYS_RT_SIGTIMEDWAIT        = 128
	SYS_RT_SIGQUEUEINFO        = 129
	SYS_RT_SIGSUSPEND          = 130
	SYS_SIGALTSTACK            = 131
	SYS_UTIME                  = 132
	SYS_MKNOD                  = 133
	SYS_USELIB                 = 134
	SYS_PERSONALITY            = 135
	SYS_USTAT                  = 136
	SYS_STATFS                 = 137
	SYS_FSTATFS                = 138
	SYS_SYSFS                  = 139
	SYS_GETPRIORITY            = 140
	SYS_SETPRIORITY            = 141
	SYS_SCHED_SETPARAM         = 142
	SYS_SCHED_GETPARAM         = 143
	SYS_SCHED_SETSCHEDULER     = 144
	SYS_SCHED_GETSCHEDULER     = 145
	SYS_SCHED_GET_PRIORITY_MAX = 146
	SYS_SCHED_GET_PRIORITY_MIN = 147
	SYS_SCHED_RR_GET_INTERVAL  = 148
	SYS_MLOCK                  = 149
	SYS_MUNLOCK                = 150
	SYS_MLOCKALL               = 151
	SYS_MUNLOCKALL             = 152
	SYS_VHANGUP                = 153
	SYS_MODIFY_LDT             = 154
	SYS_PIVOT_ROOT             = 155
	SYS__SYSCTL                = 156
	SYS_PRCTL                  = 157
	SYS_ARCH_PRCTL             = 158
	SYS_ADJTIMEX               = 159
	SYS_SETRLIMIT              = 160
	SYS_CHROOT                 = 161
	SYS_SYNC                   = 162
	SYS_ACCT                   = 163
	SYS_SETTIMEOFDAY           = 164
	SYS_MOUNT                  = 165
	SYS_UMOUNT2                = 166
	SYS_SWAPON                 = 167
	SYS_SWAPOFF                = 168
	SYS_REBOOT                 = 169
	SYS_SETHOSTNAME            = 170
	SYS_SETDOMAINNAME          = 171
	SYS_IOPL                   = 172
	SYS_IOPERM                 = 173
	SYS_CREATE_MODULE          = 174
	SYS_INIT_MODULE            = 175
	SYS_DELETE_MODULE          = 176
	SYS_GET_KERNEL_SYMS        = 177
	SYS_QUERY_MODULE           = 178
	SYS_QUOTACTL               = 179
	SYS_NFSSERVCTL             = 180
	SYS_GETPMSG                = 181
	SYS_PUTPMSG                = 182
	SYS_AFS_SYSCALL            = 183
	SYS_TUXCALL                = 184
	SYS_SECURITY               = 185
	SYS_GETTID                 = 186
	SYS_READAHEAD              = 187
	SYS_SETXATTR               = 188
	SYS_LSETXATTR              = 189
	SYS_FSETXATTR              = 190
	SYS_GETXATTR               = 191
	SYS_LGETXATTR              = 192
	SYS_FGETXATTR              = 193
	SYS_LISTXATTR              = 194
	SYS_LLISTXATTR             = 195
	SYS_FLISTXATTR             = 196
	SYS_REMOVEXATTR            = 197
	SYS_LREMOVEXATTR           = 198
	SYS_FREMOVEXATTR           = 199
	SYS_TKILL                  = 200
	SYS_TIME                   = 201
	SYS_FUTEX                  = 202
	SYS_SCHED_SETAFFINITY      = 203
	SYS_SCHED_GETAFFINITY      = 204
	SYS_SET_THREAD_AREA        = 205
	SYS_IO_SETUP               = 206
	SYS_IO_DESTROY             = 207
	SYS_IO_GETEVENTS           = 208
	SYS_IO_SUBMIT              = 209
	SYS_IO_CANCEL              = 210
	SYS_GET_THREAD_AREA        = 211
	SYS_LOOKUP_DCOOKIE         = 212
	SYS_EPOLL_CREATE           = 213
	SYS_EPOLL_CTL_OLD          = 214
	SYS_EPOLL_WAIT_OLD         = 215
	SYS_REMAP_FILE_PAGES       = 216
	SYS_GETDENTS64             = 217
	SYS_SET_TID_ADDRESS        = 218
	SYS_RESTART_SYSCALL        = 219
	SYS_SEMTIMEDOP             = 220
	SYS_FADVISE64              = 221
	SYS_TIMER_CREATE           = 222
	SYS_TIMER_SETTIME          = 223
	SYS_TIMER_GETTIME          = 224
	SYS_TIMER_GETOVERRUN       = 225
	SYS_TIMER_DELETE           = 226
	SYS_CLOCK_SETTIME          = 227
	SYS_CLOCK_GETTIME          = 228
	SYS_CLOCK_GETRES           = 229
	SYS_CLOCK_NANOSLEEP        = 230
	SYS_EXIT_GROUP             = 231
	SYS_EPOLL_WAIT             = 232
	SYS_EPOLL_CTL              = 233
	SYS_TGKILL                 = 234
	SYS_UTIMES                 = 235
	SYS_VSERVER                = 236
	SYS_MBIND                  = 237
	SYS_SET_MEMPOLICY          = 238
	SYS_GET_MEMPOLICY          = 239
	SYS_MQ_OPEN                = 240
	SYS_MQ_UNLINK              = 241
	SYS_MQ_TIMEDSEND           = 242
	SYS_MQ_TIMEDRECEIVE        = 243
	SYS_MQ_NOTIFY              = 244
	SYS_MQ_GETSETATTR          = 245
	SYS_KEXEC_LOAD             = 246
	SYS_WAITID                 = 247
	SYS_ADD_KEY                = 248
	SYS_REQUEST_KEY            = 249
	SYS_KEYCTL                 = 250
	SYS_IOPRIO_SET             = 251
	SYS_IOPRIO_GET             = 252
	SYS_INOTIFY_INIT           = 253
	SYS_INOTIFY_ADD_WATCH      = 254
	SYS_INOTIFY_RM_WATCH       = 255
	SYS_MIGRATE_PAGES          = 256
	SYS_OPENAT                 = 257
	SYS_MKDIRAT                = 258
	SYS_MKNODAT                = 259
	SYS_FCHOWNAT               = 260
	SYS_FUTIMESAT              = 261
	SYS_NEWFSTATAT             = 262
	SYS_UNLINKAT               = 263
	SYS_RENAMEAT               = 264
	SYS_LINKAT                 = 265
	SYS_SYMLINKAT              = 266
	SYS_READLINKAT             = 267
	SYS_FCHMODAT               = 268
	SYS_FACCESSAT              = 269
	SYS_PSELECT6               = 270
	SYS_PPOLL                  = 271
	SYS_UNSHARE                = 272
	SYS_SET_ROBUST_LIST        = 273
	SYS_GET_ROBUST_LIST        = 274
	SYS_SPLICE                 = 275
	SYS_TEE                    = 276
	SYS_SYNC_FILE_RANGE        = 277
	SYS_VMSPLICE               = 278
	SYS_MOVE_PAGES             = 279
	SYS_UTIMENSAT              = 280
	SYS_EPOLL_PWAIT            = 281
	SYS_SIGNALFD               = 282
	SYS_TIMERFD_CREATE         = 283
	SYS_EVENTFD                = 284
	SYS_FALLOCATE              = 285
	SYS_TIMERFD_SETTIME        = 286
	SYS_TIMERFD_GETTIME        = 287
	SYS_ACCEPT4                = 288
	SYS_SIGNALFD4              = 289
	SYS_EVENTFD2               = 290
	SYS_EPOLL_CREATE1          = 291
	SYS_DUP3                   = 292
	SYS_PIPE2                  = 293
	SYS_INOTIFY_INIT1          = 294
	SYS_PREADV                 = 295
	SYS_PWRITEV                = 296
	SYS_RT_TGSIGQUEUEINFO      = 297
	SYS_PERF_EVENT_OPEN        = 298
	SYS_RECVMMSG               = 299
	SYS_FANOTIFY_INIT          = 300
	SYS_FANOTIFY_MARK          = 301
	SYS_PRLIMIT64              = 302
	SYS_NAME_TO_HANDLE_AT      = 303
	SYS_OPEN_BY_HANDLE_AT      = 304
	SYS_CLOCK_ADJTIME          = 305
	SYS_SYNCFS                 = 306
	SYS_SENDMMSG               = 307
	SYS_SETNS                  = 308
	SYS_GETCPU                 = 309
	SYS_PROCESS_VM_READV       = 310
	SYS_PROCESS_VM_WRITEV      = 311
	SYS_KCMP                   = 312
	SYS_FINIT_MODULE           = 313
	SYS_SCHED_SETATTR          = 314
	SYS_SCHED_GETATTR          = 315
	SYS_RENAMEAT2              = 316
	SYS_SECCOMP                = 317
	SYS_GETRANDOM              = 318
	SYS_MEMFD_CREATE           = 319
	SYS_KEXEC_FILE_LOAD        = 320
	SYS_BPF                    = 321
	SYS_EXECVEAT               = 322
	SYS_USERFAULTFD            = 323
	SYS_MEMBARRIER             = 324
	SYS_MLOCK2                 = 325
	SYS_COPY_FILE_RANGE        = 326
	SYS_PREADV2                = 327
	SYS_PWRITEV2               = 328
	SYS_PKEY_MPROTECT          = 329
	SYS_PKEY_ALLOC             = 330
	SYS_PKEY_FREE              = 331
	SYS_STATX                  = 332
	SYS_IO_PGETEVENTS          = 333
	SYS_RSEQ                   = 334
	SYS_PIDFD_SEND_SIGNAL      = 424
	SYS_IO_URING_SETUP         = 425
	SYS_IO_URING_ENTER         = 426
	SYS_IO_URING_REGISTER      = 427
	SYS_OPEN_TREE              = 428
	SYS_MOVE_MOUNT             = 429
	SYS_FSOPEN                 = 430
	SYS_FSCONFIG               = 431
	SYS_FSMOUNT                = 432
	SYS_FSPICK                 = 433
	SYS_PIDFD_OPEN             = 434
	SYS_CLONE3                 = 435
	SYS_CLOSE_RANGE            = 436
	SYS_OPENAT2                = 437
	SYS_PIDFD_GETFD            = 438
	SYS_FACCESSAT2             = 439
	SYS_PROCESS_MADVISE        = 440
	SYS_EPOLL_PWAIT2           = 441
	SYS_MOUNT_SETATTR          = 442
=======
	SYS_READ                    = 0
	SYS_WRITE                   = 1
	SYS_OPEN                    = 2
	SYS_CLOSE                   = 3
	SYS_STAT                    = 4
	SYS_FSTAT                   = 5
	SYS_LSTAT                   = 6
	SYS_POLL                    = 7
	SYS_LSEEK                   = 8
	SYS_MMAP                    = 9
	SYS_MPROTECT                = 10
	SYS_MUNMAP                  = 11
	SYS_BRK                     = 12
	SYS_RT_SIGACTION            = 13
	SYS_RT_SIGPROCMASK          = 14
	SYS_RT_SIGRETURN            = 15
	SYS_IOCTL                   = 16
	SYS_PREAD64                 = 17
	SYS_PWRITE64                = 18
	SYS_READV                   = 19
	SYS_WRITEV                  = 20
	SYS_ACCESS                  = 21
	SYS_PIPE                    = 22
	SYS_SELECT                  = 23
	SYS_SCHED_YIELD             = 24
	SYS_MREMAP                  = 25
	SYS_MSYNC                   = 26
	SYS_MINCORE                 = 27
	SYS_MADVISE                 = 28
	SYS_SHMGET                  = 29
	SYS_SHMAT                   = 30
	SYS_SHMCTL                  = 31
	SYS_DUP                     = 32
	SYS_DUP2                    = 33
	SYS_PAUSE                   = 34
	SYS_NANOSLEEP               = 35
	SYS_GETITIMER               = 36
	SYS_ALARM                   = 37
	SYS_SETITIMER               = 38
	SYS_GETPID                  = 39
	SYS_SENDFILE                = 40
	SYS_SOCKET                  = 41
	SYS_CONNECT                 = 42
	SYS_ACCEPT                  = 43
	SYS_SENDTO                  = 44
	SYS_RECVFROM                = 45
	SYS_SENDMSG                 = 46
	SYS_RECVMSG                 = 47
	SYS_SHUTDOWN                = 48
	SYS_BIND                    = 49
	SYS_LISTEN                  = 50
	SYS_GETSOCKNAME             = 51
	SYS_GETPEERNAME             = 52
	SYS_SOCKETPAIR              = 53
	SYS_SETSOCKOPT              = 54
	SYS_GETSOCKOPT              = 55
	SYS_CLONE                   = 56
	SYS_FORK                    = 57
	SYS_VFORK                   = 58
	SYS_EXECVE                  = 59
	SYS_EXIT                    = 60
	SYS_WAIT4                   = 61
	SYS_KILL                    = 62
	SYS_UNAME                   = 63
	SYS_SEMGET                  = 64
	SYS_SEMOP                   = 65
	SYS_SEMCTL                  = 66
	SYS_SHMDT                   = 67
	SYS_MSGGET                  = 68
	SYS_MSGSND                  = 69
	SYS_MSGRCV                  = 70
	SYS_MSGCTL                  = 71
	SYS_FCNTL                   = 72
	SYS_FLOCK                   = 73
	SYS_FSYNC                   = 74
	SYS_FDATASYNC               = 75
	SYS_TRUNCATE                = 76
	SYS_FTRUNCATE               = 77
	SYS_GETDENTS                = 78
	SYS_GETCWD                  = 79
	SYS_CHDIR                   = 80
	SYS_FCHDIR                  = 81
	SYS_RENAME                  = 82
	SYS_MKDIR                   = 83
	SYS_RMDIR                   = 84
	SYS_CREAT                   = 85
	SYS_LINK                    = 86
	SYS_UNLINK                  = 87
	SYS_SYMLINK                 = 88
	SYS_READLINK                = 89
	SYS_CHMOD                   = 90
	SYS_FCHMOD                  = 91
	SYS_CHOWN                   = 92
	SYS_FCHOWN                  = 93
	SYS_LCHOWN                  = 94
	SYS_UMASK                   = 95
	SYS_GETTIMEOFDAY            = 96
	SYS_GETRLIMIT               = 97
	SYS_GETRUSAGE               = 98
	SYS_SYSINFO                 = 99
	SYS_TIMES                   = 100
	SYS_PTRACE                  = 101
	SYS_GETUID                  = 102
	SYS_SYSLOG                  = 103
	SYS_GETGID                  = 104
	SYS_SETUID                  = 105
	SYS_SETGID                  = 106
	SYS_GETEUID                 = 107
	SYS_GETEGID                 = 108
	SYS_SETPGID                 = 109
	SYS_GETPPID                 = 110
	SYS_GETPGRP                 = 111
	SYS_SETSID                  = 112
	SYS_SETREUID                = 113
	SYS_SETREGID                = 114
	SYS_GETGROUPS               = 115
	SYS_SETGROUPS               = 116
	SYS_SETRESUID               = 117
	SYS_GETRESUID               = 118
	SYS_SETRESGID               = 119
	SYS_GETRESGID               = 120
	SYS_GETPGID                 = 121
	SYS_SETFSUID                = 122
	SYS_SETFSGID                = 123
	SYS_GETSID                  = 124
	SYS_CAPGET                  = 125
	SYS_CAPSET                  = 126
	SYS_RT_SIGPENDING           = 127
	SYS_RT_SIGTIMEDWAIT         = 128
	SYS_RT_SIGQUEUEINFO         = 129
	SYS_RT_SIGSUSPEND           = 130
	SYS_SIGALTSTACK             = 131
	SYS_UTIME                   = 132
	SYS_MKNOD                   = 133
	SYS_USELIB                  = 134
	SYS_PERSONALITY             = 135
	SYS_USTAT                   = 136
	SYS_STATFS                  = 137
	SYS_FSTATFS                 = 138
	SYS_SYSFS                   = 139
	SYS_GETPRIORITY             = 140
	SYS_SETPRIORITY             = 141
	SYS_SCHED_SETPARAM          = 142
	SYS_SCHED_GETPARAM          = 143
	SYS_SCHED_SETSCHEDULER      = 144
	SYS_SCHED_GETSCHEDULER      = 145
	SYS_SCHED_GET_PRIORITY_MAX  = 146
	SYS_SCHED_GET_PRIORITY_MIN  = 147
	SYS_SCHED_RR_GET_INTERVAL   = 148
	SYS_MLOCK                   = 149
	SYS_MUNLOCK                 = 150
	SYS_MLOCKALL                = 151
	SYS_MUNLOCKALL              = 152
	SYS_VHANGUP                 = 153
	SYS_MODIFY_LDT              = 154
	SYS_PIVOT_ROOT              = 155
	SYS__SYSCTL                 = 156
	SYS_PRCTL                   = 157
	SYS_ARCH_PRCTL              = 158
	SYS_ADJTIMEX                = 159
	SYS_SETRLIMIT               = 160
	SYS_CHROOT                  = 161
	SYS_SYNC                    = 162
	SYS_ACCT                    = 163
	SYS_SETTIMEOFDAY            = 164
	SYS_MOUNT                   = 165
	SYS_UMOUNT2                 = 166
	SYS_SWAPON                  = 167
	SYS_SWAPOFF                 = 168
	SYS_REBOOT                  = 169
	SYS_SETHOSTNAME             = 170
	SYS_SETDOMAINNAME           = 171
	SYS_IOPL                    = 172
	SYS_IOPERM                  = 173
	SYS_CREATE_MODULE           = 174
	SYS_INIT_MODULE             = 175
	SYS_DELETE_MODULE           = 176
	SYS_GET_KERNEL_SYMS         = 177
	SYS_QUERY_MODULE            = 178
	SYS_QUOTACTL                = 179
	SYS_NFSSERVCTL              = 180
	SYS_GETPMSG                 = 181
	SYS_PUTPMSG                 = 182
	SYS_AFS_SYSCALL             = 183
	SYS_TUXCALL                 = 184
	SYS_SECURITY                = 185
	SYS_GETTID                  = 186
	SYS_READAHEAD               = 187
	SYS_SETXATTR                = 188
	SYS_LSETXATTR               = 189
	SYS_FSETXATTR               = 190
	SYS_GETXATTR                = 191
	SYS_LGETXATTR               = 192
	SYS_FGETXATTR               = 193
	SYS_LISTXATTR               = 194
	SYS_LLISTXATTR              = 195
	SYS_FLISTXATTR              = 196
	SYS_REMOVEXATTR             = 197
	SYS_LREMOVEXATTR            = 198
	SYS_FREMOVEXATTR            = 199
	SYS_TKILL                   = 200
	SYS_TIME                    = 201
	SYS_FUTEX                   = 202
	SYS_SCHED_SETAFFINITY       = 203
	SYS_SCHED_GETAFFINITY       = 204
	SYS_SET_THREAD_AREA         = 205
	SYS_IO_SETUP                = 206
	SYS_IO_DESTROY              = 207
	SYS_IO_GETEVENTS            = 208
	SYS_IO_SUBMIT               = 209
	SYS_IO_CANCEL               = 210
	SYS_GET_THREAD_AREA         = 211
	SYS_LOOKUP_DCOOKIE          = 212
	SYS_EPOLL_CREATE            = 213
	SYS_EPOLL_CTL_OLD           = 214
	SYS_EPOLL_WAIT_OLD          = 215
	SYS_REMAP_FILE_PAGES        = 216
	SYS_GETDENTS64              = 217
	SYS_SET_TID_ADDRESS         = 218
	SYS_RESTART_SYSCALL         = 219
	SYS_SEMTIMEDOP              = 220
	SYS_FADVISE64               = 221
	SYS_TIMER_CREATE            = 222
	SYS_TIMER_SETTIME           = 223
	SYS_TIMER_GETTIME           = 224
	SYS_TIMER_GETOVERRUN        = 225
	SYS_TIMER_DELETE            = 226
	SYS_CLOCK_SETTIME           = 227
	SYS_CLOCK_GETTIME           = 228
	SYS_CLOCK_GETRES            = 229
	SYS_CLOCK_NANOSLEEP         = 230
	SYS_EXIT_GROUP              = 231
	SYS_EPOLL_WAIT              = 232
	SYS_EPOLL_CTL               = 233
	SYS_TGKILL                  = 234
	SYS_UTIMES                  = 235
	SYS_VSERVER                 = 236
	SYS_MBIND                   = 237
	SYS_SET_MEMPOLICY           = 238
	SYS_GET_MEMPOLICY           = 239
	SYS_MQ_OPEN                 = 240
	SYS_MQ_UNLINK               = 241
	SYS_MQ_TIMEDSEND            = 242
	SYS_MQ_TIMEDRECEIVE         = 243
	SYS_MQ_NOTIFY               = 244
	SYS_MQ_GETSETATTR           = 245
	SYS_KEXEC_LOAD              = 246
	SYS_WAITID                  = 247
	SYS_ADD_KEY                 = 248
	SYS_REQUEST_KEY             = 249
	SYS_KEYCTL                  = 250
	SYS_IOPRIO_SET              = 251
	SYS_IOPRIO_GET              = 252
	SYS_INOTIFY_INIT            = 253
	SYS_INOTIFY_ADD_WATCH       = 254
	SYS_INOTIFY_RM_WATCH        = 255
	SYS_MIGRATE_PAGES           = 256
	SYS_OPENAT                  = 257
	SYS_MKDIRAT                 = 258
	SYS_MKNODAT                 = 259
	SYS_FCHOWNAT                = 260
	SYS_FUTIMESAT               = 261
	SYS_NEWFSTATAT              = 262
	SYS_UNLINKAT                = 263
	SYS_RENAMEAT                = 264
	SYS_LINKAT                  = 265
	SYS_SYMLINKAT               = 266
	SYS_READLINKAT              = 267
	SYS_FCHMODAT                = 268
	SYS_FACCESSAT               = 269
	SYS_PSELECT6                = 270
	SYS_PPOLL                   = 271
	SYS_UNSHARE                 = 272
	SYS_SET_ROBUST_LIST         = 273
	SYS_GET_ROBUST_LIST         = 274
	SYS_SPLICE                  = 275
	SYS_TEE                     = 276
	SYS_SYNC_FILE_RANGE         = 277
	SYS_VMSPLICE                = 278
	SYS_MOVE_PAGES              = 279
	SYS_UTIMENSAT               = 280
	SYS_EPOLL_PWAIT             = 281
	SYS_SIGNALFD                = 282
	SYS_TIMERFD_CREATE          = 283
	SYS_EVENTFD                 = 284
	SYS_FALLOCATE               = 285
	SYS_TIMERFD_SETTIME         = 286
	SYS_TIMERFD_GETTIME         = 287
	SYS_ACCEPT4                 = 288
	SYS_SIGNALFD4               = 289
	SYS_EVENTFD2                = 290
	SYS_EPOLL_CREATE1           = 291
	SYS_DUP3                    = 292
	SYS_PIPE2                   = 293
	SYS_INOTIFY_INIT1           = 294
	SYS_PREADV                  = 295
	SYS_PWRITEV                 = 296
	SYS_RT_TGSIGQUEUEINFO       = 297
	SYS_PERF_EVENT_OPEN         = 298
	SYS_RECVMMSG                = 299
	SYS_FANOTIFY_INIT           = 300
	SYS_FANOTIFY_MARK           = 301
	SYS_PRLIMIT64               = 302
	SYS_NAME_TO_HANDLE_AT       = 303
	SYS_OPEN_BY_HANDLE_AT       = 304
	SYS_CLOCK_ADJTIME           = 305
	SYS_SYNCFS                  = 306
	SYS_SENDMMSG                = 307
	SYS_SETNS                   = 308
	SYS_GETCPU                  = 309
	SYS_PROCESS_VM_READV        = 310
	SYS_PROCESS_VM_WRITEV       = 311
	SYS_KCMP                    = 312
	SYS_FINIT_MODULE            = 313
	SYS_SCHED_SETATTR           = 314
	SYS_SCHED_GETATTR           = 315
	SYS_RENAMEAT2               = 316
	SYS_SECCOMP                 = 317
	SYS_GETRANDOM               = 318
	SYS_MEMFD_CREATE            = 319
	SYS_KEXEC_FILE_LOAD         = 320
	SYS_BPF                     = 321
	SYS_EXECVEAT                = 322
	SYS_USERFAULTFD             = 323
	SYS_MEMBARRIER              = 324
	SYS_MLOCK2                  = 325
	SYS_COPY_FILE_RANGE         = 326
	SYS_PREADV2                 = 327
	SYS_PWRITEV2                = 328
	SYS_PKEY_MPROTECT           = 329
	SYS_PKEY_ALLOC              = 330
	SYS_PKEY_FREE               = 331
	SYS_STATX                   = 332
	SYS_IO_PGETEVENTS           = 333
	SYS_RSEQ                    = 334
	SYS_PIDFD_SEND_SIGNAL       = 424
	SYS_IO_URING_SETUP          = 425
	SYS_IO_URING_ENTER          = 426
	SYS_IO_URING_REGISTER       = 427
	SYS_OPEN_TREE               = 428
	SYS_MOVE_MOUNT              = 429
	SYS_FSOPEN                  = 430
	SYS_FSCONFIG                = 431
	SYS_FSMOUNT                 = 432
	SYS_FSPICK                  = 433
	SYS_PIDFD_OPEN              = 434
	SYS_CLONE3                  = 435
	SYS_CLOSE_RANGE             = 436
	SYS_OPENAT2                 = 437
	SYS_PIDFD_GETFD             = 438
	SYS_FACCESSAT2              = 439
	SYS_PROCESS_MADVISE         = 440
	SYS_EPOLL_PWAIT2            = 441
	SYS_MOUNT_SETATTR           = 442
	SYS_QUOTACTL_FD             = 443
	SYS_LANDLOCK_CREATE_RULESET = 444
	SYS_LANDLOCK_ADD_RULE       = 445
	SYS_LANDLOCK_RESTRICT_SELF  = 446
	SYS_MEMFD_SECRET            = 447
>>>>>>> 929caaff
)<|MERGE_RESOLUTION|>--- conflicted
+++ resolved
@@ -7,362 +7,6 @@
 package unix
 
 const (
-<<<<<<< HEAD
-	SYS_READ                   = 0
-	SYS_WRITE                  = 1
-	SYS_OPEN                   = 2
-	SYS_CLOSE                  = 3
-	SYS_STAT                   = 4
-	SYS_FSTAT                  = 5
-	SYS_LSTAT                  = 6
-	SYS_POLL                   = 7
-	SYS_LSEEK                  = 8
-	SYS_MMAP                   = 9
-	SYS_MPROTECT               = 10
-	SYS_MUNMAP                 = 11
-	SYS_BRK                    = 12
-	SYS_RT_SIGACTION           = 13
-	SYS_RT_SIGPROCMASK         = 14
-	SYS_RT_SIGRETURN           = 15
-	SYS_IOCTL                  = 16
-	SYS_PREAD64                = 17
-	SYS_PWRITE64               = 18
-	SYS_READV                  = 19
-	SYS_WRITEV                 = 20
-	SYS_ACCESS                 = 21
-	SYS_PIPE                   = 22
-	SYS_SELECT                 = 23
-	SYS_SCHED_YIELD            = 24
-	SYS_MREMAP                 = 25
-	SYS_MSYNC                  = 26
-	SYS_MINCORE                = 27
-	SYS_MADVISE                = 28
-	SYS_SHMGET                 = 29
-	SYS_SHMAT                  = 30
-	SYS_SHMCTL                 = 31
-	SYS_DUP                    = 32
-	SYS_DUP2                   = 33
-	SYS_PAUSE                  = 34
-	SYS_NANOSLEEP              = 35
-	SYS_GETITIMER              = 36
-	SYS_ALARM                  = 37
-	SYS_SETITIMER              = 38
-	SYS_GETPID                 = 39
-	SYS_SENDFILE               = 40
-	SYS_SOCKET                 = 41
-	SYS_CONNECT                = 42
-	SYS_ACCEPT                 = 43
-	SYS_SENDTO                 = 44
-	SYS_RECVFROM               = 45
-	SYS_SENDMSG                = 46
-	SYS_RECVMSG                = 47
-	SYS_SHUTDOWN               = 48
-	SYS_BIND                   = 49
-	SYS_LISTEN                 = 50
-	SYS_GETSOCKNAME            = 51
-	SYS_GETPEERNAME            = 52
-	SYS_SOCKETPAIR             = 53
-	SYS_SETSOCKOPT             = 54
-	SYS_GETSOCKOPT             = 55
-	SYS_CLONE                  = 56
-	SYS_FORK                   = 57
-	SYS_VFORK                  = 58
-	SYS_EXECVE                 = 59
-	SYS_EXIT                   = 60
-	SYS_WAIT4                  = 61
-	SYS_KILL                   = 62
-	SYS_UNAME                  = 63
-	SYS_SEMGET                 = 64
-	SYS_SEMOP                  = 65
-	SYS_SEMCTL                 = 66
-	SYS_SHMDT                  = 67
-	SYS_MSGGET                 = 68
-	SYS_MSGSND                 = 69
-	SYS_MSGRCV                 = 70
-	SYS_MSGCTL                 = 71
-	SYS_FCNTL                  = 72
-	SYS_FLOCK                  = 73
-	SYS_FSYNC                  = 74
-	SYS_FDATASYNC              = 75
-	SYS_TRUNCATE               = 76
-	SYS_FTRUNCATE              = 77
-	SYS_GETDENTS               = 78
-	SYS_GETCWD                 = 79
-	SYS_CHDIR                  = 80
-	SYS_FCHDIR                 = 81
-	SYS_RENAME                 = 82
-	SYS_MKDIR                  = 83
-	SYS_RMDIR                  = 84
-	SYS_CREAT                  = 85
-	SYS_LINK                   = 86
-	SYS_UNLINK                 = 87
-	SYS_SYMLINK                = 88
-	SYS_READLINK               = 89
-	SYS_CHMOD                  = 90
-	SYS_FCHMOD                 = 91
-	SYS_CHOWN                  = 92
-	SYS_FCHOWN                 = 93
-	SYS_LCHOWN                 = 94
-	SYS_UMASK                  = 95
-	SYS_GETTIMEOFDAY           = 96
-	SYS_GETRLIMIT              = 97
-	SYS_GETRUSAGE              = 98
-	SYS_SYSINFO                = 99
-	SYS_TIMES                  = 100
-	SYS_PTRACE                 = 101
-	SYS_GETUID                 = 102
-	SYS_SYSLOG                 = 103
-	SYS_GETGID                 = 104
-	SYS_SETUID                 = 105
-	SYS_SETGID                 = 106
-	SYS_GETEUID                = 107
-	SYS_GETEGID                = 108
-	SYS_SETPGID                = 109
-	SYS_GETPPID                = 110
-	SYS_GETPGRP                = 111
-	SYS_SETSID                 = 112
-	SYS_SETREUID               = 113
-	SYS_SETREGID               = 114
-	SYS_GETGROUPS              = 115
-	SYS_SETGROUPS              = 116
-	SYS_SETRESUID              = 117
-	SYS_GETRESUID              = 118
-	SYS_SETRESGID              = 119
-	SYS_GETRESGID              = 120
-	SYS_GETPGID                = 121
-	SYS_SETFSUID               = 122
-	SYS_SETFSGID               = 123
-	SYS_GETSID                 = 124
-	SYS_CAPGET                 = 125
-	SYS_CAPSET                 = 126
-	SYS_RT_SIGPENDING          = 127
-	SYS_RT_SIGTIMEDWAIT        = 128
-	SYS_RT_SIGQUEUEINFO        = 129
-	SYS_RT_SIGSUSPEND          = 130
-	SYS_SIGALTSTACK            = 131
-	SYS_UTIME                  = 132
-	SYS_MKNOD                  = 133
-	SYS_USELIB                 = 134
-	SYS_PERSONALITY            = 135
-	SYS_USTAT                  = 136
-	SYS_STATFS                 = 137
-	SYS_FSTATFS                = 138
-	SYS_SYSFS                  = 139
-	SYS_GETPRIORITY            = 140
-	SYS_SETPRIORITY            = 141
-	SYS_SCHED_SETPARAM         = 142
-	SYS_SCHED_GETPARAM         = 143
-	SYS_SCHED_SETSCHEDULER     = 144
-	SYS_SCHED_GETSCHEDULER     = 145
-	SYS_SCHED_GET_PRIORITY_MAX = 146
-	SYS_SCHED_GET_PRIORITY_MIN = 147
-	SYS_SCHED_RR_GET_INTERVAL  = 148
-	SYS_MLOCK                  = 149
-	SYS_MUNLOCK                = 150
-	SYS_MLOCKALL               = 151
-	SYS_MUNLOCKALL             = 152
-	SYS_VHANGUP                = 153
-	SYS_MODIFY_LDT             = 154
-	SYS_PIVOT_ROOT             = 155
-	SYS__SYSCTL                = 156
-	SYS_PRCTL                  = 157
-	SYS_ARCH_PRCTL             = 158
-	SYS_ADJTIMEX               = 159
-	SYS_SETRLIMIT              = 160
-	SYS_CHROOT                 = 161
-	SYS_SYNC                   = 162
-	SYS_ACCT                   = 163
-	SYS_SETTIMEOFDAY           = 164
-	SYS_MOUNT                  = 165
-	SYS_UMOUNT2                = 166
-	SYS_SWAPON                 = 167
-	SYS_SWAPOFF                = 168
-	SYS_REBOOT                 = 169
-	SYS_SETHOSTNAME            = 170
-	SYS_SETDOMAINNAME          = 171
-	SYS_IOPL                   = 172
-	SYS_IOPERM                 = 173
-	SYS_CREATE_MODULE          = 174
-	SYS_INIT_MODULE            = 175
-	SYS_DELETE_MODULE          = 176
-	SYS_GET_KERNEL_SYMS        = 177
-	SYS_QUERY_MODULE           = 178
-	SYS_QUOTACTL               = 179
-	SYS_NFSSERVCTL             = 180
-	SYS_GETPMSG                = 181
-	SYS_PUTPMSG                = 182
-	SYS_AFS_SYSCALL            = 183
-	SYS_TUXCALL                = 184
-	SYS_SECURITY               = 185
-	SYS_GETTID                 = 186
-	SYS_READAHEAD              = 187
-	SYS_SETXATTR               = 188
-	SYS_LSETXATTR              = 189
-	SYS_FSETXATTR              = 190
-	SYS_GETXATTR               = 191
-	SYS_LGETXATTR              = 192
-	SYS_FGETXATTR              = 193
-	SYS_LISTXATTR              = 194
-	SYS_LLISTXATTR             = 195
-	SYS_FLISTXATTR             = 196
-	SYS_REMOVEXATTR            = 197
-	SYS_LREMOVEXATTR           = 198
-	SYS_FREMOVEXATTR           = 199
-	SYS_TKILL                  = 200
-	SYS_TIME                   = 201
-	SYS_FUTEX                  = 202
-	SYS_SCHED_SETAFFINITY      = 203
-	SYS_SCHED_GETAFFINITY      = 204
-	SYS_SET_THREAD_AREA        = 205
-	SYS_IO_SETUP               = 206
-	SYS_IO_DESTROY             = 207
-	SYS_IO_GETEVENTS           = 208
-	SYS_IO_SUBMIT              = 209
-	SYS_IO_CANCEL              = 210
-	SYS_GET_THREAD_AREA        = 211
-	SYS_LOOKUP_DCOOKIE         = 212
-	SYS_EPOLL_CREATE           = 213
-	SYS_EPOLL_CTL_OLD          = 214
-	SYS_EPOLL_WAIT_OLD         = 215
-	SYS_REMAP_FILE_PAGES       = 216
-	SYS_GETDENTS64             = 217
-	SYS_SET_TID_ADDRESS        = 218
-	SYS_RESTART_SYSCALL        = 219
-	SYS_SEMTIMEDOP             = 220
-	SYS_FADVISE64              = 221
-	SYS_TIMER_CREATE           = 222
-	SYS_TIMER_SETTIME          = 223
-	SYS_TIMER_GETTIME          = 224
-	SYS_TIMER_GETOVERRUN       = 225
-	SYS_TIMER_DELETE           = 226
-	SYS_CLOCK_SETTIME          = 227
-	SYS_CLOCK_GETTIME          = 228
-	SYS_CLOCK_GETRES           = 229
-	SYS_CLOCK_NANOSLEEP        = 230
-	SYS_EXIT_GROUP             = 231
-	SYS_EPOLL_WAIT             = 232
-	SYS_EPOLL_CTL              = 233
-	SYS_TGKILL                 = 234
-	SYS_UTIMES                 = 235
-	SYS_VSERVER                = 236
-	SYS_MBIND                  = 237
-	SYS_SET_MEMPOLICY          = 238
-	SYS_GET_MEMPOLICY          = 239
-	SYS_MQ_OPEN                = 240
-	SYS_MQ_UNLINK              = 241
-	SYS_MQ_TIMEDSEND           = 242
-	SYS_MQ_TIMEDRECEIVE        = 243
-	SYS_MQ_NOTIFY              = 244
-	SYS_MQ_GETSETATTR          = 245
-	SYS_KEXEC_LOAD             = 246
-	SYS_WAITID                 = 247
-	SYS_ADD_KEY                = 248
-	SYS_REQUEST_KEY            = 249
-	SYS_KEYCTL                 = 250
-	SYS_IOPRIO_SET             = 251
-	SYS_IOPRIO_GET             = 252
-	SYS_INOTIFY_INIT           = 253
-	SYS_INOTIFY_ADD_WATCH      = 254
-	SYS_INOTIFY_RM_WATCH       = 255
-	SYS_MIGRATE_PAGES          = 256
-	SYS_OPENAT                 = 257
-	SYS_MKDIRAT                = 258
-	SYS_MKNODAT                = 259
-	SYS_FCHOWNAT               = 260
-	SYS_FUTIMESAT              = 261
-	SYS_NEWFSTATAT             = 262
-	SYS_UNLINKAT               = 263
-	SYS_RENAMEAT               = 264
-	SYS_LINKAT                 = 265
-	SYS_SYMLINKAT              = 266
-	SYS_READLINKAT             = 267
-	SYS_FCHMODAT               = 268
-	SYS_FACCESSAT              = 269
-	SYS_PSELECT6               = 270
-	SYS_PPOLL                  = 271
-	SYS_UNSHARE                = 272
-	SYS_SET_ROBUST_LIST        = 273
-	SYS_GET_ROBUST_LIST        = 274
-	SYS_SPLICE                 = 275
-	SYS_TEE                    = 276
-	SYS_SYNC_FILE_RANGE        = 277
-	SYS_VMSPLICE               = 278
-	SYS_MOVE_PAGES             = 279
-	SYS_UTIMENSAT              = 280
-	SYS_EPOLL_PWAIT            = 281
-	SYS_SIGNALFD               = 282
-	SYS_TIMERFD_CREATE         = 283
-	SYS_EVENTFD                = 284
-	SYS_FALLOCATE              = 285
-	SYS_TIMERFD_SETTIME        = 286
-	SYS_TIMERFD_GETTIME        = 287
-	SYS_ACCEPT4                = 288
-	SYS_SIGNALFD4              = 289
-	SYS_EVENTFD2               = 290
-	SYS_EPOLL_CREATE1          = 291
-	SYS_DUP3                   = 292
-	SYS_PIPE2                  = 293
-	SYS_INOTIFY_INIT1          = 294
-	SYS_PREADV                 = 295
-	SYS_PWRITEV                = 296
-	SYS_RT_TGSIGQUEUEINFO      = 297
-	SYS_PERF_EVENT_OPEN        = 298
-	SYS_RECVMMSG               = 299
-	SYS_FANOTIFY_INIT          = 300
-	SYS_FANOTIFY_MARK          = 301
-	SYS_PRLIMIT64              = 302
-	SYS_NAME_TO_HANDLE_AT      = 303
-	SYS_OPEN_BY_HANDLE_AT      = 304
-	SYS_CLOCK_ADJTIME          = 305
-	SYS_SYNCFS                 = 306
-	SYS_SENDMMSG               = 307
-	SYS_SETNS                  = 308
-	SYS_GETCPU                 = 309
-	SYS_PROCESS_VM_READV       = 310
-	SYS_PROCESS_VM_WRITEV      = 311
-	SYS_KCMP                   = 312
-	SYS_FINIT_MODULE           = 313
-	SYS_SCHED_SETATTR          = 314
-	SYS_SCHED_GETATTR          = 315
-	SYS_RENAMEAT2              = 316
-	SYS_SECCOMP                = 317
-	SYS_GETRANDOM              = 318
-	SYS_MEMFD_CREATE           = 319
-	SYS_KEXEC_FILE_LOAD        = 320
-	SYS_BPF                    = 321
-	SYS_EXECVEAT               = 322
-	SYS_USERFAULTFD            = 323
-	SYS_MEMBARRIER             = 324
-	SYS_MLOCK2                 = 325
-	SYS_COPY_FILE_RANGE        = 326
-	SYS_PREADV2                = 327
-	SYS_PWRITEV2               = 328
-	SYS_PKEY_MPROTECT          = 329
-	SYS_PKEY_ALLOC             = 330
-	SYS_PKEY_FREE              = 331
-	SYS_STATX                  = 332
-	SYS_IO_PGETEVENTS          = 333
-	SYS_RSEQ                   = 334
-	SYS_PIDFD_SEND_SIGNAL      = 424
-	SYS_IO_URING_SETUP         = 425
-	SYS_IO_URING_ENTER         = 426
-	SYS_IO_URING_REGISTER      = 427
-	SYS_OPEN_TREE              = 428
-	SYS_MOVE_MOUNT             = 429
-	SYS_FSOPEN                 = 430
-	SYS_FSCONFIG               = 431
-	SYS_FSMOUNT                = 432
-	SYS_FSPICK                 = 433
-	SYS_PIDFD_OPEN             = 434
-	SYS_CLONE3                 = 435
-	SYS_CLOSE_RANGE            = 436
-	SYS_OPENAT2                = 437
-	SYS_PIDFD_GETFD            = 438
-	SYS_FACCESSAT2             = 439
-	SYS_PROCESS_MADVISE        = 440
-	SYS_EPOLL_PWAIT2           = 441
-	SYS_MOUNT_SETATTR          = 442
-=======
 	SYS_READ                    = 0
 	SYS_WRITE                   = 1
 	SYS_OPEN                    = 2
@@ -722,5 +366,4 @@
 	SYS_LANDLOCK_ADD_RULE       = 445
 	SYS_LANDLOCK_RESTRICT_SELF  = 446
 	SYS_MEMFD_SECRET            = 447
->>>>>>> 929caaff
 )