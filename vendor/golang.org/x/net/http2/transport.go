--- conflicted
+++ resolved
@@ -131,14 +131,11 @@
 	// Defaults to 15s.
 	PingTimeout time.Duration
 
-<<<<<<< HEAD
-=======
 	// WriteByteTimeout is the timeout after which the connection will be
 	// closed no data can be written to it. The timeout begins when data is
 	// available to write, and is extended whenever any bytes are written.
 	WriteByteTimeout time.Duration
 
->>>>>>> 8588f698
 	// CountError, if non-nil, is called on HTTP/2 transport errors.
 	// It's intended to increment a metric for monitoring, such
 	// as an expvar or Prometheus metric.
@@ -319,10 +316,7 @@
 	ID            uint32
 	bufPipe       pipe // buffered pipe with the flow-controlled response payload
 	requestedGzip bool
-<<<<<<< HEAD
-=======
 	isHead        bool
->>>>>>> 8588f698
 
 	abortOnce sync.Once
 	abort     chan struct{} // closed to signal stream should end immediately
@@ -339,16 +333,11 @@
 	inflow      flow  // guarded by cc.mu
 	bytesRemain int64 // -1 means unknown; owned by transportResponseBody.Read
 	readErr     error // sticky read error; owned by transportResponseBody.Read
-<<<<<<< HEAD
-	stopReqBody error // if non-nil, stop writing req body; guarded by cc.mu
-
-=======
 
 	reqBody              io.ReadCloser
 	reqBodyContentLength int64 // -1 means unknown
 	reqBodyClosed        bool  // body has been closed; guarded by cc.mu
 
->>>>>>> 8588f698
 	// owned by writeRequest:
 	sentEndStream bool // sent an END_STREAM flag to the peer
 	sentHeaders   bool
@@ -387,13 +376,10 @@
 		cs.abortErr = err
 		close(cs.abort)
 	})
-<<<<<<< HEAD
-=======
 	if cs.reqBody != nil && !cs.reqBodyClosed {
 		cs.reqBody.Close()
 		cs.reqBodyClosed = true
 	}
->>>>>>> 8588f698
 	// TODO(dneil): Clean up tests where cs.cc.cond is nil.
 	if cs.cc.cond != nil {
 		// Wake up writeRequestBody if it is waiting on flow control.
@@ -401,19 +387,6 @@
 	}
 }
 
-<<<<<<< HEAD
-func (cs *clientStream) abortRequestBodyWrite(err error) {
-	if err == nil {
-		panic("nil error")
-	}
-	cc := cs.cc
-	cc.mu.Lock()
-	if cs.stopReqBody == nil {
-		cs.stopReqBody = err
-		cc.cond.Broadcast()
-	}
-	cc.mu.Unlock()
-=======
 func (cs *clientStream) abortRequestBodyWrite() {
 	cc := cs.cc
 	cc.mu.Lock()
@@ -423,7 +396,6 @@
 		cs.reqBodyClosed = true
 		cc.cond.Broadcast()
 	}
->>>>>>> 8588f698
 }
 
 type stickyErrWriter struct {
@@ -821,8 +793,6 @@
 	return true
 }
 
-<<<<<<< HEAD
-=======
 // ClientConnState describes the state of a ClientConn.
 type ClientConnState struct {
 	// Closed is whether the connection is closed.
@@ -878,7 +848,6 @@
 	}
 }
 
->>>>>>> 8588f698
 // clientConnIdleState describes the suitability of a client
 // connection to initiate a new RoundTrip request.
 type clientConnIdleState struct {
@@ -1119,26 +1088,6 @@
 	cc.mu.Lock()
 	defer cc.mu.Unlock()
 	cc.decrStreamReservationsLocked()
-<<<<<<< HEAD
-}
-
-func (cc *ClientConn) decrStreamReservationsLocked() {
-	if cc.streamsReserved > 0 {
-		cc.streamsReserved--
-	}
-}
-
-func (cc *ClientConn) RoundTrip(req *http.Request) (*http.Response, error) {
-	ctx := req.Context()
-	cs := &clientStream{
-		cc:             cc,
-		req:            req,
-		trace:          httptrace.ContextClientTrace(req.Context()),
-		peerClosed:     make(chan struct{}),
-		abort:          make(chan struct{}),
-		respHeaderRecv: make(chan struct{}),
-		donec:          make(chan struct{}),
-=======
 }
 
 func (cc *ClientConn) decrStreamReservationsLocked() {
@@ -1250,86 +1199,8 @@
 
 	if err := checkConnHeaders(req); err != nil {
 		return err
->>>>>>> 8588f698
-	}
-	go cs.doRequest()
-
-<<<<<<< HEAD
-	waitDone := func() error {
-		select {
-		case <-cs.donec:
-			return nil
-		case <-ctx.Done():
-			return ctx.Err()
-		case <-req.Cancel:
-			return errRequestCanceled
-		}
-	}
-
-	for {
-		select {
-		case <-cs.respHeaderRecv:
-			res := cs.res
-			if res.StatusCode > 299 {
-				// On error or status code 3xx, 4xx, 5xx, etc abort any
-				// ongoing write, assuming that the server doesn't care
-				// about our request body. If the server replied with 1xx or
-				// 2xx, however, then assume the server DOES potentially
-				// want our body (e.g. full-duplex streaming:
-				// golang.org/issue/13444). If it turns out the server
-				// doesn't, they'll RST_STREAM us soon enough. This is a
-				// heuristic to avoid adding knobs to Transport. Hopefully
-				// we can keep it.
-				cs.abortRequestBodyWrite(errStopReqBodyWrite)
-			}
-			res.Request = req
-			res.TLS = cc.tlsState
-			if res.Body == noBody && actualContentLength(req) == 0 {
-				// If there isn't a request or response body still being
-				// written, then wait for the stream to be closed before
-				// RoundTrip returns.
-				if err := waitDone(); err != nil {
-					return nil, err
-				}
-			}
-			return res, nil
-		case <-cs.abort:
-			waitDone()
-			return nil, cs.abortErr
-		case <-ctx.Done():
-			return nil, ctx.Err()
-		case <-req.Cancel:
-			return nil, errRequestCanceled
-		}
-	}
-}
-
-// doRequest runs for the duration of the request lifetime.
-//
-// It sends the request and performs post-request cleanup (closing Request.Body, etc.).
-func (cs *clientStream) doRequest() {
-	err := cs.writeRequest()
-	cs.cleanupWriteRequest(err)
-}
-
-// writeRequest sends a request.
-//
-// It returns nil after the request is written, the response read,
-// and the request stream is half-closed by the peer.
-//
-// It returns non-nil if the request ends otherwise.
-// If the returned error is StreamError, the error Code may be used in resetting the stream.
-func (cs *clientStream) writeRequest() (err error) {
-	cc := cs.cc
-	req := cs.req
-	ctx := req.Context()
-
-	if err := checkConnHeaders(cs.req); err != nil {
-		return err
-	}
-
-=======
->>>>>>> 8588f698
+	}
+
 	// Acquire the new-request lock by writing to reqHeaderMu.
 	// This lock guards the critical section covering allocating a new stream ID
 	// (requires mu) and creating the stream (requires wmu).
@@ -1338,11 +1209,7 @@
 	}
 	select {
 	case cc.reqHeaderMu <- struct{}{}:
-<<<<<<< HEAD
-	case <-req.Cancel:
-=======
 	case <-cs.reqCancel:
->>>>>>> 8588f698
 		return errRequestCanceled
 	case <-ctx.Done():
 		return ctx.Err()
@@ -1359,12 +1226,9 @@
 		return err
 	}
 	cc.addStreamLocked(cs) // assigns stream ID
-<<<<<<< HEAD
-=======
 	if isConnectionCloseRequest(req) {
 		cc.doNotReuse = true
 	}
->>>>>>> 8588f698
 	cc.mu.Unlock()
 
 	// TODO(bradfitz): this is a copy of the logic in net/http. Unify somewhere?
@@ -1390,35 +1254,23 @@
 	continueTimeout := cc.t.expectContinueTimeout()
 	if continueTimeout != 0 &&
 		!httpguts.HeaderValuesContainsToken(
-<<<<<<< HEAD
-			cs.req.Header["Expect"],
-=======
 			req.Header["Expect"],
->>>>>>> 8588f698
 			"100-continue") {
 		continueTimeout = 0
 		cs.on100 = make(chan struct{}, 1)
 	}
 
-<<<<<<< HEAD
-	err = cs.encodeAndWriteHeaders()
-=======
 	// Past this point (where we send request headers), it is possible for
 	// RoundTrip to return successfully. Since the RoundTrip contract permits
 	// the caller to "mutate or reuse" the Request after closing the Response's Body,
 	// we must take care when referencing the Request from here on.
 	err = cs.encodeAndWriteHeaders(req)
->>>>>>> 8588f698
 	<-cc.reqHeaderMu
 	if err != nil {
 		return err
 	}
 
-<<<<<<< HEAD
-	hasBody := actualContentLength(cs.req) != 0
-=======
 	hasBody := cs.reqBodyContentLength != 0
->>>>>>> 8588f698
 	if !hasBody {
 		cs.sentEndStream = true
 	} else {
@@ -1434,11 +1286,7 @@
 				err = cs.abortErr
 			case <-ctx.Done():
 				err = ctx.Err()
-<<<<<<< HEAD
-			case <-req.Cancel:
-=======
 			case <-cs.reqCancel:
->>>>>>> 8588f698
 				err = errRequestCanceled
 			}
 			timer.Stop()
@@ -1448,11 +1296,7 @@
 			}
 		}
 
-<<<<<<< HEAD
-		if err = cs.writeRequestBody(req.Body); err != nil {
-=======
 		if err = cs.writeRequestBody(req); err != nil {
->>>>>>> 8588f698
 			if err != errStopReqBodyWrite {
 				traceWroteRequest(cs.trace, err)
 				return err
@@ -1482,35 +1326,21 @@
 		case <-respHeaderTimer:
 			return errTimeout
 		case <-respHeaderRecv:
-<<<<<<< HEAD
-=======
 			respHeaderRecv = nil
->>>>>>> 8588f698
 			respHeaderTimer = nil // keep waiting for END_STREAM
 		case <-cs.abort:
 			return cs.abortErr
 		case <-ctx.Done():
 			return ctx.Err()
-<<<<<<< HEAD
-		case <-req.Cancel:
-=======
 		case <-cs.reqCancel:
->>>>>>> 8588f698
 			return errRequestCanceled
 		}
 	}
 }
 
-<<<<<<< HEAD
-func (cs *clientStream) encodeAndWriteHeaders() error {
-	cc := cs.cc
-	req := cs.req
-	ctx := req.Context()
-=======
 func (cs *clientStream) encodeAndWriteHeaders(req *http.Request) error {
 	cc := cs.cc
 	ctx := cs.ctx
->>>>>>> 8588f698
 
 	cc.wmu.Lock()
 	defer cc.wmu.Unlock()
@@ -1521,61 +1351,6 @@
 		return cs.abortErr
 	case <-ctx.Done():
 		return ctx.Err()
-<<<<<<< HEAD
-	case <-req.Cancel:
-		return errRequestCanceled
-	default:
-	}
-
-	// Encode headers.
-	//
-	// we send: HEADERS{1}, CONTINUATION{0,} + DATA{0,} (DATA is
-	// sent by writeRequestBody below, along with any Trailers,
-	// again in form HEADERS{1}, CONTINUATION{0,})
-	trailers, err := commaSeparatedTrailers(cs.req)
-	if err != nil {
-		return err
-	}
-	hasTrailers := trailers != ""
-	contentLen := actualContentLength(cs.req)
-	hasBody := contentLen != 0
-	hdrs, err := cc.encodeHeaders(cs.req, cs.requestedGzip, trailers, contentLen)
-	if err != nil {
-		return err
-	}
-
-	// Write the request.
-	endStream := !hasBody && !hasTrailers
-	cs.sentHeaders = true
-	err = cc.writeHeaders(cs.ID, endStream, int(cc.maxFrameSize), hdrs)
-	traceWroteHeaders(cs.trace)
-	return err
-}
-
-// cleanupWriteRequest performs post-request tasks.
-//
-// If err (the result of writeRequest) is non-nil and the stream is not closed,
-// cleanupWriteRequest will send a reset to the peer.
-func (cs *clientStream) cleanupWriteRequest(err error) {
-	cc := cs.cc
-	req := cs.req
-
-	if cs.ID == 0 {
-		// We were canceled before creating the stream, so return our reservation.
-		cc.decrStreamReservations()
-	}
-
-	// TODO: write h12Compare test showing whether
-	// Request.Body is closed by the Transport,
-	// and in multiple cases: server replies <=299 and >299
-	// while still writing request body
-	if req.Body != nil {
-		if e := req.Body.Close(); err == nil {
-			err = e
-		}
-	}
-
-=======
 	case <-cs.reqCancel:
 		return errRequestCanceled
 	default:
@@ -1630,7 +1405,6 @@
 		cs.reqBody.Close()
 	}
 
->>>>>>> 8588f698
 	if err != nil && cs.sentEndStream {
 		// If the connection is closed immediately after the response is read,
 		// we may be aborted before finishing up here. If the stream was closed
@@ -1662,10 +1436,6 @@
 	if cs.ID != 0 {
 		cc.forgetStreamID(cs.ID)
 	}
-<<<<<<< HEAD
-	close(cs.donec)
-=======
->>>>>>> 8588f698
 
 	cc.wmu.Lock()
 	werr := cc.werr
@@ -1748,11 +1518,7 @@
 	if n > max {
 		n = max
 	}
-<<<<<<< HEAD
-	if cl := actualContentLength(cs.req); cl != -1 && cl+1 < n {
-=======
 	if cl := cs.reqBodyContentLength; cl != -1 && cl+1 < n {
->>>>>>> 8588f698
 		// Add an extra byte past the declared content-length to
 		// give the caller's Request.Body io.Reader a chance to
 		// give us more bytes than they declared, so we can catch it
@@ -1767,11 +1533,7 @@
 
 var bufPool sync.Pool // of *[]byte
 
-<<<<<<< HEAD
-func (cs *clientStream) writeRequestBody(body io.Reader) (err error) {
-=======
 func (cs *clientStream) writeRequestBody(req *http.Request) (err error) {
->>>>>>> 8588f698
 	cc := cs.cc
 	body := cs.reqBody
 	sentEnd := false // whether we sent the final DATA frame w/ END_STREAM
@@ -1818,13 +1580,6 @@
 				return err
 			}
 		}
-<<<<<<< HEAD
-		if err == io.EOF {
-			sawEOF = true
-			err = nil
-		} else if err != nil {
-			return err
-=======
 		if err != nil {
 			cc.mu.Lock()
 			bodyClosed := cs.reqBodyClosed
@@ -1838,23 +1593,13 @@
 			default:
 				return err
 			}
->>>>>>> 8588f698
 		}
 
 		remain := buf[:n]
 		for len(remain) > 0 && err == nil {
 			var allowed int32
 			allowed, err = cs.awaitFlowControl(len(remain))
-<<<<<<< HEAD
-			switch {
-			case err == errStopReqBodyWrite:
-				return err
-			case err == errStopReqBodyWriteAndCancel:
-				return err
-			case err != nil:
-=======
 			if err != nil {
->>>>>>> 8588f698
 				return err
 			}
 			cc.wmu.Lock()
@@ -1885,17 +1630,6 @@
 		return nil
 	}
 
-<<<<<<< HEAD
-	cc.wmu.Lock()
-	var trls []byte
-	if hasTrailers {
-		trls, err = cc.encodeTrailers(req)
-		if err != nil {
-			cc.wmu.Unlock()
-			return err
-		}
-	}
-=======
 	// Since the RoundTrip contract permits the caller to "mutate or reuse"
 	// a request after the Response's Body is closed, verify that this hasn't
 	// happened before accessing the trailers.
@@ -1908,7 +1642,6 @@
 	}
 
 	cc.wmu.Lock()
->>>>>>> 8588f698
 	defer cc.wmu.Unlock()
 	var trls []byte
 	if len(trailer) > 0 {
@@ -1937,12 +1670,7 @@
 // if the stream is dead.
 func (cs *clientStream) awaitFlowControl(maxBytes int) (taken int32, err error) {
 	cc := cs.cc
-<<<<<<< HEAD
-	req := cs.req
-	ctx := req.Context()
-=======
 	ctx := cs.ctx
->>>>>>> 8588f698
 	cc.mu.Lock()
 	defer cc.mu.Unlock()
 	for {
@@ -1957,11 +1685,7 @@
 			return 0, cs.abortErr
 		case <-ctx.Done():
 			return 0, ctx.Err()
-<<<<<<< HEAD
-		case <-req.Cancel:
-=======
 		case <-cs.reqCancel:
->>>>>>> 8588f698
 			return 0, errRequestCanceled
 		default:
 		}
@@ -2175,11 +1899,7 @@
 }
 
 // requires cc.wmu be held.
-<<<<<<< HEAD
-func (cc *ClientConn) encodeTrailers(req *http.Request) ([]byte, error) {
-=======
 func (cc *ClientConn) encodeTrailers(trailer http.Header) ([]byte, error) {
->>>>>>> 8588f698
 	cc.hbuf.Reset()
 
 	hlSize := uint64(0)
@@ -2193,11 +1913,7 @@
 		return nil, errRequestHeaderListSize
 	}
 
-<<<<<<< HEAD
-	for k, vv := range req.Trailer {
-=======
 	for k, vv := range trailer {
->>>>>>> 8588f698
 		lowKey, ascii := asciiToLower(k)
 		if !ascii {
 			// Skip writing invalid headers. Per RFC 7540, Section 8.1.2, header
@@ -2333,9 +2049,6 @@
 	}
 	cc.closed = true
 	for _, cs := range cc.streams {
-<<<<<<< HEAD
-		cs.abortStreamLocked(err)
-=======
 		select {
 		case <-cs.peerClosed:
 			// The server closed the stream before closing the conn,
@@ -2343,7 +2056,6 @@
 		default:
 			cs.abortStreamLocked(err)
 		}
->>>>>>> 8588f698
 	}
 	cc.cond.Broadcast()
 	cc.mu.Unlock()
@@ -2605,8 +2317,6 @@
 		return res, nil
 	}
 
-<<<<<<< HEAD
-=======
 	if f.StreamEnded() {
 		if res.ContentLength > 0 {
 			res.Body = missingBody{}
@@ -2616,7 +2326,6 @@
 		return res, nil
 	}
 
->>>>>>> 8588f698
 	cs.bufPipe.setBuffer(&dataBuffer{expected: res.ContentLength})
 	cs.bytesRemain = res.ContentLength
 	res.Body = transportResponseBody{cs}
@@ -2743,11 +2452,8 @@
 		}
 		cc.mu.Unlock()
 
-<<<<<<< HEAD
-=======
 		// TODO(dneil): Acquiring this mutex can block indefinitely.
 		// Move flow control return to a goroutine?
->>>>>>> 8588f698
 		cc.wmu.Lock()
 		// Return connection-level flow control.
 		if unread > 0 {
@@ -2762,18 +2468,12 @@
 
 	select {
 	case <-cs.donec:
-<<<<<<< HEAD
-	case <-cs.req.Context().Done():
-		return cs.req.Context().Err()
-	case <-cs.req.Cancel:
-=======
 	case <-cs.ctx.Done():
 		// See golang/go#49366: The net/http package can cancel the
 		// request context after the response body is fully read.
 		// Don't treat this as an error.
 		return nil
 	case <-cs.reqCancel:
->>>>>>> 8588f698
 		return errRequestCanceled
 	}
 	return nil
@@ -2896,15 +2596,12 @@
 	// server.go's (*stream).endStream method.
 	if !cs.readClosed {
 		cs.readClosed = true
-<<<<<<< HEAD
-=======
 		// Close cs.bufPipe and cs.peerClosed with cc.mu held to avoid a
 		// race condition: The caller can read io.EOF from Response.Body
 		// and close the body before we close cs.peerClosed, causing
 		// cleanupWriteRequest to send a RST_STREAM.
 		rl.cc.mu.Lock()
 		defer rl.cc.mu.Unlock()
->>>>>>> 8588f698
 		cs.bufPipe.closeWithErrorAndCode(io.EOF, cs.copyTrailers)
 		close(cs.peerClosed)
 	}
@@ -3064,17 +2761,10 @@
 	serr.Cause = errFromPeer
 	if f.ErrCode == ErrCodeProtocol {
 		rl.cc.SetDoNotReuse()
-<<<<<<< HEAD
 	}
 	if fn := cs.cc.t.CountError; fn != nil {
 		fn("recv_rststream_" + f.ErrCode.stringToken())
 	}
-=======
-	}
-	if fn := cs.cc.t.CountError; fn != nil {
-		fn("recv_rststream_" + f.ErrCode.stringToken())
-	}
->>>>>>> 8588f698
 	cs.abortStream(serr)
 
 	cs.bufPipe.CloseWithError(serr)
