/*
 *
 * Copyright 2017 gRPC authors.
 *
 * Licensed under the Apache License, Version 2.0 (the "License");
 * you may not use this file except in compliance with the License.
 * You may obtain a copy of the License at
 *
 *     http://www.apache.org/licenses/LICENSE-2.0
 *
 * Unless required by applicable law or agreed to in writing, software
 * distributed under the License is distributed on an "AS IS" BASIS,
 * WITHOUT WARRANTIES OR CONDITIONS OF ANY KIND, either express or implied.
 * See the License for the specific language governing permissions and
 * limitations under the License.
 *
 */

package grpc

import (
	"fmt"
	"strings"
	"sync"

	"google.golang.org/grpc/balancer"
	"google.golang.org/grpc/credentials"
	"google.golang.org/grpc/internal/channelz"
	"google.golang.org/grpc/internal/grpcsync"
	"google.golang.org/grpc/resolver"
	"google.golang.org/grpc/serviceconfig"
)

// ccResolverWrapper is a wrapper on top of cc for resolvers.
// It implements resolver.ClientConn interface.
type ccResolverWrapper struct {
	cc         *ClientConn
	resolverMu sync.Mutex
	resolver   resolver.Resolver
	done       *grpcsync.Event
	curState   resolver.State
<<<<<<< HEAD
=======

	incomingMu sync.Mutex // Synchronizes all the incoming calls.
>>>>>>> 929caaff
}

// newCCResolverWrapper uses the resolver.Builder to build a Resolver and
// returns a ccResolverWrapper object which wraps the newly built resolver.
func newCCResolverWrapper(cc *ClientConn, rb resolver.Builder) (*ccResolverWrapper, error) {
	ccr := &ccResolverWrapper{
		cc:   cc,
		done: grpcsync.NewEvent(),
	}

	var credsClone credentials.TransportCredentials
	if creds := cc.dopts.copts.TransportCredentials; creds != nil {
		credsClone = creds.Clone()
	}
	rbo := resolver.BuildOptions{
		DisableServiceConfig: cc.dopts.disableServiceConfig,
		DialCreds:            credsClone,
		CredsBundle:          cc.dopts.copts.CredsBundle,
		Dialer:               cc.dopts.copts.Dialer,
	}

	var err error
	// We need to hold the lock here while we assign to the ccr.resolver field
	// to guard against a data race caused by the following code path,
	// rb.Build-->ccr.ReportError-->ccr.poll-->ccr.resolveNow, would end up
	// accessing ccr.resolver which is being assigned here.
	ccr.resolverMu.Lock()
	defer ccr.resolverMu.Unlock()
	ccr.resolver, err = rb.Build(cc.parsedTarget, ccr, rbo)
	if err != nil {
		return nil, err
	}
	return ccr, nil
}

func (ccr *ccResolverWrapper) resolveNow(o resolver.ResolveNowOptions) {
	ccr.resolverMu.Lock()
	if !ccr.done.HasFired() {
		ccr.resolver.ResolveNow(o)
	}
	ccr.resolverMu.Unlock()
}

func (ccr *ccResolverWrapper) close() {
	ccr.resolverMu.Lock()
	ccr.resolver.Close()
	ccr.done.Fire()
	ccr.resolverMu.Unlock()
}

func (ccr *ccResolverWrapper) UpdateState(s resolver.State) error {
<<<<<<< HEAD
=======
	ccr.incomingMu.Lock()
	defer ccr.incomingMu.Unlock()
>>>>>>> 929caaff
	if ccr.done.HasFired() {
		return nil
	}
	channelz.Infof(logger, ccr.cc.channelzID, "ccResolverWrapper: sending update to cc: %v", s)
	if channelz.IsOn() {
		ccr.addChannelzTraceEvent(s)
	}
	ccr.curState = s
	if err := ccr.cc.updateResolverState(ccr.curState, nil); err == balancer.ErrBadResolverState {
		return balancer.ErrBadResolverState
	}
	return nil
}

func (ccr *ccResolverWrapper) ReportError(err error) {
	ccr.incomingMu.Lock()
	defer ccr.incomingMu.Unlock()
	if ccr.done.HasFired() {
		return
	}
	channelz.Warningf(logger, ccr.cc.channelzID, "ccResolverWrapper: reporting error to cc: %v", err)
	ccr.cc.updateResolverState(resolver.State{}, err)
}

// NewAddress is called by the resolver implementation to send addresses to gRPC.
func (ccr *ccResolverWrapper) NewAddress(addrs []resolver.Address) {
	ccr.incomingMu.Lock()
	defer ccr.incomingMu.Unlock()
	if ccr.done.HasFired() {
		return
	}
	channelz.Infof(logger, ccr.cc.channelzID, "ccResolverWrapper: sending new addresses to cc: %v", addrs)
	if channelz.IsOn() {
		ccr.addChannelzTraceEvent(resolver.State{Addresses: addrs, ServiceConfig: ccr.curState.ServiceConfig})
	}
	ccr.curState.Addresses = addrs
	ccr.cc.updateResolverState(ccr.curState, nil)
}

// NewServiceConfig is called by the resolver implementation to send service
// configs to gRPC.
func (ccr *ccResolverWrapper) NewServiceConfig(sc string) {
	ccr.incomingMu.Lock()
	defer ccr.incomingMu.Unlock()
	if ccr.done.HasFired() {
		return
	}
	channelz.Infof(logger, ccr.cc.channelzID, "ccResolverWrapper: got new service config: %v", sc)
	if ccr.cc.dopts.disableServiceConfig {
		channelz.Info(logger, ccr.cc.channelzID, "Service config lookups disabled; ignoring config")
		return
	}
	scpr := parseServiceConfig(sc)
	if scpr.Err != nil {
		channelz.Warningf(logger, ccr.cc.channelzID, "ccResolverWrapper: error parsing service config: %v", scpr.Err)
		return
	}
	if channelz.IsOn() {
		ccr.addChannelzTraceEvent(resolver.State{Addresses: ccr.curState.Addresses, ServiceConfig: scpr})
	}
	ccr.curState.ServiceConfig = scpr
	ccr.cc.updateResolverState(ccr.curState, nil)
}

func (ccr *ccResolverWrapper) ParseServiceConfig(scJSON string) *serviceconfig.ParseResult {
	return parseServiceConfig(scJSON)
}

func (ccr *ccResolverWrapper) addChannelzTraceEvent(s resolver.State) {
	var updates []string
	var oldSC, newSC *ServiceConfig
	var oldOK, newOK bool
	if ccr.curState.ServiceConfig != nil {
		oldSC, oldOK = ccr.curState.ServiceConfig.Config.(*ServiceConfig)
	}
	if s.ServiceConfig != nil {
		newSC, newOK = s.ServiceConfig.Config.(*ServiceConfig)
	}
	if oldOK != newOK || (oldOK && newOK && oldSC.rawJSONString != newSC.rawJSONString) {
		updates = append(updates, "service config updated")
	}
	if len(ccr.curState.Addresses) > 0 && len(s.Addresses) == 0 {
		updates = append(updates, "resolver returned an empty address list")
	} else if len(ccr.curState.Addresses) == 0 && len(s.Addresses) > 0 {
		updates = append(updates, "resolver returned new addresses")
	}
	channelz.AddTraceEvent(logger, ccr.cc.channelzID, 0, &channelz.TraceEventDesc{
		Desc:     fmt.Sprintf("Resolver state updated: %+v (%v)", s, strings.Join(updates, "; ")),
		Severity: channelz.CtInfo,
	})
}<|MERGE_RESOLUTION|>--- conflicted
+++ resolved
@@ -39,11 +39,8 @@
 	resolver   resolver.Resolver
 	done       *grpcsync.Event
 	curState   resolver.State
-<<<<<<< HEAD
-=======
 
 	incomingMu sync.Mutex // Synchronizes all the incoming calls.
->>>>>>> 929caaff
 }
 
 // newCCResolverWrapper uses the resolver.Builder to build a Resolver and
@@ -95,11 +92,8 @@
 }
 
 func (ccr *ccResolverWrapper) UpdateState(s resolver.State) error {
-<<<<<<< HEAD
-=======
 	ccr.incomingMu.Lock()
 	defer ccr.incomingMu.Unlock()
->>>>>>> 929caaff
 	if ccr.done.HasFired() {
 		return nil
 	}
