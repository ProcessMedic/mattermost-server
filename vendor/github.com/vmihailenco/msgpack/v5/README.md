# MessagePack encoding for Golang

[![Build Status](https://travis-ci.org/vmihailenco/msgpack.svg)](https://travis-ci.org/vmihailenco/msgpack)
[![PkgGoDev](https://pkg.go.dev/badge/github.com/vmihailenco/msgpack/v5)](https://pkg.go.dev/github.com/vmihailenco/msgpack/v5)
[![Documentation](https://img.shields.io/badge/msgpack-documentation-informational)](https://msgpack.uptrace.dev/)
[![Chat](https://discordapp.com/api/guilds/752070105847955518/widget.png)](https://discord.gg/rWtp5Aj)

> :heart:
> [**Uptrace.dev** - All-in-one tool to optimize performance and monitor errors & logs](https://uptrace.dev/?utm_source=gh-msgpack&utm_campaign=gh-msgpack-var2)

- Join [Discord](https://discord.gg/rWtp5Aj) to ask questions.
- [Documentation](https://msgpack.uptrace.dev)
- [Reference](https://pkg.go.dev/github.com/vmihailenco/msgpack/v5)
- [Examples](https://pkg.go.dev/github.com/vmihailenco/msgpack/v5#pkg-examples)

Other projects you may like:

- [Bun](https://bun.uptrace.dev) - fast and simple SQL client for PostgreSQL, MySQL, and SQLite.
- [BunRouter](https://bunrouter.uptrace.dev/) - fast and flexible HTTP router for Go.

## Features

- Primitives, arrays, maps, structs, time.Time and interface{}.
- Appengine \*datastore.Key and datastore.Cursor.
- [CustomEncoder]/[CustomDecoder] interfaces for custom encoding.
- [Extensions](https://pkg.go.dev/github.com/vmihailenco/msgpack/v5#example-RegisterExt) to encode
  type information.
- Renaming fields via `msgpack:"my_field_name"` and alias via `msgpack:"alias:another_name"`.
- Omitting individual empty fields via `msgpack:",omitempty"` tag or all
  [empty fields in a struct](https://pkg.go.dev/github.com/vmihailenco/msgpack/v5#example-Marshal-OmitEmpty).
- [Map keys sorting](https://pkg.go.dev/github.com/vmihailenco/msgpack/v5#Encoder.SetSortMapKeys).
- Encoding/decoding all
  [structs as arrays](https://pkg.go.dev/github.com/vmihailenco/msgpack/v5#Encoder.UseArrayEncodedStructs)
  or
  [individual structs](https://pkg.go.dev/github.com/vmihailenco/msgpack/v5#example-Marshal-AsArray).
- [Encoder.SetCustomStructTag] with [Decoder.SetCustomStructTag] can turn msgpack into drop-in
  replacement for any tag.
- Simple but very fast and efficient
  [queries](https://pkg.go.dev/github.com/vmihailenco/msgpack/v5#example-Decoder.Query).

[customencoder]: https://pkg.go.dev/github.com/vmihailenco/msgpack/v5#CustomEncoder
[customdecoder]: https://pkg.go.dev/github.com/vmihailenco/msgpack/v5#CustomDecoder
[encoder.setcustomstructtag]:
  https://pkg.go.dev/github.com/vmihailenco/msgpack/v5#Encoder.SetCustomStructTag
[decoder.setcustomstructtag]:
  https://pkg.go.dev/github.com/vmihailenco/msgpack/v5#Decoder.SetCustomStructTag

## Installation

msgpack supports 2 last Go versions and requires support for
[Go modules](https://github.com/golang/go/wiki/Modules). So make sure to initialize a Go module:

```shell
go mod init github.com/my/repo
```

And then install msgpack/v5 (note _v5_ in the import; omitting it is a popular mistake):

```shell
go get github.com/vmihailenco/msgpack/v5
```

## Quickstart

```go
import "github.com/vmihailenco/msgpack/v5"

func ExampleMarshal() {
    type Item struct {
        Foo string
    }

    b, err := msgpack.Marshal(&Item{Foo: "bar"})
    if err != nil {
        panic(err)
    }

    var item Item
    err = msgpack.Unmarshal(b, &item)
    if err != nil {
        panic(err)
    }
    fmt.Println(item.Foo)
    // Output: bar
}
<<<<<<< HEAD
```

## See also

- [Fast and flexible ORM for sql.DB](https://bun.uptrace.dev)
=======
```
>>>>>>> 8588f698
<|MERGE_RESOLUTION|>--- conflicted
+++ resolved
@@ -83,12 +83,4 @@
     fmt.Println(item.Foo)
     // Output: bar
 }
-<<<<<<< HEAD
-```
-
-## See also
-
-- [Fast and flexible ORM for sql.DB](https://bun.uptrace.dev)
-=======
-```
->>>>>>> 8588f698
+```