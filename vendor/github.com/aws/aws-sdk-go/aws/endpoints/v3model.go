--- conflicted
+++ resolved
@@ -13,8 +13,6 @@
 	ec2MetadataEndpointIPv4 = "http://169.254.169.254/latest"
 )
 
-<<<<<<< HEAD
-=======
 const dnsSuffixTemplateKey = "{dnsSuffix}"
 
 // defaultKey is a compound map key of a variant and other values.
@@ -43,7 +41,6 @@
 	dualStackVariant
 )
 
->>>>>>> 8588f698
 var regionValidationRegex = regexp.MustCompile(`^[[:alnum:]]([[:alnum:]\-]*[[:alnum:]])?$`)
 
 type partitions []partition
@@ -318,31 +315,6 @@
 	return region, false
 }
 
-func getEC2MetadataEndpoint(partitionID, service string, mode EC2IMDSEndpointModeState) ResolvedEndpoint {
-	switch mode {
-	case EC2IMDSEndpointModeStateIPv6:
-		return ResolvedEndpoint{
-			URL:                ec2MetadataEndpointIPv6,
-			PartitionID:        partitionID,
-			SigningRegion:      "aws-global",
-			SigningName:        service,
-			SigningNameDerived: true,
-			SigningMethod:      "v4",
-		}
-	case EC2IMDSEndpointModeStateIPv4:
-		fallthrough
-	default:
-		return ResolvedEndpoint{
-			URL:                ec2MetadataEndpointIPv4,
-			PartitionID:        partitionID,
-			SigningRegion:      "aws-global",
-			SigningName:        service,
-			SigningNameDerived: true,
-			SigningMethod:      "v4",
-		}
-	}
-}
-
 func serviceList(ss services) []string {
 	list := make([]string, 0, len(ss))
 	for k := range ss {
@@ -394,11 +366,6 @@
 	Endpoints         serviceEndpoints `json:"endpoints"`
 }
 
-<<<<<<< HEAD
-func (s *service) endpointForRegion(region string) (endpoint, bool) {
-	if e, ok := s.Endpoints[region]; ok {
-		return e, true
-=======
 func (s *service) endpointForRegion(region string, endpoints serviceEndpoints, variant endpointVariant) (endpoint, bool) {
 	if e, ok := endpoints[endpointKey{Region: region, Variant: variant}]; ok {
 		return e, true
@@ -406,11 +373,6 @@
 
 	if s.IsRegionalized == boxedFalse {
 		return endpoints[endpointKey{Region: s.PartitionEndpoint, Variant: variant}], region == s.PartitionEndpoint
->>>>>>> 8588f698
-	}
-
-	if s.IsRegionalized == boxedFalse {
-		return s.Endpoints[s.PartitionEndpoint], region == s.PartitionEndpoint
 	}
 
 	// Unable to find any matching endpoint, return
