/*
 * MinIO Go Library for Amazon S3 Compatible Cloud Storage
 * Copyright 2015-2020 MinIO, Inc.
 *
 * Licensed under the Apache License, Version 2.0 (the "License");
 * you may not use this file except in compliance with the License.
 * You may obtain a copy of the License at
 *
 *     http://www.apache.org/licenses/LICENSE-2.0
 *
 * Unless required by applicable law or agreed to in writing, software
 * distributed under the License is distributed on an "AS IS" BASIS,
 * WITHOUT WARRANTIES OR CONDITIONS OF ANY KIND, either express or implied.
 * See the License for the specific language governing permissions and
 * limitations under the License.
 */

package minio

import (
	"bytes"
	"context"
	"encoding/xml"
	"io"
	"net/http"
	"net/url"
	"time"

	"github.com/minio/minio-go/v7/pkg/s3utils"
)

// BucketOptions special headers to purge buckets, only
// useful when endpoint is MinIO
type BucketOptions struct {
	ForceDelete bool
}

// RemoveBucketWithOptions deletes the bucket name.
//
// All objects (including all object versions and delete markers)
// in the bucket will be deleted forcibly if bucket options set
// ForceDelete to 'true'.
func (c Client) RemoveBucketWithOptions(ctx context.Context, bucketName string, opts BucketOptions) error {
	// Input validation.
	if err := s3utils.CheckValidBucketName(bucketName); err != nil {
		return err
	}

	// Build headers.
	headers := make(http.Header)
	if opts.ForceDelete {
		headers.Set(minIOForceDelete, "true")
	}

	// Execute DELETE on bucket.
	resp, err := c.executeMethod(ctx, http.MethodDelete, requestMetadata{
		bucketName:       bucketName,
		contentSHA256Hex: emptySHA256Hex,
		customHeader:     headers,
	})
	defer closeResponse(resp)
	if err != nil {
		return err
	}
	if resp != nil {
		if resp.StatusCode != http.StatusNoContent {
			return httpRespToErrorResponse(resp, bucketName, "")
		}
	}

	// Remove the location from cache on a successful delete.
	c.bucketLocCache.Delete(bucketName)
	return nil
}

// RemoveBucket deletes the bucket name.
//
//  All objects (including all object versions and delete markers).
//  in the bucket must be deleted before successfully attempting this request.
func (c Client) RemoveBucket(ctx context.Context, bucketName string) error {
	// Input validation.
	if err := s3utils.CheckValidBucketName(bucketName); err != nil {
		return err
	}
	// Execute DELETE on bucket.
	resp, err := c.executeMethod(ctx, http.MethodDelete, requestMetadata{
		bucketName:       bucketName,
		contentSHA256Hex: emptySHA256Hex,
	})
	defer closeResponse(resp)
	if err != nil {
		return err
	}
	if resp != nil {
		if resp.StatusCode != http.StatusNoContent {
			return httpRespToErrorResponse(resp, bucketName, "")
		}
	}

	// Remove the location from cache on a successful delete.
	c.bucketLocCache.Delete(bucketName)

	return nil
}

// AdvancedRemoveOptions intended for internal use by replication
type AdvancedRemoveOptions struct {
	ReplicationDeleteMarker bool
	ReplicationStatus       ReplicationStatus
	ReplicationMTime        time.Time
	ReplicationRequest      bool
}

// RemoveObjectOptions represents options specified by user for RemoveObject call
type RemoveObjectOptions struct {
	ForceDelete      bool
	GovernanceBypass bool
	VersionID        string
	Internal         AdvancedRemoveOptions
}

// RemoveObject removes an object from a bucket.
func (c Client) RemoveObject(ctx context.Context, bucketName, objectName string, opts RemoveObjectOptions) error {
	// Input validation.
	if err := s3utils.CheckValidBucketName(bucketName); err != nil {
		return err
	}
	if err := s3utils.CheckValidObjectName(objectName); err != nil {
		return err
	}

	return c.removeObject(ctx, bucketName, objectName, opts)
}

func (c Client) removeObject(ctx context.Context, bucketName, objectName string, opts RemoveObjectOptions) error {

	// Get resources properly escaped and lined up before
	// using them in http request.
	urlValues := make(url.Values)

	if opts.VersionID != "" {
		urlValues.Set("versionId", opts.VersionID)
	}

	// Build headers.
	headers := make(http.Header)

	if opts.GovernanceBypass {
		// Set the bypass goverenance retention header
		headers.Set(amzBypassGovernance, "true")
	}
	if opts.Internal.ReplicationDeleteMarker {
		headers.Set(minIOBucketReplicationDeleteMarker, "true")
	}
	if !opts.Internal.ReplicationMTime.IsZero() {
		headers.Set(minIOBucketSourceMTime, opts.Internal.ReplicationMTime.Format(time.RFC3339Nano))
	}
	if !opts.Internal.ReplicationStatus.Empty() {
		headers.Set(amzBucketReplicationStatus, string(opts.Internal.ReplicationStatus))
	}
	if opts.Internal.ReplicationRequest {
		headers.Set(minIOBucketReplicationRequest, "")
	}
<<<<<<< HEAD
=======
	if opts.ForceDelete {
		headers.Set(minIOForceDelete, "true")
	}
>>>>>>> 929caaff
	// Execute DELETE on objectName.
	resp, err := c.executeMethod(ctx, http.MethodDelete, requestMetadata{
		bucketName:       bucketName,
		objectName:       objectName,
		contentSHA256Hex: emptySHA256Hex,
		queryValues:      urlValues,
		customHeader:     headers,
	})
	defer closeResponse(resp)
	if err != nil {
		return err
	}
	if resp != nil {
		// if some unexpected error happened and max retry is reached, we want to let client know
		if resp.StatusCode != http.StatusNoContent {
			return httpRespToErrorResponse(resp, bucketName, objectName)
		}
	}

	// DeleteObject always responds with http '204' even for
	// objects which do not exist. So no need to handle them
	// specifically.
	return nil
}

// RemoveObjectError - container of Multi Delete S3 API error
type RemoveObjectError struct {
	ObjectName string
	VersionID  string
	Err        error
}

// generateRemoveMultiObjects - generate the XML request for remove multi objects request
func generateRemoveMultiObjectsRequest(objects []ObjectInfo) []byte {
	delObjects := []deleteObject{}
	for _, obj := range objects {
		delObjects = append(delObjects, deleteObject{
			Key:       obj.Key,
			VersionID: obj.VersionID,
		})
	}
	xmlBytes, _ := xml.Marshal(deleteMultiObjects{Objects: delObjects, Quiet: true})
	return xmlBytes
}

// processRemoveMultiObjectsResponse - parse the remove multi objects web service
// and return the success/failure result status for each object
func processRemoveMultiObjectsResponse(body io.Reader, objects []ObjectInfo, errorCh chan<- RemoveObjectError) {
	// Parse multi delete XML response
	rmResult := &deleteMultiObjectsResult{}
	err := xmlDecoder(body, rmResult)
	if err != nil {
		errorCh <- RemoveObjectError{ObjectName: "", Err: err}
		return
	}

	// Fill deletion that returned an error.
	for _, obj := range rmResult.UnDeletedObjects {
		// Version does not exist is not an error ignore and continue.
		switch obj.Code {
		case "InvalidArgument", "NoSuchVersion":
			continue
		}
		errorCh <- RemoveObjectError{
			ObjectName: obj.Key,
			VersionID:  obj.VersionID,
			Err: ErrorResponse{
				Code:    obj.Code,
				Message: obj.Message,
			},
		}
	}
}

// RemoveObjectsOptions represents options specified by user for RemoveObjects call
type RemoveObjectsOptions struct {
	GovernanceBypass bool
}

// RemoveObjects removes multiple objects from a bucket while
// it is possible to specify objects versions which are received from
// objectsCh. Remove failures are sent back via error channel.
func (c Client) RemoveObjects(ctx context.Context, bucketName string, objectsCh <-chan ObjectInfo, opts RemoveObjectsOptions) <-chan RemoveObjectError {
	errorCh := make(chan RemoveObjectError, 1)

	// Validate if bucket name is valid.
	if err := s3utils.CheckValidBucketName(bucketName); err != nil {
		defer close(errorCh)
		errorCh <- RemoveObjectError{
			Err: err,
		}
		return errorCh
	}
	// Validate objects channel to be properly allocated.
	if objectsCh == nil {
		defer close(errorCh)
		errorCh <- RemoveObjectError{
			Err: errInvalidArgument("Objects channel cannot be nil"),
		}
		return errorCh
	}

	go c.removeObjects(ctx, bucketName, objectsCh, errorCh, opts)
	return errorCh
}

// Return true if the character is within the allowed characters in an XML 1.0 document
// The list of allowed characters can be found here: https://www.w3.org/TR/xml/#charsets
func validXMLChar(r rune) (ok bool) {
	return r == 0x09 ||
		r == 0x0A ||
		r == 0x0D ||
		r >= 0x20 && r <= 0xD7FF ||
		r >= 0xE000 && r <= 0xFFFD ||
		r >= 0x10000 && r <= 0x10FFFF
}

func hasInvalidXMLChar(str string) bool {
	for _, s := range str {
		if !validXMLChar(s) {
			return true
		}
	}
	return false
}

// Generate and call MultiDelete S3 requests based on entries received from objectsCh
func (c Client) removeObjects(ctx context.Context, bucketName string, objectsCh <-chan ObjectInfo, errorCh chan<- RemoveObjectError, opts RemoveObjectsOptions) {
	maxEntries := 1000
	finish := false
	urlValues := make(url.Values)
	urlValues.Set("delete", "")

	// Close error channel when Multi delete finishes.
	defer close(errorCh)

	// Loop over entries by 1000 and call MultiDelete requests
	for {
		if finish {
			break
		}
		count := 0
		var batch []ObjectInfo

		// Try to gather 1000 entries
		for object := range objectsCh {
			if hasInvalidXMLChar(object.Key) {
				// Use single DELETE so the object name will be in the request URL instead of the multi-delete XML document.
				err := c.removeObject(ctx, bucketName, object.Key, RemoveObjectOptions{
					VersionID:        object.VersionID,
					GovernanceBypass: opts.GovernanceBypass,
				})
				if err != nil {
					// Version does not exist is not an error ignore and continue.
					switch ToErrorResponse(err).Code {
					case "InvalidArgument", "NoSuchVersion":
						continue
					}
					errorCh <- RemoveObjectError{
						ObjectName: object.Key,
						VersionID:  object.VersionID,
						Err:        err,
					}
				}
				continue
			}

			batch = append(batch, object)
			if count++; count >= maxEntries {
				break
			}
		}
		if count == 0 {
			// Multi Objects Delete API doesn't accept empty object list, quit immediately
			break
		}
		if count < maxEntries {
			// We didn't have 1000 entries, so this is the last batch
			finish = true
		}

		// Build headers.
		headers := make(http.Header)
		if opts.GovernanceBypass {
			// Set the bypass goverenance retention header
			headers.Set(amzBypassGovernance, "true")
		}

		// Generate remove multi objects XML request
		removeBytes := generateRemoveMultiObjectsRequest(batch)
		// Execute GET on bucket to list objects.
		resp, err := c.executeMethod(ctx, http.MethodPost, requestMetadata{
			bucketName:       bucketName,
			queryValues:      urlValues,
			contentBody:      bytes.NewReader(removeBytes),
			contentLength:    int64(len(removeBytes)),
			contentMD5Base64: sumMD5Base64(removeBytes),
			contentSHA256Hex: sum256Hex(removeBytes),
			customHeader:     headers,
		})
		if resp != nil {
			if resp.StatusCode != http.StatusOK {
				e := httpRespToErrorResponse(resp, bucketName, "")
				errorCh <- RemoveObjectError{ObjectName: "", Err: e}
			}
		}
		if err != nil {
			for _, b := range batch {
				errorCh <- RemoveObjectError{
					ObjectName: b.Key,
					VersionID:  b.VersionID,
					Err:        err,
				}
			}
			continue
		}

		// Process multiobjects remove xml response
		processRemoveMultiObjectsResponse(resp.Body, batch, errorCh)

		closeResponse(resp)
	}
}

// RemoveIncompleteUpload aborts an partially uploaded object.
func (c Client) RemoveIncompleteUpload(ctx context.Context, bucketName, objectName string) error {
	// Input validation.
	if err := s3utils.CheckValidBucketName(bucketName); err != nil {
		return err
	}
	if err := s3utils.CheckValidObjectName(objectName); err != nil {
		return err
	}
	// Find multipart upload ids of the object to be aborted.
	uploadIDs, err := c.findUploadIDs(ctx, bucketName, objectName)
	if err != nil {
		return err
	}

	for _, uploadID := range uploadIDs {
		// abort incomplete multipart upload, based on the upload id passed.
		err := c.abortMultipartUpload(ctx, bucketName, objectName, uploadID)
		if err != nil {
			return err
		}
	}

	return nil
}

// abortMultipartUpload aborts a multipart upload for the given
// uploadID, all previously uploaded parts are deleted.
func (c Client) abortMultipartUpload(ctx context.Context, bucketName, objectName, uploadID string) error {
	// Input validation.
	if err := s3utils.CheckValidBucketName(bucketName); err != nil {
		return err
	}
	if err := s3utils.CheckValidObjectName(objectName); err != nil {
		return err
	}

	// Initialize url queries.
	urlValues := make(url.Values)
	urlValues.Set("uploadId", uploadID)

	// Execute DELETE on multipart upload.
	resp, err := c.executeMethod(ctx, http.MethodDelete, requestMetadata{
		bucketName:       bucketName,
		objectName:       objectName,
		queryValues:      urlValues,
		contentSHA256Hex: emptySHA256Hex,
	})
	defer closeResponse(resp)
	if err != nil {
		return err
	}
	if resp != nil {
		if resp.StatusCode != http.StatusNoContent {
			// Abort has no response body, handle it for any errors.
			var errorResponse ErrorResponse
			switch resp.StatusCode {
			case http.StatusNotFound:
				// This is needed specifically for abort and it cannot
				// be converged into default case.
				errorResponse = ErrorResponse{
					Code:       "NoSuchUpload",
					Message:    "The specified multipart upload does not exist.",
					BucketName: bucketName,
					Key:        objectName,
					RequestID:  resp.Header.Get("x-amz-request-id"),
					HostID:     resp.Header.Get("x-amz-id-2"),
					Region:     resp.Header.Get("x-amz-bucket-region"),
				}
			default:
				return httpRespToErrorResponse(resp, bucketName, objectName)
			}
			return errorResponse
		}
	}
	return nil
}<|MERGE_RESOLUTION|>--- conflicted
+++ resolved
@@ -161,12 +161,9 @@
 	if opts.Internal.ReplicationRequest {
 		headers.Set(minIOBucketReplicationRequest, "")
 	}
-<<<<<<< HEAD
-=======
 	if opts.ForceDelete {
 		headers.Set(minIOForceDelete, "true")
 	}
->>>>>>> 929caaff
 	// Execute DELETE on objectName.
 	resp, err := c.executeMethod(ctx, http.MethodDelete, requestMetadata{
 		bucketName:       bucketName,
