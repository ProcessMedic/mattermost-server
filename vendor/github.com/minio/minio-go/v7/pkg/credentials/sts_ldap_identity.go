/*
 * MinIO Go Library for Amazon S3 Compatible Cloud Storage
 * Copyright 2019-2021 MinIO, Inc.
 *
 * Licensed under the Apache License, Version 2.0 (the "License");
 * you may not use this file except in compliance with the License.
 * You may obtain a copy of the License at
 *
 *     http://www.apache.org/licenses/LICENSE-2.0
 *
 * Unless required by applicable law or agreed to in writing, software
 * distributed under the License is distributed on an "AS IS" BASIS,
 * WITHOUT WARRANTIES OR CONDITIONS OF ANY KIND, either express or implied.
 * See the License for the specific language governing permissions and
 * limitations under the License.
 */

package credentials

import (
	"encoding/xml"
	"errors"
	"fmt"
	"net/http"
	"net/url"
	"time"
)

// AssumeRoleWithLDAPResponse contains the result of successful
// AssumeRoleWithLDAPIdentity request
type AssumeRoleWithLDAPResponse struct {
	XMLName          xml.Name           `xml:"https://sts.amazonaws.com/doc/2011-06-15/ AssumeRoleWithLDAPIdentityResponse" json:"-"`
	Result           LDAPIdentityResult `xml:"AssumeRoleWithLDAPIdentityResult"`
	ResponseMetadata struct {
		RequestID string `xml:"RequestId,omitempty"`
	} `xml:"ResponseMetadata,omitempty"`
}

// LDAPIdentityResult - contains credentials for a successful
// AssumeRoleWithLDAPIdentity request.
type LDAPIdentityResult struct {
	Credentials struct {
		AccessKey    string    `xml:"AccessKeyId" json:"accessKey,omitempty"`
		SecretKey    string    `xml:"SecretAccessKey" json:"secretKey,omitempty"`
		Expiration   time.Time `xml:"Expiration" json:"expiration,omitempty"`
		SessionToken string    `xml:"SessionToken" json:"sessionToken,omitempty"`
	} `xml:",omitempty"`

	SubjectFromToken string `xml:",omitempty"`
}

// LDAPIdentity retrieves credentials from MinIO
type LDAPIdentity struct {
	Expiry

	// Required http Client to use when connecting to MinIO STS service.
	Client *http.Client

	// Exported STS endpoint to fetch STS credentials.
	STSEndpoint string

	// LDAP username/password used to fetch LDAP STS credentials.
	LDAPUsername, LDAPPassword string

	// Session policy to apply to the generated credentials. Leave empty to
	// use the full access policy available to the user.
	Policy string

	// RequestedExpiry is the configured expiry duration for credentials
	// requested from LDAP.
	RequestedExpiry time.Duration
}

// NewLDAPIdentity returns new credentials object that uses LDAP
// Identity.
func NewLDAPIdentity(stsEndpoint, ldapUsername, ldapPassword string, optFuncs ...LDAPIdentityOpt) (*Credentials, error) {
	l := LDAPIdentity{
		Client:       &http.Client{Transport: http.DefaultTransport},
		STSEndpoint:  stsEndpoint,
		LDAPUsername: ldapUsername,
		LDAPPassword: ldapPassword,
	}
	for _, optFunc := range optFuncs {
		optFunc(&l)
	}
	return New(&l), nil
}

// LDAPIdentityOpt is a function type used to configured the LDAPIdentity
// instance.
type LDAPIdentityOpt func(*LDAPIdentity)

// LDAPIdentityPolicyOpt sets the session policy for requested credentials.
func LDAPIdentityPolicyOpt(policy string) LDAPIdentityOpt {
	return func(k *LDAPIdentity) {
		k.Policy = policy
	}
}

// LDAPIdentityExpiryOpt sets the expiry duration for requested credentials.
func LDAPIdentityExpiryOpt(d time.Duration) LDAPIdentityOpt {
	return func(k *LDAPIdentity) {
		k.RequestedExpiry = d
	}
}

func stripPassword(err error) error {
	urlErr, ok := err.(*url.Error)
	if ok {
		u, _ := url.Parse(urlErr.URL)
		if u == nil {
			return urlErr
		}
		values := u.Query()
		values.Set("LDAPPassword", "xxxxx")
		u.RawQuery = values.Encode()
		urlErr.URL = u.String()
		return urlErr
	}
	return err
}

// NewLDAPIdentityWithSessionPolicy returns new credentials object that uses
// LDAP Identity with a specified session policy. The `policy` parameter must be
// a JSON string specifying the policy document.
//
<<<<<<< HEAD
// DEPRECATED: Use the `LDAPIdentityPolicyOpt` with `NewLDAPIdentity` instead.
=======
// Deprecated: Use the `LDAPIdentityPolicyOpt` with `NewLDAPIdentity` instead.
>>>>>>> 8588f698
func NewLDAPIdentityWithSessionPolicy(stsEndpoint, ldapUsername, ldapPassword, policy string) (*Credentials, error) {
	return New(&LDAPIdentity{
		Client:       &http.Client{Transport: http.DefaultTransport},
		STSEndpoint:  stsEndpoint,
		LDAPUsername: ldapUsername,
		LDAPPassword: ldapPassword,
		Policy:       policy,
	}), nil
}

// Retrieve gets the credential by calling the MinIO STS API for
// LDAP on the configured stsEndpoint.
func (k *LDAPIdentity) Retrieve() (value Value, err error) {
	u, err := url.Parse(k.STSEndpoint)
	if err != nil {
		return value, err
	}

	v := url.Values{}
	v.Set("Action", "AssumeRoleWithLDAPIdentity")
	v.Set("Version", STSVersion)
	v.Set("LDAPUsername", k.LDAPUsername)
	v.Set("LDAPPassword", k.LDAPPassword)
	if k.Policy != "" {
		v.Set("Policy", k.Policy)
	}
	if k.RequestedExpiry != 0 {
		v.Set("DurationSeconds", fmt.Sprintf("%d", int(k.RequestedExpiry.Seconds())))
	}

	u.RawQuery = v.Encode()

	req, err := http.NewRequest(http.MethodPost, u.String(), nil)
	if err != nil {
		return value, stripPassword(err)
	}

	resp, err := k.Client.Do(req)
	if err != nil {
		return value, stripPassword(err)
	}

	defer resp.Body.Close()
	if resp.StatusCode != http.StatusOK {
		return value, errors.New(resp.Status)
	}

	r := AssumeRoleWithLDAPResponse{}
	if err = xml.NewDecoder(resp.Body).Decode(&r); err != nil {
		return
	}

	cr := r.Result.Credentials
	k.SetExpiration(cr.Expiration, DefaultExpiryWindow)
	return Value{
		AccessKeyID:     cr.AccessKey,
		SecretAccessKey: cr.SecretKey,
		SessionToken:    cr.SessionToken,
		SignerType:      SignatureV4,
	}, nil
}<|MERGE_RESOLUTION|>--- conflicted
+++ resolved
@@ -124,11 +124,7 @@
 // LDAP Identity with a specified session policy. The `policy` parameter must be
 // a JSON string specifying the policy document.
 //
-<<<<<<< HEAD
-// DEPRECATED: Use the `LDAPIdentityPolicyOpt` with `NewLDAPIdentity` instead.
-=======
 // Deprecated: Use the `LDAPIdentityPolicyOpt` with `NewLDAPIdentity` instead.
->>>>>>> 8588f698
 func NewLDAPIdentityWithSessionPolicy(stsEndpoint, ldapUsername, ldapPassword, policy string) (*Credentials, error) {
 	return New(&LDAPIdentity{
 		Client:       &http.Client{Transport: http.DefaultTransport},
