--- conflicted
+++ resolved
@@ -95,12 +95,6 @@
 	return n.StorageClass == ""
 }
 
-<<<<<<< HEAD
-// MarshalXML is extended to leave out
-// <NoncurrentVersionTransition></NoncurrentVersionTransition> tags
-func (n NoncurrentVersionTransition) MarshalXML(e *xml.Encoder, start xml.StartElement) error {
-	if n.IsDaysNull() || n.IsStorageClassEmpty() {
-=======
 func (n NoncurrentVersionTransition) isNull() bool {
 	return n.StorageClass == ""
 }
@@ -125,7 +119,6 @@
 // <NoncurrentVersionTransition></NoncurrentVersionTransition> tags
 func (n NoncurrentVersionTransition) MarshalXML(e *xml.Encoder, start xml.StartElement) error {
 	if n.isNull() {
->>>>>>> 8588f698
 		return nil
 	}
 	type noncurrentVersionTransitionWrapper NoncurrentVersionTransition
@@ -187,26 +180,6 @@
 		newt.Date = &t.Date
 	} else {
 		newt.Days = &t.Days
-	}
-	return json.Marshal(newt)
-}
-
-// MarshalJSON customizes json encoding by omitting empty values
-func (t Transition) MarshalJSON() ([]byte, error) {
-	type transition struct {
-		Date         *ExpirationDate `json:"Date,omitempty"`
-		StorageClass string          `json:"StorageClass,omitempty"`
-		Days         *ExpirationDays `json:"Days,omitempty"`
-	}
-
-	newt := transition{
-		StorageClass: t.StorageClass,
-	}
-	if !t.IsDaysNull() {
-		newt.Days = &t.Days
-	}
-	if !t.IsDateNull() {
-		newt.Date = &t.Date
 	}
 	return json.Marshal(newt)
 }
@@ -438,17 +411,10 @@
 	if !r.Transition.IsNull() {
 		newr.Transition = &r.Transition
 	}
-<<<<<<< HEAD
-	if !r.NoncurrentVersionExpiration.IsDaysNull() {
-		newr.NoncurrentVersionExpiration = &r.NoncurrentVersionExpiration
-	}
-	if !r.NoncurrentVersionTransition.IsDaysNull() {
-=======
 	if !r.NoncurrentVersionExpiration.isNull() {
 		newr.NoncurrentVersionExpiration = &r.NoncurrentVersionExpiration
 	}
 	if !r.NoncurrentVersionTransition.isNull() {
->>>>>>> 8588f698
 		newr.NoncurrentVersionTransition = &r.NoncurrentVersionTransition
 	}
 
