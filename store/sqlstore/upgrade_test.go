--- conflicted
+++ resolved
@@ -12,11 +12,7 @@
 
 func TestStoreUpgrade(t *testing.T) {
 	StoreTest(t, func(t *testing.T, ss store.Store) {
-<<<<<<< HEAD
-		sqlStore := ss.(*SqlSupplier)
-=======
 		sqlStore := ss.(*SqlStore)
->>>>>>> 837b818b
 
 		t.Run("invalid currentModelVersion", func(t *testing.T) {
 			err := upgradeDatabase(sqlStore, "notaversion")
@@ -61,17 +57,10 @@
 		})
 
 		t.Run("upgrade schema running later minor version", func(t *testing.T) {
-<<<<<<< HEAD
-			saveSchemaVersion(sqlStore, "5.50.0")
-			err := upgradeDatabase(sqlStore, "5.8.0")
-			require.NoError(t, err)
-			require.Equal(t, "5.50.0", sqlStore.GetCurrentSchemaVersion())
-=======
 			saveSchemaVersion(sqlStore, "5.99.0")
 			err := upgradeDatabase(sqlStore, "5.8.0")
 			require.NoError(t, err)
 			require.Equal(t, "5.99.0", sqlStore.GetCurrentSchemaVersion())
->>>>>>> 837b818b
 		})
 
 		t.Run("upgrade schema running earlier major version", func(t *testing.T) {
@@ -92,11 +81,7 @@
 
 func TestSaveSchemaVersion(t *testing.T) {
 	StoreTest(t, func(t *testing.T, ss store.Store) {
-<<<<<<< HEAD
-		sqlStore := ss.(*SqlSupplier)
-=======
 		sqlStore := ss.(*SqlStore)
->>>>>>> 837b818b
 
 		t.Run("set earliest version", func(t *testing.T) {
 			saveSchemaVersion(sqlStore, Version300)
