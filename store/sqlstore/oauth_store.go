--- conflicted
+++ resolved
@@ -52,15 +52,6 @@
 	return as
 }
 
-<<<<<<< HEAD
-=======
-func (as SqlOAuthStore) createIndexesIfNotExists() {
-	as.CreateIndexIfNotExists("idx_oauthapps_creator_id", "OAuthApps", "CreatorId")
-	as.CreateIndexIfNotExists("idx_oauthaccessdata_user_id", "OAuthAccessData", "UserId")
-	as.CreateIndexIfNotExists("idx_oauthaccessdata_refresh_token", "OAuthAccessData", "RefreshToken")
-}
-
->>>>>>> 929caaff
 func (as SqlOAuthStore) SaveApp(app *model.OAuthApp) (*model.OAuthApp, error) {
 	if app.Id != "" {
 		return nil, store.NewErrInvalidInput("OAuthApp", "Id", app.Id)
@@ -320,15 +311,9 @@
 func (as SqlOAuthStore) deleteOAuthAppSessions(transaction *sqlxTxWrapper, clientId string) error {
 	query := ""
 	if as.DriverName() == model.DatabaseDriverPostgres {
-<<<<<<< HEAD
-		query = "DELETE FROM Sessions s USING OAuthAccessData o WHERE o.Token = s.Token AND o.ClientId = :Id"
-	} else if as.DriverName() == model.DatabaseDriverMysql {
-		query = "DELETE s.* FROM Sessions s INNER JOIN OAuthAccessData o ON o.Token = s.Token WHERE o.ClientId = :Id"
-=======
 		query = "DELETE FROM Sessions s USING OAuthAccessData o WHERE o.Token = s.Token AND o.ClientId = ?"
 	} else if as.DriverName() == model.DatabaseDriverMysql {
 		query = "DELETE s.* FROM Sessions s INNER JOIN OAuthAccessData o ON o.Token = s.Token WHERE o.ClientId = ?"
->>>>>>> 929caaff
 	}
 
 	if _, err := transaction.Exec(query, clientId); err != nil {
@@ -351,13 +336,8 @@
 		`DELETE FROM
 			Preferences
 		WHERE
-<<<<<<< HEAD
-			Category = :Category
-			AND Name = :Name`, map[string]interface{}{"Category": model.PreferenceCategoryAuthorizedOAuthApp, "Name": clientId}); err != nil {
-=======
 			Category = ?
 			AND Name = ?`, model.PreferenceCategoryAuthorizedOAuthApp, clientId); err != nil {
->>>>>>> 929caaff
 		return errors.Wrapf(err, "failed to delete Preferences with name=%s", clientId)
 	}
 
