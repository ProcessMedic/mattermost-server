--- conflicted
+++ resolved
@@ -57,16 +57,6 @@
 	}
 }
 
-<<<<<<< HEAD
-=======
-func (s *SqlThreadStore) createIndexesIfNotExists() {
-	s.CreateIndexIfNotExists("idx_thread_memberships_last_update_at", "ThreadMemberships", "LastUpdated")
-	s.CreateIndexIfNotExists("idx_thread_memberships_last_view_at", "ThreadMemberships", "LastViewed")
-	s.CreateIndexIfNotExists("idx_thread_memberships_user_id", "ThreadMemberships", "UserId")
-	s.CreateCompositeIndexIfNotExists("idx_threads_channel_id_last_reply_at", "Threads", []string{"ChannelId", "LastReplyAt"})
-}
-
->>>>>>> 929caaff
 func (s *SqlThreadStore) SaveMultiple(threads []*model.Thread) ([]*model.Thread, int, error) {
 	builder := s.getQueryBuilder().Insert("Threads").Columns(threadSliceColumns()...)
 	for _, thread := range threads {
@@ -321,47 +311,6 @@
 				}
 			}
 		}
-<<<<<<< HEAD
-		var users []*model.User
-		if opts.Extended {
-			var err error
-			users, err = s.User().GetProfileByIds(context.Background(), userIds, &store.UserGetByIdsOpts{}, true)
-			if err != nil {
-				return nil, errors.Wrapf(err, "failed to get threads for user id=%s", userId)
-			}
-		} else {
-			for _, userId := range userIds {
-				users = append(users, &model.User{Id: userId})
-			}
-		}
-
-		for _, thread := range threads {
-			var participants []*model.User
-			for _, participantId := range thread.Participants {
-				var participant *model.User
-				for _, u := range users {
-					if u.Id == participantId {
-						participant = u
-						break
-					}
-				}
-				if participant == nil {
-					return nil, errors.New("cannot find thread participant with id=" + participantId)
-				}
-				participants = append(participants, participant)
-			}
-			result.Threads = append(result.Threads, &model.ThreadResponse{
-				PostId:         thread.PostId,
-				ReplyCount:     thread.ReplyCount,
-				LastReplyAt:    thread.LastReplyAt,
-				LastViewedAt:   thread.LastViewedAt,
-				UnreadReplies:  thread.UnreadReplies,
-				UnreadMentions: thread.UnreadMentions,
-				Participants:   participants,
-				Post:           thread.Post.ToNilIfInvalid(),
-			})
-		}
-=======
 		// usersMap is the global profile map of all participants from all threads.
 		usersMap := make(map[string]*model.User, len(userIds))
 		if opts.Extended {
@@ -401,7 +350,6 @@
 				Post:           thread.Post.ToNilIfInvalid(),
 			})
 		}
->>>>>>> 929caaff
 	}
 
 	return result, nil
@@ -523,7 +471,6 @@
 }
 func (s *SqlThreadStore) MarkAllAsReadInChannels(userID string, channelIDs []string) error {
 	var threadIDs []string
-<<<<<<< HEAD
 
 	query, args, _ := s.getQueryBuilder().
 		Select("ThreadMemberships.PostId").
@@ -539,23 +486,6 @@
 		return errors.Wrapf(err, "failed to get thread membership with userid=%s", userID)
 	}
 
-=======
-
-	query, args, _ := s.getQueryBuilder().
-		Select("ThreadMemberships.PostId").
-		Join("Threads ON Threads.PostId = ThreadMemberships.PostId").
-		Join("Channels ON Threads.ChannelId = Channels.Id").
-		From("ThreadMemberships").
-		Where(sq.Eq{"Threads.ChannelId": channelIDs}).
-		Where(sq.Eq{"ThreadMemberships.UserId": userID}).
-		ToSql()
-
-	_, err := s.GetReplica().Select(&threadIDs, query, args...)
-	if err != nil {
-		return errors.Wrapf(err, "failed to get thread membership with userid=%s", userID)
-	}
-
->>>>>>> 929caaff
 	timestamp := model.GetMillis()
 	query, args, _ = s.getQueryBuilder().
 		Update("ThreadMemberships").
