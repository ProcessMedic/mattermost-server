// Copyright (c) 2015-present Mattermost, Inc. All Rights Reserved.
// See LICENSE.txt for license information.

package sqlstore

import (
	"context"
	"database/sql"
	"strconv"
	"sync"
	"time"

	sq "github.com/mattermost/squirrel"
	"github.com/pkg/errors"

	"github.com/mattermost/mattermost-server/v6/model"
	"github.com/mattermost/mattermost-server/v6/store"
	"github.com/mattermost/mattermost-server/v6/utils"
)

type SqlThreadStore struct {
	*SqlStore

	// threadsSelectQuery is for querying directly into model.Thread
	threadsSelectQuery sq.SelectBuilder

	// threadsAndPostsSelectQuery is for querying into a struct embedding fields from
	// model.Thread and model.Post.
	threadsAndPostsSelectQuery sq.SelectBuilder
}

func (s *SqlThreadStore) ClearCaches() {
}

func newSqlThreadStore(sqlStore *SqlStore) store.ThreadStore {
	s := SqlThreadStore{
		SqlStore: sqlStore,
	}

	s.initializeQueries()

	return &s
}

func (s *SqlThreadStore) initializeQueries() {
	s.threadsSelectQuery = s.getQueryBuilder().
		Select(
			"Threads.PostId",
			"Threads.ChannelId",
			"Threads.ReplyCount",
			"Threads.LastReplyAt",
			"Threads.Participants",
			"COALESCE(Threads.ThreadDeleteAt, 0) AS DeleteAt",
		).
		From("Threads")

	s.threadsAndPostsSelectQuery = s.getQueryBuilder().
		Select(
			"Threads.PostId",
			"Threads.ChannelId",
			"Threads.ReplyCount",
			"Threads.LastReplyAt",
			"Threads.Participants",
			"COALESCE(Threads.ThreadDeleteAt, 0) AS ThreadDeleteAt",
		).
		From("Threads")
}

func (s *SqlThreadStore) Get(id string) (*model.Thread, error) {
	var thread model.Thread

	query := s.threadsSelectQuery.
		Where(sq.Eq{"PostId": id})

	err := s.GetReplicaX().GetBuilder(&thread, query)
	if err != nil {
		if err == sql.ErrNoRows {
			return nil, nil
		}

		return nil, errors.Wrapf(err, "failed to get thread with id=%s", id)
	}
	return &thread, nil
}

func (s *SqlThreadStore) getTotalThreadsQuery(userId, teamId string, opts model.GetUserThreadsOpts) sq.SelectBuilder {
	query := s.getQueryBuilder().
		Select("COUNT(ThreadMemberships.PostId)").
		From("ThreadMemberships").
		LeftJoin("Threads ON Threads.PostId = ThreadMemberships.PostId").
		Where(sq.Eq{
			"ThreadMemberships.UserId":    userId,
			"ThreadMemberships.Following": true,
		})

	if teamId != "" {
		query = query.
			LeftJoin("Channels ON Threads.ChannelId = Channels.Id").
			Where(sq.Or{
				sq.Eq{"Channels.TeamId": teamId},
				sq.Eq{"Channels.TeamId": ""},
			})
	}

	if !opts.Deleted {
		query = query.Where(sq.Eq{"COALESCE(Threads.ThreadDeleteAt, 0)": 0})
	}

	return query
}

// GetTotalUnreadThreads counts the number of unread threads for the given user, optionally
// constrained to the given team + DMs/GMs.
func (s *SqlThreadStore) GetTotalUnreadThreads(userId, teamId string, opts model.GetUserThreadsOpts) (int64, error) {
	query := s.getTotalThreadsQuery(userId, teamId, opts).
		Where(sq.Expr("ThreadMemberships.LastViewed < Threads.LastReplyAt"))

	var totalUnreadThreads int64
	err := s.GetReplicaX().GetBuilder(&totalUnreadThreads, query)
	if err != nil {
		return 0, errors.Wrapf(err, "failed to count unread threads for user id=%s", userId)
	}

	return totalUnreadThreads, nil
}

// GetTotalUnreadThreads counts the number of threads for the given user, optionally constrained
// to the given team + DMs/GMs.
func (s *SqlThreadStore) GetTotalThreads(userId, teamId string, opts model.GetUserThreadsOpts) (int64, error) {
	if opts.Unread {
		return 0, errors.New("GetTotalThreads does not support the Unread flag; use GetTotalUnreadThreads instead")
	}

	query := s.getTotalThreadsQuery(userId, teamId, opts)

	var totalThreads int64
	err := s.GetReplicaX().GetBuilder(&totalThreads, query)
	if err != nil {
		return 0, errors.Wrapf(err, "failed to count threads for user id=%s", userId)
	}

	return totalThreads, nil
}

// GetTotalUnreadMentions counts the number of unread mentions for the given user, optionally
// constrained to the given team + DMs/GMs.
func (s *SqlThreadStore) GetTotalUnreadMentions(userId, teamId string, opts model.GetUserThreadsOpts) (int64, error) {
	var totalUnreadMentions int64

	query := s.getQueryBuilder().
		Select("COALESCE(SUM(ThreadMemberships.UnreadMentions),0)").
		From("ThreadMemberships").
		LeftJoin("Threads ON Threads.PostId = ThreadMemberships.PostId").
		Where(sq.Eq{
			"ThreadMemberships.UserId":    userId,
			"ThreadMemberships.Following": true,
		})

	if teamId != "" {
		query = query.
			LeftJoin("Channels ON Threads.ChannelId = Channels.Id").
			Where(sq.Or{
				sq.Eq{"Channels.TeamId": teamId},
				sq.Eq{"Channels.TeamId": ""},
			})
	}

	if !opts.Deleted {
		query = query.Where(sq.Eq{"COALESCE(Threads.ThreadDeleteAt, 0)": 0})
	}

	err := s.GetReplicaX().GetBuilder(&totalUnreadMentions, query)
	if err != nil {
		return 0, errors.Wrapf(err, "failed to count unread mentions for user id=%s", userId)
	}

	return totalUnreadMentions, nil
}

func (s *SqlThreadStore) GetThreadsForUser(userId, teamId string, opts model.GetUserThreadsOpts) ([]*model.ThreadResponse, error) {
	pageSize := uint64(30)
	if opts.PageSize != 0 {
		pageSize = opts.PageSize
	}

	var threads []*struct {
		PostId         string
		ReplyCount     int64
		LastReplyAt    int64
		LastViewedAt   int64
		UnreadReplies  int64
		UnreadMentions int64
		Participants   model.StringArray
		ThreadDeleteAt int64
		model.Post
	}

	unreadRepliesQuery := sq.
		Select("COUNT(Posts.Id)").
		From("Posts").
		Where(sq.Expr("Posts.RootId = ThreadMemberships.PostId")).
		Where(sq.Expr("Posts.CreateAt > ThreadMemberships.LastViewed"))

	if !opts.Deleted {
		unreadRepliesQuery = unreadRepliesQuery.Where(sq.Eq{"Posts.DeleteAt": 0})
	}

	query := s.threadsAndPostsSelectQuery.
		Column(postSliceCoalesceQuery()).
		Columns(
			"ThreadMemberships.LastViewed as LastViewedAt",
			"ThreadMemberships.UnreadMentions as UnreadMentions",
		).
		Column(sq.Alias(unreadRepliesQuery, "UnreadReplies")).
		Join("Posts ON Posts.Id = Threads.PostId").
		Join("ThreadMemberships ON ThreadMemberships.PostId = Threads.PostId")

	query = query.
		Where(sq.Eq{"ThreadMemberships.UserId": userId}).
		Where(sq.Eq{"ThreadMemberships.Following": true})

	// If a team is specified, constrain to channels in that team or DMs/GMs without
	// a team at all.
	if teamId != "" {
		query = query.
			Join("Channels ON Threads.ChannelId = Channels.Id").
			Where(sq.Or{
				sq.Eq{"Channels.TeamId": teamId},
				sq.Eq{"Channels.TeamId": ""},
			})
	}

	if !opts.Deleted {
		query = query.Where(sq.Or{
			sq.Eq{"Threads.ThreadDeleteAt": nil},
			sq.Eq{"Threads.ThreadDeleteAt": 0},
		})
	}

	if opts.Since > 0 {
		query = query.Where(sq.GtOrEq{"ThreadMemberships.LastUpdated": opts.Since})
	}

	if opts.Unread {
		query = query.Where(sq.Expr("ThreadMemberships.LastViewed < Threads.LastReplyAt"))
	}

	order := "DESC"
	if opts.Before != "" {
		query = query.Where(sq.Expr(`Threads.LastReplyAt < (SELECT LastReplyAt FROM Threads WHERE PostId = ?)`, opts.Before))
	}
	if opts.After != "" {
		order = "ASC"
		query = query.Where(sq.Expr(`Threads.LastReplyAt > (SELECT LastReplyAt FROM Threads WHERE PostId = ?)`, opts.After))
	}

	query = query.
		OrderBy("Threads.LastReplyAt " + order).
		Limit(pageSize)

	err := s.GetReplicaX().SelectBuilder(&threads, query)
	if err != nil {
		return nil, errors.Wrapf(err, "failed to fetch threads for user id=%s", userId)
	}

	// Build the de-duplicated set of user ids representing participants across all threads.
	var participantUserIds []string
	for _, thread := range threads {
		for _, participantUserId := range thread.Participants {
			participantUserIds = append(participantUserIds, participantUserId)
		}
	}
	participantUserIds = model.RemoveDuplicateStrings(participantUserIds)

	// Resolve the user objects for all participants, with extended metadata if requested.
	allParticipants := make(map[string]*model.User, len(participantUserIds))
	if opts.Extended {
		users, err := s.User().GetProfileByIds(context.Background(), participantUserIds, &store.UserGetByIdsOpts{}, true)
		if err != nil {
			return nil, errors.Wrapf(err, "failed to get %d thread profiles for user id=%s", len(participantUserIds), userId)
		}
		for _, user := range users {
			allParticipants[user.Id] = user
		}
	} else {
		for _, participantUserId := range participantUserIds {
			allParticipants[participantUserId] = &model.User{Id: participantUserId}
		}
	}

	result := make([]*model.ThreadResponse, 0, len(threads))
	for _, thread := range threads {
		// Find only this thread's participants
		threadParticipants := make([]*model.User, 0, len(thread.Participants))
		for _, participantUserId := range thread.Participants {
			participant, ok := allParticipants[participantUserId]
			if !ok {
				return nil, errors.Errorf("cannot find participant with user id=%s for thread id=%s", participantUserId, thread.PostId)
			}
			threadParticipants = append(threadParticipants, participant)
		}

		result = append(result, &model.ThreadResponse{
			PostId:         thread.PostId,
			ReplyCount:     thread.ReplyCount,
			LastReplyAt:    thread.LastReplyAt,
			LastViewedAt:   thread.LastViewedAt,
			UnreadReplies:  thread.UnreadReplies,
			UnreadMentions: thread.UnreadMentions,
			Participants:   threadParticipants,
			Post:           thread.Post.ToNilIfInvalid(),
			DeleteAt:       thread.ThreadDeleteAt,
		})
	}

	return result, nil
}

// GetTeamsUnreadForUser returns the total unread threads and unread mentions
// for a user from all teams.
func (s *SqlThreadStore) GetTeamsUnreadForUser(userID string, teamIDs []string) (map[string]*model.TeamUnread, error) {
	fetchConditions := sq.And{
		sq.Eq{"ThreadMemberships.UserId": userID},
		sq.Eq{"ThreadMemberships.Following": true},
		sq.Eq{"Channels.TeamId": teamIDs},
		sq.Eq{"COALESCE(Threads.ThreadDeleteAt, 0)": 0},
	}

	var wg sync.WaitGroup
	var err1, err2 error

	unreadThreads := []struct {
		Count  int64
		TeamId string
	}{}
	unreadMentions := []struct {
		Count  int64
		TeamId string
	}{}

	// Running these concurrently hasn't shown any major downside
	// than running them serially. So using a bit of perf boost.
	// In any case, they will be replaced by computed columns later.
	wg.Add(1)
	go func() {
		defer wg.Done()
		repliesQuery := s.getQueryBuilder().
			Select("COUNT(Threads.PostId) AS Count, TeamId").
			From("Threads").
			LeftJoin("ThreadMemberships ON Threads.PostId = ThreadMemberships.PostId").
			LeftJoin("Channels ON Threads.ChannelId = Channels.Id").
			Where(fetchConditions).
			Where("Threads.LastReplyAt > ThreadMemberships.LastViewed").
			GroupBy("Channels.TeamId")

		err := s.GetReplicaX().SelectBuilder(&unreadThreads, repliesQuery)
		if err != nil {
			err1 = errors.Wrap(err, "failed to get total unread threads")
		}
	}()

	wg.Add(1)
	go func() {
		defer wg.Done()
		mentionsQuery := s.getQueryBuilder().
			Select("COALESCE(SUM(ThreadMemberships.UnreadMentions),0) AS Count, TeamId").
			From("ThreadMemberships").
			LeftJoin("Threads ON Threads.PostId = ThreadMemberships.PostId").
			LeftJoin("Channels ON Threads.ChannelId = Channels.Id").
			Where(fetchConditions).
			GroupBy("Channels.TeamId")

		err := s.GetReplicaX().SelectBuilder(&unreadMentions, mentionsQuery)
		if err != nil {
			err2 = errors.Wrap(err, "failed to get total unread mentions")
		}
	}()

	// Wait for them to be over
	wg.Wait()

	if err1 != nil {
		return nil, err1
	}
	if err2 != nil {
		return nil, err2
	}

	res := make(map[string]*model.TeamUnread)
	// A bit of linear complexity here to create and return the map.
	// This makes it easy to consume the output in the app layer.
	for _, item := range unreadThreads {
		res[item.TeamId] = &model.TeamUnread{
			ThreadCount: item.Count,
		}
	}
	for _, item := range unreadMentions {
		if _, ok := res[item.TeamId]; ok {
			res[item.TeamId].ThreadMentionCount = item.Count
		} else {
			res[item.TeamId] = &model.TeamUnread{
				ThreadMentionCount: item.Count,
			}
		}
	}

	return res, nil
}

func (s *SqlThreadStore) GetThreadFollowers(threadID string, fetchOnlyActive bool) ([]string, error) {
	users := []string{}

	fetchConditions := sq.And{
		sq.Eq{"PostId": threadID},
	}

	if fetchOnlyActive {
		fetchConditions = sq.And{
			sq.Eq{"Following": true},
			fetchConditions,
		}
	}

	query := s.getQueryBuilder().
		Select("ThreadMemberships.UserId").
		From("ThreadMemberships").
		Where(fetchConditions)

	err := s.GetReplicaX().SelectBuilder(&users, query)
	if err != nil {
		return nil, errors.Wrapf(err, "failed to get thread followers for thread id=%s", threadID)
	}

	return users, nil
}

func (s *SqlThreadStore) GetThreadForUser(teamId string, threadMembership *model.ThreadMembership, extended bool) (*model.ThreadResponse, error) {
	if !threadMembership.Following {
		return nil, nil // in case the thread is not followed anymore - return nil error to be interpreted as 404
	}

	type JoinedThread struct {
		PostId         string
		Following      bool
		ReplyCount     int64
		LastReplyAt    int64
		LastViewedAt   int64
		UnreadReplies  int64
		UnreadMentions int64
		Participants   model.StringArray
		ThreadDeleteAt int64
		model.Post
	}

	unreadRepliesQuery := sq.
		Select("COUNT(Posts.Id)").
		From("Posts").
		Where(sq.And{
			sq.Eq{"Posts.RootId": threadMembership.PostId},
			sq.Gt{"Posts.CreateAt": threadMembership.LastViewed},
			sq.Eq{"Posts.DeleteAt": 0},
		})

	fetchConditions := sq.And{
		sq.Or{sq.Eq{"Channels.TeamId": teamId}, sq.Eq{"Channels.TeamId": ""}},
		sq.Eq{"Threads.PostId": threadMembership.PostId},
	}

	query := s.threadsAndPostsSelectQuery

	for _, c := range postSliceColumns() {
		query = query.Column("Posts." + c)
	}

	var thread JoinedThread
	query = query.
		Column(sq.Alias(unreadRepliesQuery, "UnreadReplies")).
		LeftJoin("Posts ON Posts.Id = Threads.PostId").
		LeftJoin("Channels ON Posts.ChannelId = Channels.Id").
		Where(fetchConditions)

	err := s.GetReplicaX().GetBuilder(&thread, query)
	if err != nil {
		if err == sql.ErrNoRows {
			return nil, store.NewErrNotFound("Thread", threadMembership.PostId)
		}
		return nil, errors.Wrapf(err, "failed to get thread for user id=%s, post id=%s", threadMembership.UserId, threadMembership.PostId)
	}

	thread.LastViewedAt = threadMembership.LastViewed
	thread.UnreadMentions = threadMembership.UnreadMentions

	users := []*model.User{}
	if extended {
		var err error
		users, err = s.User().GetProfileByIds(context.Background(), thread.Participants, &store.UserGetByIdsOpts{}, true)
		if err != nil {
			return nil, errors.Wrapf(err, "failed to get thread for user id=%s", threadMembership.UserId)
		}
	} else {
		for _, userId := range thread.Participants {
			users = append(users, &model.User{Id: userId})
		}
	}

	participants := []*model.User{}
	for _, participantId := range thread.Participants {
		var participant *model.User
		for _, u := range users {
			if u.Id == participantId {
				participant = u
				break
			}
		}
		if participant != nil {
			participants = append(participants, participant)
		}
	}

	result := &model.ThreadResponse{
		PostId:         thread.PostId,
		ReplyCount:     thread.ReplyCount,
		LastReplyAt:    thread.LastReplyAt,
		LastViewedAt:   thread.LastViewedAt,
		UnreadReplies:  thread.UnreadReplies,
		UnreadMentions: thread.UnreadMentions,
		Participants:   participants,
		Post:           thread.Post.ToNilIfInvalid(),
		DeleteAt:       thread.ThreadDeleteAt,
	}

	return result, nil
}

// MarkAllAsReadByChannels marks thread membership for the given users in the given channels
// as read. This is used by the application layer to keep threads up-to-date when CRT is disabled
// for the enduser, avoiding an influx of unread threads when first turning the feature on.
func (s *SqlThreadStore) MarkAllAsReadByChannels(userID string, channelIDs []string) error {
	if len(channelIDs) == 0 {
		return nil
	}

	now := model.GetMillis()

	var query sq.UpdateBuilder
	if s.DriverName() == model.DatabaseDriverPostgres {
		query = s.getQueryBuilder().Update("ThreadMemberships").From("Threads")

	} else {
		query = s.getQueryBuilder().Update("ThreadMemberships", "Threads")
	}

	query = query.Set("LastViewed", now).
		Set("UnreadMentions", 0).
		Set("LastUpdated", now).
		Where(sq.Eq{"ThreadMemberships.UserId": userID}).
		Where(sq.Expr("Threads.PostId = ThreadMemberships.PostId")).
		Where(sq.Eq{"Threads.ChannelId": channelIDs}).
		Where(sq.Expr("Threads.LastReplyAt > ThreadMemberships.LastViewed"))

	if _, err := s.GetMasterX().ExecBuilder(query); err != nil {
		return errors.Wrapf(err, "failed to mark all threads as read by channels for user id=%s", userID)
	}

	return nil
}

func (s *SqlThreadStore) MarkAllAsRead(userId string, threadIds []string) error {
	timestamp := model.GetMillis()

	query := s.getQueryBuilder().
		Update("ThreadMemberships").
		Where(sq.Eq{"UserId": userId}).
		Where(sq.Eq{"PostId": threadIds}).
		Set("LastViewed", timestamp).
		Set("UnreadMentions", 0).
		Set("LastUpdated", model.GetMillis())

	_, err := s.GetMasterX().ExecBuilder(query)
	if err != nil {
		return errors.Wrapf(err, "failed to mark %d threads as read for user id=%s", len(threadIds), userId)
	}

	return nil
}

// MarkAllAsReadByTeam marks all threads for the given user in the given team as read from the
// current time.
func (s *SqlThreadStore) MarkAllAsReadByTeam(userId, teamId string) error {
	memberships, err := s.GetMembershipsForUser(userId, teamId)
	if err != nil {
		return err
	}
	membershipIds := []string{}
	for _, m := range memberships {
		membershipIds = append(membershipIds, m.PostId)
	}
	timestamp := model.GetMillis()
	query := s.getQueryBuilder().
		Update("ThreadMemberships").
		Where(sq.Eq{"PostId": membershipIds}).
		Where(sq.Eq{"UserId": userId}).
		Set("LastViewed", timestamp).
		Set("UnreadMentions", 0).
		Set("LastUpdated", model.GetMillis())

	_, err = s.GetMasterX().ExecBuilder(query)
	if err != nil {
		return errors.Wrapf(err, "failed to update thread read state for user id=%s", userId)
	}
	return nil
}

// MarkAsRead marks the given thread for the given user as unread from the given timestamp.
func (s *SqlThreadStore) MarkAsRead(userId, threadId string, timestamp int64) error {
	query := s.getQueryBuilder().
		Update("ThreadMemberships").
		Where(sq.Eq{"UserId": userId}).
		Where(sq.Eq{"PostId": threadId}).
		Set("LastViewed", timestamp).
		Set("LastUpdated", model.GetMillis())

	_, err := s.GetMasterX().ExecBuilder(query)
	if err != nil {
		return errors.Wrapf(err, "failed to update thread read state for user id=%s thread_id=%v", userId, threadId)
	}
	return nil
}

func (s *SqlThreadStore) saveMembership(ex sqlxExecutor, membership *model.ThreadMembership) (*model.ThreadMembership, error) {
	query := s.getQueryBuilder().
		Insert("ThreadMemberships").
		Columns("PostId", "UserId", "Following", "LastViewed", "LastUpdated", "UnreadMentions").
		Values(membership.PostId, membership.UserId, membership.Following, membership.LastViewed, membership.LastUpdated, membership.UnreadMentions)

	_, err := ex.ExecBuilder(query)
	if err != nil {
		return nil, errors.Wrapf(err, "failed to save thread membership with postid=%s userid=%s", membership.PostId, membership.UserId)
	}

	return membership, nil
}

func (s *SqlThreadStore) UpdateMembership(membership *model.ThreadMembership) (*model.ThreadMembership, error) {
	return s.updateMembership(s.GetMasterX(), membership)
}

func (s *SqlThreadStore) updateMembership(ex sqlxExecutor, membership *model.ThreadMembership) (*model.ThreadMembership, error) {
	query := s.getQueryBuilder().
		Update("ThreadMemberships").
		Set("Following", membership.Following).
		Set("LastViewed", membership.LastViewed).
		Set("LastUpdated", membership.LastUpdated).
		Set("UnreadMentions", membership.UnreadMentions).
		Where(sq.And{
			sq.Eq{"PostId": membership.PostId},
			sq.Eq{"UserId": membership.UserId},
		})

	_, err := ex.ExecBuilder(query)
	if err != nil {
		return nil, errors.Wrapf(err, "failed to update thread membership with postid=%s userid=%s", membership.PostId, membership.UserId)
	}

	return membership, nil
}

func (s *SqlThreadStore) GetMembershipsForUser(userId, teamId string) ([]*model.ThreadMembership, error) {
	memberships := []*model.ThreadMembership{}

	query := s.getQueryBuilder().
		Select("ThreadMemberships.*").
		Join("Threads ON Threads.PostId = ThreadMemberships.PostId").
		Join("Channels ON Threads.ChannelId = Channels.Id").
		From("ThreadMemberships").
		Where(sq.Or{sq.Eq{"Channels.TeamId": teamId}, sq.Eq{"Channels.TeamId": ""}}).
		Where(sq.Eq{"ThreadMemberships.UserId": userId})

	err := s.GetReplicaX().SelectBuilder(&memberships, query)
	if err != nil {
		return nil, errors.Wrapf(err, "failed to get thread membership with userid=%s", userId)
	}
	return memberships, nil
}

func (s *SqlThreadStore) GetMembershipForUser(userId, postId string) (*model.ThreadMembership, error) {
	return s.getMembershipForUser(s.GetReplicaX(), userId, postId)
}

func (s *SqlThreadStore) getMembershipForUser(ex sqlxExecutor, userId, postId string) (*model.ThreadMembership, error) {
	var membership model.ThreadMembership
	query := s.getQueryBuilder().
		Select("*").
		From("ThreadMemberships").
		Where(sq.And{
			sq.Eq{"PostId": postId},
			sq.Eq{"UserId": userId},
		})

	err := ex.GetBuilder(&membership, query)
	if err != nil {
		if err == sql.ErrNoRows {
			return nil, store.NewErrNotFound("Thread", postId)
		}
		return nil, errors.Wrapf(err, "failed to get thread membership with userid=%s postid=%s", userId, postId)
	}

	return &membership, nil
}

func (s *SqlThreadStore) DeleteMembershipForUser(userId string, postId string) error {
	query := s.getQueryBuilder().
		Delete("ThreadMemberships").
		Where(sq.And{
			sq.Eq{"PostId": postId},
			sq.Eq{"UserId": userId},
		})

	_, err := s.GetMasterX().ExecBuilder(query)
	if err != nil {
		return errors.Wrap(err, "failed to delete thread membership")
	}

	return nil
}

// MaintainMembership creates or updates a thread membership for the given user
// and post. This method is used to update the state of a membership in response
// to some events like:
// - post creation (mentions handling)
// - channel marked unread
// - user explicitly following a thread
func (s *SqlThreadStore) MaintainMembership(userId, postId string, opts store.ThreadMembershipOpts) (*model.ThreadMembership, error) {
	trx, err := s.GetMasterX().Beginx()
	if err != nil {
		return nil, errors.Wrap(err, "begin_transaction")
	}
	defer finalizeTransactionX(trx)

	membership, err := s.getMembershipForUser(trx, userId, postId)
	now := utils.MillisFromTime(time.Now())
	// if membership exists, update it if:
	// a. user started/stopped following a thread
	// b. mention count changed
	// c. user viewed a thread
	if err == nil {
		followingNeedsUpdate := (opts.UpdateFollowing && (membership.Following != opts.Following))
		if followingNeedsUpdate || opts.IncrementMentions || opts.UpdateViewedTimestamp {
			if followingNeedsUpdate {
				membership.Following = opts.Following
			}
			if opts.UpdateViewedTimestamp {
				membership.LastViewed = now
				membership.UnreadMentions = 0
			} else if opts.IncrementMentions {
				membership.UnreadMentions += 1
			}
			membership.LastUpdated = now
			if _, err = s.updateMembership(trx, membership); err != nil {
				return nil, err
			}
		}

		if err = trx.Commit(); err != nil {
			return nil, errors.Wrap(err, "commit_transaction")
		}

		return membership, err
	}

	var nfErr *store.ErrNotFound
	if !errors.As(err, &nfErr) {
		return nil, errors.Wrap(err, "failed to get thread membership")
	}

	membership = &model.ThreadMembership{
		PostId:      postId,
		UserId:      userId,
		Following:   opts.Following,
		LastUpdated: now,
	}
	if opts.IncrementMentions {
		membership.UnreadMentions = 1
	}
	if opts.UpdateViewedTimestamp {
		membership.LastViewed = now
	}
	membership, err = s.saveMembership(trx, membership)
	if err != nil {
		return nil, err
	}

	if opts.UpdateParticipants {
		if s.DriverName() == model.DatabaseDriverPostgres {
			if _, err2 := trx.ExecRaw(`UPDATE Threads
                        SET participants = participants || $1::jsonb
                        WHERE postid=$2
                        AND NOT participants ? $3`, jsonArray([]string{userId}), postId, userId); err2 != nil {
				return nil, err2
			}
		} else {
			// CONCAT('$[', JSON_LENGTH(Participants), ']') just generates $[n]
			// which is the positional syntax required for appending.
			if _, err2 := trx.Exec(`UPDATE Threads
				SET Participants = JSON_ARRAY_INSERT(Participants, CONCAT('$[', JSON_LENGTH(Participants), ']'), ?)
				WHERE PostId=?
				AND NOT JSON_CONTAINS(Participants, ?)`, userId, postId, strconv.Quote(userId)); err2 != nil {
				return nil, err2
			}
		}
	}

	if err = trx.Commit(); err != nil {
		return nil, errors.Wrap(err, "commit_transaction")
	}

	return membership, err
}

func (s *SqlThreadStore) GetPosts(threadId string, since int64) ([]*model.Post, error) {
	query := s.getQueryBuilder().
		Select("*").
		From("Posts").
		Where(sq.Eq{"RootId": threadId}).
		Where(sq.Eq{"DeleteAt": 0}).
		Where(sq.GtOrEq{"CreateAt": since})

	result := []*model.Post{}
	err := s.GetReplicaX().SelectBuilder(&result, query)
	if err != nil {
		return nil, errors.Wrap(err, "failed to fetch thread posts")
	}

	return result, nil
}

// PermanentDeleteBatchForRetentionPolicies deletes a batch of records which are affected by
// the global or a granular retention policy.
// See `genericPermanentDeleteBatchForRetentionPolicies` for details.
func (s *SqlThreadStore) PermanentDeleteBatchForRetentionPolicies(now, globalPolicyEndTime, limit int64, cursor model.RetentionPolicyCursor) (int64, model.RetentionPolicyCursor, error) {
	builder := s.getQueryBuilder().
		Select("Threads.PostId").
		From("Threads")
	return genericPermanentDeleteBatchForRetentionPolicies(RetentionPolicyBatchDeletionInfo{
		BaseBuilder:         builder,
		Table:               "Threads",
		TimeColumn:          "LastReplyAt",
		PrimaryKeys:         []string{"PostId"},
		ChannelIDTable:      "Threads",
		NowMillis:           now,
		GlobalPolicyEndTime: globalPolicyEndTime,
		Limit:               limit,
	}, s.SqlStore, cursor)
}

// PermanentDeleteBatchThreadMembershipsForRetentionPolicies deletes a batch of records
// which are affected by the global or a granular retention policy.
// See `genericPermanentDeleteBatchForRetentionPolicies` for details.
func (s *SqlThreadStore) PermanentDeleteBatchThreadMembershipsForRetentionPolicies(now, globalPolicyEndTime, limit int64, cursor model.RetentionPolicyCursor) (int64, model.RetentionPolicyCursor, error) {
	builder := s.getQueryBuilder().
		Select("ThreadMemberships.PostId").
		From("ThreadMemberships").
		InnerJoin("Threads ON ThreadMemberships.PostId = Threads.PostId")
	return genericPermanentDeleteBatchForRetentionPolicies(RetentionPolicyBatchDeletionInfo{
		BaseBuilder:         builder,
		Table:               "ThreadMemberships",
		TimeColumn:          "LastUpdated",
		PrimaryKeys:         []string{"PostId"},
		ChannelIDTable:      "Threads",
		NowMillis:           now,
		GlobalPolicyEndTime: globalPolicyEndTime,
		Limit:               limit,
	}, s.SqlStore, cursor)
}

// DeleteOrphanedRows removes orphaned rows from Threads and ThreadMemberships
func (s *SqlThreadStore) DeleteOrphanedRows(limit int) (deleted int64, err error) {
	// We need the extra level of nesting to deal with MySQL's locking
	const threadsQuery = `
	DELETE FROM Threads WHERE PostId IN (
		SELECT * FROM (
			SELECT Threads.PostId FROM Threads
			LEFT JOIN Channels ON Threads.ChannelId = Channels.Id
			WHERE Channels.Id IS NULL
			LIMIT ?
		) AS A
	)`
	// We only delete a thread membership if the entire thread no longer exists,
	// not if the root post has been deleted
	const threadMembershipsQuery = `
	DELETE FROM ThreadMemberships WHERE PostId IN (
		SELECT * FROM (
			SELECT ThreadMemberships.PostId FROM ThreadMemberships
			LEFT JOIN Threads ON ThreadMemberships.PostId = Threads.PostId
			WHERE Threads.PostId IS NULL
			LIMIT ?
		) AS A
	)`
	result, err := s.GetMasterX().Exec(threadsQuery, limit)
	if err != nil {
		return
	}
	rpcDeleted, err := result.RowsAffected()
	if err != nil {
		return
	}
	result, err = s.GetMasterX().Exec(threadMembershipsQuery, limit)
	if err != nil {
		return
	}
	rptDeleted, err := result.RowsAffected()
	if err != nil {
		return
	}
	deleted = rpcDeleted + rptDeleted
	return
}

// return number of unread replies for a single thread
func (s *SqlThreadStore) GetThreadUnreadReplyCount(threadMembership *model.ThreadMembership) (int64, error) {
	query := s.getQueryBuilder().
		Select("COUNT(Posts.Id)").
		From("Posts").
		Where(sq.And{
			sq.Eq{"Posts.RootId": threadMembership.PostId},
			sq.Gt{"Posts.CreateAt": threadMembership.LastViewed},
			sq.Eq{"Posts.DeleteAt": 0},
		})

	var unreadReplies int64
	err := s.GetReplicaX().GetBuilder(&unreadReplies, query)
	if err != nil {
		return 0, errors.Wrapf(err, "failed to count unread reply count for post id=%s", threadMembership.PostId)
	}

<<<<<<< HEAD
	return
}

// Top threads in all public channels and private channels userID is a member of. Returns a list of threads ranked by interactions.
func (s *SqlThreadStore) GetTopThreadsForTeamSince(teamID string, userID string, since int64, offset int, limit int) (*model.TopThreadList, error) {
	var args []interface{}
	query := `select * from((
		SELECT
			t.PostId,
			t.ReplyCount,
			t.ChannelId,
			c.DisplayName
		FROM
			Threads t
			LEFT JOIN PublicChannels c ON t.ChannelId = c.Id
		WHERE
			t.LastReplyAt > ?
			AND c.TeamId = ?
		GROUP BY
			t.PostId,
			c.DisplayName
	)
	UNION
	ALL (
		SELECT
			t.PostId,
			t.ReplyCount,
			t.ChannelId,
			c.DisplayName
		FROM
			ChannelMembers cm
			LEFT JOIN Threads t ON t.ChannelId = cm.ChannelId
			LEFT JOIN Channels c ON t.ChannelId = c.Id
		WHERE
			cm.UserId = ?
			AND c.Type = 'P'
			AND c.TeamId = ?
			AND t.LastReplyAt > ?
		GROUP BY
			t.PostId,
			c.DisplayName
	) ORDER BY ReplyCount DESC) as threads_list limit ? offset ?`

	args = append(args, since, teamID, userID, teamID, since, limit+1, offset)

	topThreads := make([]*model.TopThread, 0)
	err := s.GetReplicaX().Select(&topThreads, query, args...)
	if err != nil {
		return nil, errors.Wrap(err, "failed to get top threads")
	}
	return model.GetTopThreadListWithPagination(topThreads, limit), nil
}

func (s *SqlThreadStore) GetTopThreadsForUserSince(teamID string, userID string, since int64, offset int, limit int) (*model.TopThreadList, error) {
	var args []interface{}

	// gets all threads within the team which user follows.
	query := `select * from((
		SELECT
			t.PostId,
			t.ReplyCount,
			t.ChannelId,
			c.DisplayName
		FROM
			Threads t
			LEFT JOIN PublicChannels c ON t.ChannelId = c.Id
			LEFT JOIN ThreadMemberships as tm on t.PostId = tm.PostId
		WHERE
			t.LastReplyAt > ?
			AND c.TeamId = ?
			AND tm.UserId = ?
            AND tm.Following = TRUE
		GROUP BY
			t.PostId,
			c.DisplayName
	)
	UNION
	ALL (
		SELECT
			t.PostId,
			t.ReplyCount,
			t.ChannelId,
			c.DisplayName
		FROM
			ChannelMembers cm
			LEFT JOIN Threads t ON t.ChannelId = cm.ChannelId
			LEFT JOIN Channels c ON t.ChannelId = c.Id
			LEFT JOIN ThreadMemberships as tm on t.PostId = tm.PostId
		WHERE
			cm.UserId = ?
			AND c.Type = 'P'
			AND c.TeamId = ?
			AND t.LastReplyAt > ?
			AND tm.UserId = ?
            AND tm.Following = TRUE
		GROUP BY
			t.PostId,
			c.DisplayName
	) ORDER BY ReplyCount DESC) as threads_list limit ? offset ?`

	args = append(args, since, teamID, userID, userID, teamID, since, userID, limit+1, offset)

	topThreads := make([]*model.TopThread, 0)
	err := s.GetReplicaX().Select(&topThreads, query, args...)
	if err != nil {
		return nil, errors.Wrap(err, "failed to get top threads")
	}
	return model.GetTopThreadListWithPagination(topThreads, limit), nil
=======
	return unreadReplies, nil
>>>>>>> 2a9f7853
}<|MERGE_RESOLUTION|>--- conflicted
+++ resolved
@@ -933,8 +933,7 @@
 		return 0, errors.Wrapf(err, "failed to count unread reply count for post id=%s", threadMembership.PostId)
 	}
 
-<<<<<<< HEAD
-	return
+	return unreadReplies, nil
 }
 
 // Top threads in all public channels and private channels userID is a member of. Returns a list of threads ranked by interactions.
@@ -1042,7 +1041,4 @@
 		return nil, errors.Wrap(err, "failed to get top threads")
 	}
 	return model.GetTopThreadListWithPagination(topThreads, limit), nil
-=======
-	return unreadReplies, nil
->>>>>>> 2a9f7853
 }