--- conflicted
+++ resolved
@@ -4977,14 +4977,10 @@
 	})
 }
 
-<<<<<<< HEAD
-func testChannelStoreSearchInTeam(t *testing.T, ss store.Store, s SqlStore) {
+func testChannelStoreSearchInTeam(t *testing.T, ss store.Store) {
 	if ss.DriverName() == model.DATABASE_DRIVER_COCKROACH {
 		t.Skip("Cockroach db doesn't support full text search")
 	}
-=======
-func testChannelStoreSearchInTeam(t *testing.T, ss store.Store) {
->>>>>>> c64959b4
 	teamId := model.NewId()
 	otherTeamId := model.NewId()
 
